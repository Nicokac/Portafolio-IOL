--- conflicted
+++ resolved
@@ -39,7 +39,6 @@
 .env
 *.env
 tokens_iol.json
-<<<<<<< HEAD
 archive/*
 banners/*
 tokens/*
@@ -53,9 +52,6 @@
 !banners/*.svg
 !tokens/.gitkeep
 !tokens/tokens_iol.json
-=======
-tokens/
->>>>>>> a8828f19
 
 # --- Datos locales (ajusta según uso)
 data/
