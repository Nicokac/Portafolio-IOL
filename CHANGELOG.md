--- conflicted
+++ resolved
@@ -20,11 +20,8 @@
 ## [0.3.25.1] - 2025-10-03
 
 ### Fixed
-<<<<<<< HEAD
 - Se corrigió la función `drawdown_series` en `application/risk_service.py` para manejar correctamente series vacías y calcular drawdowns acumulados, eliminando el `IndentationError` que impedía iniciar la aplicación.
-=======
 - Se corrigió un `IndentationError` en `application/risk_service.py` causado por un bloque `if` sin cuerpo en la función `drawdown_series`.
->>>>>>> b5bd1a88
 - La función ahora retorna un `pd.Series` vacío cuando no hay datos de entrada, previniendo bloqueos en inicialización y permitiendo flujos consistentes en métricas de riesgo.
 - La app vuelve a iniciar correctamente tras el reboot con la release 0.3.25.
 
