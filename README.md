--- conflicted
+++ resolved
@@ -6,15 +6,12 @@
 > en formato `YYYY-MM-DD HH:MM:SS` (UTC-3). El footer de la aplicación se actualiza en cada
 > renderizado con la hora de Argentina.
 
-<<<<<<< HEAD
 ## Quick-start (release 0.3.4.4.5 — Local Equity Tab in Risk Analysis)
 
 La versión **0.3.4.4.5** mantiene la segmentación de correlaciones por tipo y suma una pestaña dedicada para **Acciones locales**. El heatmap ahora separa visualmente la renta variable doméstica de los CEDEARs, asegurando que LOMA, YPFD y TECO2 aparezcan en su propio tablero y que el grupo de CEDEARs conserve únicamente instrumentos del exterior.
-=======
 ## Quick-start (release 0.3.4.4.4 — Asset Type Alignment)
 
 La versión **0.3.4.4.4** refuerza el análisis de riesgo alineando el heatmap de correlaciones con la clasificación del portafolio base. Antes de descargar históricos se aplica un mapeo canónico por símbolo, evitando que los CEDEARs compartan matriz con acciones locales y descartando explícitamente tickers como LOMA, YPFD o TECO2 cuando el payload de precios los etiqueta de forma ambigua.
->>>>>>> eb22fdab
 
 ## Quick-start (release 0.3.4.4.2 — Sidebar apilado y feedback guiado)
 
@@ -28,15 +25,12 @@
 
 ## Historial de versiones
 
-<<<<<<< HEAD
 ### Versión 0.3.4.4.5 — Local Equity Tab in Risk Analysis
 La release 0.3.4.4.5 extiende el alineamiento previo incorporando un tablero propio para **Acciones
 locales**. La clasificación canónica del portafolio distribuye cada símbolo en su pestaña
 correspondiente, de modo que los CEDEARs se mantienen libres de tickers domésticos y los usuarios
 visualizan un heatmap específico para LOMA, YPFD, TECO2 y el resto de la plaza local.
 
-=======
->>>>>>> eb22fdab
 ### Versión 0.3.4.4.4 — Asset Type Alignment in Risk Analysis
 La release 0.3.4.4.4 alinea el heatmap de correlaciones con el catálogo maestro del portafolio, aplica
 un mapeo canónico por símbolo antes de solicitar históricos y excluye explícitamente los tickers
@@ -88,13 +82,10 @@
    ```bash
    streamlit run app.py
    ```
-<<<<<<< HEAD
    La cabecera del sidebar y el banner del login mostrarán el número de versión `0.3.4.4.5` junto con
    el mensaje "Local Equity Tab in Risk Analysis" y el timestamp generado por `TimeProvider`.
-=======
    La cabecera del sidebar y el banner del login mostrarán el número de versión `0.3.4.4.4` junto con
    el mensaje "Asset Type Alignment in Risk Analysis" y el timestamp generado por `TimeProvider`.
->>>>>>> eb22fdab
    Observá el badge global bajo el encabezado principal para identificar rápidamente el estado de salud,
    verificá que cambie en sincronía con los badges del footer y accedé a la pestaña **Monitoreo**:
    allí encontrarás los mismos bloques de telemetría acompañados de los toasts y contadores
@@ -123,11 +114,8 @@
    > **Dependencia de Kaleido.** Plotly utiliza `kaleido` para renderizar los gráficos como PNG.
    > Instálalo con `pip install -r requirements.txt` (incluye la dependencia) o añádelo a tu entorno
    > manualmente si usas una instalación mínima. Cuando `kaleido` no está disponible, la release
-<<<<<<< HEAD
    > 0.3.4.4.5 muestra el banner "Local Equity Tab in Risk Analysis", mantiene el ZIP de CSV y
-=======
    > 0.3.4.4.4 muestra el banner "Asset Type Alignment in Risk Analysis", mantiene el ZIP de CSV y
->>>>>>> eb22fdab
    > documenta en los artefactos que los PNG quedaron pendientes para reintento posterior. Además, el
    > bloque de **Descargas de observabilidad** ofrece un acceso directo para bajar el snapshot de
    > entorno y el paquete de logs rotados que acompañan el aviso, facilitando la apertura de tickets.
@@ -213,22 +201,17 @@
    y asegúrate de que `htmlcov/`, `coverage.xml`, `analysis.zip`, `analysis.xlsx`, `summary.csv` y
    los archivos `analysis.log*` rotados dentro de `~/.portafolio_iol/logs/` estén presentes. Si falta alguno, marca el pipeline como fallido y reprocesa la corrida.
 
-<<<<<<< HEAD
 ### Correlaciones segmentadas (0.3.4.4.5)
-=======
 ### Correlaciones segmentadas (0.3.4.4.4)
->>>>>>> eb22fdab
 
 - El heatmap de riesgo consulta históricos solo después de validar el tipo de activo en el catálogo
   base, aplicando un mapeo canónico por símbolo que impide mezclar categorías (CEDEAR, Bonos, ETF,
   FCI, Acciones locales, etc.).
-<<<<<<< HEAD
 - Las **Acciones locales** cuentan con una pestaña y un heatmap propios, mientras que el grupo de
   CEDEARs sigue excluyendo explícitamente tickers domésticos como LOMA, YPFD o TECO2 para mantener
   correlaciones homogéneas.
 - Se mantiene el descarte de columnas con rendimientos de varianza nula o indefinida antes de calcular
   la correlación para evitar coeficientes erráticos y comparar únicamente activos con movimiento real.
-=======
 - Los grupos de CEDEARs excluyen explícitamente tickers locales como LOMA, YPFD o TECO2 incluso si la
   fuente de precios los etiqueta como CEDEARs, asegurando correlaciones homogéneas.
 - Se mantiene el descarte de columnas con rendimientos de varianza nula o indefinida antes de calcular
@@ -240,7 +223,6 @@
   lo que ayuda a distinguir rápidamente el grupo analizado.
 - Antes de calcular la correlación se descartan columnas con rendimientos de varianza nula o indefinida
   para evitar coeficientes erráticos y garantizar que solo se comparen activos con movimiento real.
->>>>>>> eb22fdab
 
 ### Validaciones Markowitz reforzadas (0.3.4.0)
 
