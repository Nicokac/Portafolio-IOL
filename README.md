# Portafolio IOL

Aplicación Streamlit para consultar y analizar carteras de inversión en IOL.

> Nota: todos los timestamps visibles provienen de `shared.time_provider.TimeProvider` y se muestran
> en formato `YYYY-MM-DD HH:MM:SS` (UTC-3). El footer de la aplicación se actualiza en cada
> renderizado con la hora de Argentina.

## Quick-start (release 0.3.30.10.2)

<<<<<<< HEAD
La versión **0.3.30.10.2** es un hotfix orientado a entornos donde Kaleido no está disponible: limpia dependencias residuales, resincroniza los requirements y refuerza el fallback de exportación para que los dashboards mantengan los artefactos aun sin los PNG generados por Plotly. Si las exportaciones PNG están deshabilitadas, el Excel se genera sin gráficos adjuntos para priorizar la continuidad de datos. A la vez preserva las mejoras previas de logging unificado, telemetría en vivo y sidebar corregido.
=======
La versión **0.3.30.10.2** es un hotfix orientado a entornos donde Kaleido no está disponible: limpia dependencias residuales, resincroniza los requirements y refuerza el fallback de exportación para que los dashboards mantengan los artefactos aun sin los PNG generados por Plotly. A la vez preserva las mejoras previas de logging unificado, telemetría en vivo y sidebar corregido.
>>>>>>> 9d169a26

## Quick-start (release 0.3.30.10.2 — Hotfix entorno Kaleido — 2025-10-16)

La versión **0.3.30.10.2** refuerza los siguientes ejes:
<<<<<<< HEAD
- El **hotfix de Kaleido** restaura el fallback automático cuando la librería no está disponible, manteniendo la generación de Excel y ZIP aun cuando los PNG no puedan incrustarse. Si las exportaciones PNG están deshabilitadas, el Excel se genera sin gráficos adjuntos.
=======
- El **hotfix de Kaleido** restaura el fallback automático cuando la librería no está disponible, manteniendo la generación de Excel y ZIP aun cuando los PNG no puedan incrustarse.
>>>>>>> 9d169a26
- La **limpieza de dependencias** alinea `pyproject.toml` con los requirements planos y retira paquetes redundantes para que los entornos CI/CD instalen sólo lo necesario.
- El **logging consolidado** vuelve a persistir `analysis.log` en cada screening, captura los `snapshot_hits`, la procedencia de datos y las degradaciones controladas que la UI refleja en vivo.
- Los **exports enriquecidos** garantizan que `analysis.zip`, `analysis.xlsx` y `summary.csv` estén presentes en cada corrida, conservando los timestamps, adjuntando la bitácora en los artefactos de CI y mostrando claramente cuándo los PNG dependen de Kaleido.
- El **endpoint `/Titulos/Cotizacion`** mantiene los precios en vivo sincronizados con `/Cotizacion`, incluyendo la marca de procedencia y el fallback jerárquico cuando el feed live se degrada.
- El **portafolio integrado por país** añade metadatos de origen para cada posición y desbloquea filtros y dashboards por país en la UI y en los exports.
- La **CI Checklist reforzada** conserva los artefactos (`analysis.zip`, `analysis.xlsx`, `summary.csv`) y valida que los banners del login/sidebar indiquen "Hotfix Kaleido: fallback restaurado" para evidenciar el fix.

Sigue estos pasos para reproducir el flujo completo y validar las novedades clave:

### Ejemplo completo

1. **Instala dependencias.**
   ```bash
   python -m venv .venv
   source .venv/bin/activate
   pip install -r requirements.txt
   ```
   Para entornos de desarrollo agrega `requirements-dev.txt` si necesitas las herramientas de QA.
   > Las dependencias declaradas viven en `[project.dependencies]` de `pyproject.toml`. Ejecuta `python scripts/sync_requirements.py` cada vez que modifiques esa sección para regenerar `requirements.txt` con las versiones fijadas que usa CI y producción.
2. **Levanta la aplicación y valida los banners persistentes.** Con el entorno activado ejecuta:
   ```bash
   streamlit run app.py
   ```
   La cabecera del sidebar y el banner del login mostrarán el número de versión `0.3.30.10.2` junto con
   el mensaje "Hotfix Kaleido: fallback restaurado" y el timestamp generado por `TimeProvider`. Abre el panel
   **Salud del sistema**: además del estado de cada proveedor verás el bloque **Snapshots y
   almacenamiento**, que expone la ruta activa del disco, el contador de recuperaciones desde snapshot,
   la insignia que confirma si `/Titulos/Cotizacion` está entregando precios en vivo y la latencia
   agregada de escritura.
3. **Lanza un screening con presets personalizados y comprueba la persistencia.**
   - Abre la pestaña **Empresas con oportunidad** y selecciona `Perfil recomendado → Crear preset`.
   - Guarda el preset y ejecútalo al menos dos veces. Tras la primera corrida, el health sidebar
     mostrará "Snapshot creado" y `st.session_state["controls_snapshot"]` conservará la combinación de
     filtros. Al relanzar, valida que la tarjeta de KPIs muestre "⚡ Resultado servido desde snapshot"
     y que la telemetría reduzca el runtime frente a la corrida inicial.
   - Desde el menú **⚙️ Acciones** usa **⟳ Refrescar** para forzar un fallback controlado: los contadores
     de resiliencia distinguirán el origen (`primario`, `secundario`, `snapshot`) y registrarán el uso
     del almacenamiento persistente como parte de la secuencia.
4. **Exporta el análisis enriquecido.** Con la app cerrada o en paralelo, ejecuta el script:
   ```bash
   python scripts/export_analysis.py --input ~/.portafolio_iol/snapshots --formats both --output exports/screener
   ```
   El comando crea una carpeta por snapshot dentro de `exports/screener/` (por ejemplo,
   `exports/screener/sample/`) con todos los CSV (`kpis.csv`, `positions.csv`, `history.csv`,
   `contribution_by_symbol.csv`, etc.), empaqueta esos archivos en `analysis.zip` y genera un
   `analysis.xlsx` con todas las tablas en hojas dedicadas más los gráficos solicitados. En la raíz del
 directorio también encontrarás `summary.csv` con los KPIs (`raw_value`) de cada snapshot para
  facilitar comparaciones rápidas. Si las exportaciones PNG están deshabilitadas, el Excel se genera
  sin gráficos adjuntos y conserva únicamente las tablas de datos.

   > **Dependencia de Kaleido.** Plotly utiliza `kaleido` para renderizar los gráficos como PNG.
   > Instálalo con `pip install -r requirements.txt` (incluye la dependencia) o añádelo a tu entorno
   > manualmente si usas una instalación mínima. Cuando `kaleido` no está disponible, la release
   > 0.3.30.10.2 muestra el banner "Hotfix Kaleido: fallback restaurado", mantiene el ZIP de CSV y
<<<<<<< HEAD
   > documenta en los artefactos que los PNG quedaron pendientes para reintento posterior. Si las
   > exportaciones PNG están deshabilitadas, el Excel se genera sin gráficos adjuntos y queda listo para
   > compartir con los datos actualizados.
=======
   > documenta en los artefactos que los PNG quedaron pendientes para reintento posterior.
>>>>>>> 9d169a26

### Migración fuera de módulos legacy

1. **Cliente de IOL.** Sustituí cualquier importación a `infrastructure.iol.legacy.iol_client.IOLClient`
   por el adaptador moderno:
   ```python
   from services.cache import build_iol_client

   client, error = build_iol_client(user="...", tokens_file="...")
   ```
   Si necesitás construirlo manualmente (por ejemplo, en scripts), usá
   `infrastructure.iol.client.IOLClientAdapter` para mantener el cache de portafolio y el manejo de
   tokens consistentes.
2. **Helpers de portfolio.** Los flujos que antes dependían de helpers duplicados en `tests/legacy/`
   deben migrar a `services.portfolio_view.PortfolioViewModelService` y a
   `application.portfolio_viewmodel.build_portfolio_viewmodel`. Estos componentes concentran la
   normalización de posiciones, la clasificación de activos y la materialización del view-model.
3. **Stub de Streamlit.** Las suites de UI utilizan el fixture `streamlit_stub` definido en
   `tests/conftest.py`. Si mantenías stubs manuales en carpetas legacy, actualizá tus pruebas para
   consumir el fixture e interactuar con helpers como `streamlit_stub.get_records("header")` o
   `streamlit_stub.set_form_submit_result(...)`.
4. **Ejecución de suites.** `pytest` ignora `tests/legacy/` gracias a `norecursedirs`, por lo que basta
   con lanzar `pytest --maxfail=1 --disable-warnings -q` para cubrir la batería moderna. Ejecutá
   `pytest tests/legacy` sólo cuando necesites auditar comparativas históricas.

Con estos pasos la base de código queda alineada a los servicios actuales y los pipelines de CI pueden
validar escenarios sin depender de módulos obsoletos.

### Validar el fallback jerárquico desde el health sidebar

1. Abre el panel lateral **Salud del sistema** y localiza el bloque **Resiliencia de proveedores**. La
   release 0.3.30.10.2 conserva la última secuencia de degradación, vuelve a dejar trazas en `analysis.log`,
   muestra el estado del feed
   `/Titulos/Cotizacion` y ahora incluye el contador de snapshots reutilizados (`snapshot_hits`).
2. Ejecuta nuevamente **⟳ Refrescar** desde el menú **⚙️ Acciones** y observa el timeline: debe listar
   `primario → secundario → snapshot` (o fallback estático si corresponde) con la marca temporal de cada
   intento y la insignia que indica si la recuperación provino del almacenamiento persistente.
3. En la sección **Último proveedor exitoso** verifica que el identificador coincida con las notas del
   screening y que la latencia agregada conserve el valor reportado durante la degradación. Si fuerzas
   un error manual (por ejemplo, quitando todas las claves), el bloque mostrará `Fallback estático`
   junto con el detalle del snapshot de contingencia utilizado.
4. Consulta la guía de soporte para escenarios extendidos y flujos de depuración en
   [docs/troubleshooting.md#fallback-jerarquico-desde-health-sidebar](docs/troubleshooting.md#fallback-jerarquico-desde-health-sidebar).

**Notas clave del flujo**

- El mini-dashboard inicial resume valor de la cartera, variación diaria y cash disponible con formato
  de tarjetas, y se actualiza automáticamente después de cada screening, reutilizando el snapshot para
  evitar recomputos innecesarios.
- El toast "Preset guardado" deja visible el preset recién creado dentro del selector y ahora detalla
  si se generó un snapshot en disco (`~/.portafolio_iol/snapshots/`).
- Las notificaciones internas del menú **⚙️ Acciones** confirman tanto los refrescos como las
  recuperaciones desde snapshot cuando la app entra en modo resiliente.
- La comparación de presets mantiene las dos columnas paralelas con indicadores verdes/rojos y suma un
  resumen "Persistencia" que indica cuándo se reutilizó el snapshot previo.
- El bloque de telemetría enriquecida marca explícitamente los *cache hits*, diferencia el tiempo
  invertido en descarga remota vs. normalización y calcula el ahorro neto de la caché cooperativa y de
  la persistencia de snapshots durante la sesión.

### CI Checklist (0.3.30.10.2)

1. **Ejecuta la suite determinista sin legacy.** Lanza `pytest --maxfail=1 --disable-warnings -q --ignore=tests/legacy`
   (o confiá en el `norecursedirs` por defecto) y verificá que el resumen final no recolecte pruebas desde `tests/legacy/`.
2. **Publica cobertura y bloquea regresiones de `/Cotizacion`.** Corre `pytest --cov=application --cov=controllers --cov-report=term-missing --cov-report=html --cov-report=xml`
   y confirma que el pipeline adjunte `coverage.xml` y el directorio `htmlcov/`, incluyendo los módulos
   vinculados al endpoint de cotizaciones dentro del reporte.
3. **Audita importaciones legacy.** Incluye un paso que ejecute `rg "infrastructure\.iol\.legacy" application controllers services tests`
   y falla el job si aparecen coincidencias fuera de `tests/legacy/`.
4. **Valida exportaciones.** Ejecuta `python scripts/export_analysis.py --input ~/.portafolio_iol/snapshots --formats both --output exports/ci`
   o reutiliza los snapshots de `tmp_path`. Revisa que cada snapshot genere los CSV (`kpis.csv`,
   `positions.csv`, `history.csv`, `contribution_by_symbol.csv`, etc.), el ZIP `analysis.zip`, el Excel
   `analysis.xlsx`, el resumen `summary.csv` y el log consolidado `analysis.log` en la raíz de `exports/ci`.
5. **Verifica attachments antes de mergear.** En GitHub/GitLab, inspecciona los artefactos del pipeline
   y asegúrate de que `htmlcov/`, `coverage.xml`, `analysis.zip`, `analysis.xlsx`, `summary.csv` y
   `analysis.log` estén presentes. Si falta alguno, marca el pipeline como fallido y reprocesa la corrida.

### Validaciones Markowitz reforzadas (0.3.30.10.2)

- `application.risk_service.markowitz_optimize` valida la invertibilidad de la matriz de covarianzas y
  degrada a pesos `NaN` cuando detecta singularidad o entradas inválidas, evitando excepciones en la UI
  y dejando trazabilidad en los logs de telemetría.
- Al detectar pesos inválidos, la pestaña **Riesgo** evita renderizar la distribución y deja trazas en los
  logs para depurar el origen. Si el gráfico queda vacío en la UI, ajusta el preset o amplía el histórico
  antes de reintentar.
- Los presets se validan para garantizar que la suma de pesos siga siendo 1; si la normalización no es
  posible, la ejecución se cancela y la telemetría del health sidebar deja registro del incidente para
  facilitar la depuración en pipelines.
- Los tests `tests/application/test_risk_metrics.py::test_markowitz_optimize_degrades_on_singular_covariance`
  y `tests/integration/test_portfolio_tabs.py` cubren la degradación controlada y los mensajes visibles
  en la UI, por lo que cualquier regresión se detecta en pipelines.

**Resiliencia de APIs (0.3.30.10.2).** Cuando guardas un preset, la aplicación persiste la combinación de
filtros, el último resultado del screening y la procedencia (`primario`, `secundario`, `snapshot`). Al
relanzarlo, la telemetría agrega la procedencia del dato y clasifica la recuperación según la estrategia
aplicada:

- Si los filtros no cambiaron y el proveedor primario respondió, se muestra una insignia "⚡ Resultado
  servido desde snapshot" en la tabla y la telemetría reduce el runtime al evitar descargas redundantes,
  resaltando en verde el ahorro neto respecto de la corrida anterior.
- Si el proveedor primario falla pero existe un secundario configurado, la UI muestra "🛡️ Fallback
  activado" y el health sidebar registra el tiempo adicional invertido en la degradación controlada.
- Cuando todos los proveedores remotos fallan, la secuencia finaliza en el snapshot persistido o en el
  fallback estático con la leyenda "📦 Snapshot de contingencia" y el contador de resiliencia incrementa
  el total de recuperaciones exitosas sin datos frescos.

Estas novedades convierten a la release 0.3.30.10.2 en la referencia para validar onboarding, telemetría y
resiliencia multi-API: el endpoint `/Cotizacion` expone la versión activa desde la UI y las integraciones
externas, el manejo de errores 500 asegura continuidad visible en dashboards y la prueba de cobertura
protege el flujo frente a regresiones mientras las exportaciones enriquecidas mantienen paridad total
entre la visión en pantalla y los artefactos compartidos, registrando cada paso en `analysis.log`.


## Configuración de claves API

La release 0.3.30.10.2 consolida la carga de credenciales desde `config.json`, variables de entorno o `streamlit secrets` y deja
registro de la resolución de cada proveedor en `analysis.log`. Antes de
ejecutar la aplicación en modo live, define las claves según el proveedor habilitado. Si una clave falta, el health sidebar registrará
el evento como `disabled` y la degradación continuará con el siguiente proveedor disponible.

### Variables mínimas por proveedor

- **Alpha Vantage** (`ALPHA_VANTAGE_API_KEY`): requerida para los históricos OHLC en `services.ohlc_adapter`. Puedes opcionalmente
  ajustar `ALPHA_VANTAGE_BASE_URL` para entornos de prueba.
- **Polygon** (`POLYGON_API_KEY`): habilita los precios intradía y los agregados en vivo; respeta el orden de `MACRO_API_PROVIDER`
  cuando figura como proveedor secundario de mercado. Usa `POLYGON_BASE_URL` para entornos aislados.
- **Financial Modeling Prep (FMP)** (`FMP_API_KEY`): alimenta ratios fundamentales y `application.ta_service`. Opcionalmente regula
  `FMP_TIMEOUT` y `FMP_BASE_URL` para ensayos offline.
- **FRED** (`FRED_API_KEY` y `FRED_SECTOR_SERIES`): primer escalón de datos macro; sin esta clave el intento queda marcado como
  `disabled` y se recurre al siguiente proveedor configurado.
- **World Bank** (`WORLD_BANK_API_KEY` y `WORLD_BANK_SECTOR_SERIES`): respaldo macro tras FRED; cuando falta se documenta como
  `unavailable` y se activa el fallback estático configurado en `MACRO_SECTOR_FALLBACK`.

Guarda las claves sensibles en `.env` o en `~/.streamlit/secrets.toml` e integra su carga en tus pipelines de CI/CD (ver
[docs/troubleshooting.md#claves-api](docs/troubleshooting.md#claves-api) para detalles y validaciones automatizadas).

## Persistencia de favoritos

La lista de símbolos marcados como favoritos se comparte entre pestañas y ahora también se
sincroniza con disco para mantenerla entre sesiones. Por defecto se serializa como un archivo JSON
en ``~/.portafolio_iol/favorites.json`` con la siguiente estructura:

```json
[
  "GGAL",
  "PAMP",
  "TXAR"
]
```

- El archivo se crea automáticamente la primera vez que marcás un símbolo como favorito. Cada
  entrada es una cadena en mayúsculas.
- Si el archivo está corrupto o no se puede leer, la aplicación continúa funcionando con una lista
  vacía y muestra el error en la sesión actual para que puedas depurarlo.
- Podés borrar el archivo para reiniciar la lista; se volverá a generar cuando agregues un nuevo
  favorito.

## Backend de snapshots para pipelines CI (0.3.30.10.2)

- Define `SNAPSHOT_BACKEND=null` para ejecutar suites sin escribir archivos persistentes; el módulo
  `services.snapshots` usará `NullSnapshotStorage` y evitará cualquier escritura en disco durante las
  corridas.
- Cuando necesites validar exportaciones en CI, usa `SNAPSHOT_BACKEND=json` junto con
  `SNAPSHOT_STORAGE_PATH=$(mktemp -d)` o la ruta temporal que te provea el runner (`$RUNNER_TEMP`). El
  backend escribe cada snapshot bajo esa carpeta y se limpia automáticamente al finalizar el job.
- Los tests parametrizados (por ejemplo, `tests/integration/test_snapshot_export_flow.py`) detectan el
  backend activo y, si se ejecutan en CI, fuerzan `tmp_path` para mantener el aislamiento. Replica ese
  patrón en nuevos escenarios para evitar condiciones de carrera entre jobs concurrentes.

### Cómo forzar escenarios multi-proveedor en CI

1. Exporta `RUN_LIVE_YF=0` para garantizar el uso de stubs deterministas.
2. Ejecuta `pytest tests/integration/` completo; la suite valida degradaciones `primario → secundario`
   y escenarios con snapshots persistidos, incluyendo las nuevas verificaciones Markowitz.
3. Si necesitás reproducir un fallo específico, lanza `pytest tests/integration/test_opportunities_flow.py`
   para confirmar la secuencia multi-proveedor y revisar los artefactos generados en `tmp_path`.

## Documentación

- [Guía de troubleshooting](docs/troubleshooting.md)
- [Guía de pruebas](docs/testing.md)
- [Integración en CI/CD](docs/testing.md#integración-en-cicd): ejemplos de pipelines para instalar dependencias,
  forzar los mocks (`RUN_LIVE_YF=0`) y ejecutar `pytest --maxfail=1 --disable-warnings -q`. Los jobs adjuntan
  el directorio `htmlcov`, `coverage.xml` y los bundles de exportación (`analysis.zip`, `analysis.xlsx`,
  `summary.csv`); descárgalos desde los artefactos del pipeline y abre `htmlcov/index.html` para revisar la
  cobertura en detalle antes de aprobar la release.

## Uso del proveedor de tiempo

Para generar fechas consistentes en toda la aplicación, importa la clase `TimeProvider`:

```python
from shared.time_provider import TimeProvider

timestamp = TimeProvider.now()          # "2025-09-21 10:15:42"
moment = TimeProvider.now_datetime()    # datetime consciente de zona (UTC-3)
```

- `TimeProvider.now()` devuelve la representación en texto lista para mostrar en la interfaz.
- `TimeProvider.now_datetime()` expone el mismo instante como un objeto `datetime` con zona horaria de Buenos Aires.

El método `TimeProvider.now_datetime()` retorna un `datetime` consciente de zona en UTC-3, lo que garantiza que el `tzinfo` se mantenga alineado con Buenos Aires para todo cálculo dentro de la aplicación. Algunos integradores —como el cliente legacy de IOL— deben convertirlo explícitamente a naive (`tzinfo=None`) para continuar siendo compatibles con librerías que no gestionan zonas horarias.

Ambos métodos apuntan al mismo reloj centralizado, por lo que los valores son intercambiables según si necesitas una cadena o un
`datetime` para cálculos adicionales.

Desde Streamlit 1.30 se reemplazó el parámetro `use_container_width` y se realizaron ajustes mínimos de diseño.

### Empresas con oportunidad (disponible de forma estable)

La pestaña ya se encuentra disponible de forma estable y en cada sesión combina:

- Tickers provistos manualmente por el usuario en la interfaz cuando existen; si no hay input manual, se utiliza `YahooFinanceClient.list_symbols_by_markets` parametrizada mediante la variable de entorno `OPPORTUNITIES_TARGET_MARKETS`.
- Un conjunto determinista de respaldo basado en el stub local (`run_screener_stub`) para garantizar resultados cuando no hay configuración externa ni datos remotos, o cuando Yahoo Finance no está disponible.

El stub local expone un universo determinista de 37 emisores que cubre múltiples sectores (Technology, Healthcare, Industrials, Financial Services, Consumer Defensive, Consumer Cyclical, Consumer, Financials, Utilities, Energy, Real Estate, Communication Services y Materials) con métricas fundamentales completas. Cada sector crítico —Technology, Energy, Industrials, Consumer, Healthcare, Financials, Utilities y Materials— cuenta con al menos tres emisores para ejercitar filtros exigentes sin perder diversidad. Las cifras se calibraron para que los filtros de payout, racha, CAGR, EPS, buybacks y fundamentals críticos dispongan siempre de datos consistentes y se puedan ejercitar escenarios complejos de QA aun cuando Yahoo Finance no esté disponible, incluso en esta fase estable.

La columna `Yahoo Finance Link` documenta el origen de cada símbolo con la URL `https://finance.yahoo.com/quote/<ticker>`. En universos dinámicos descargados de Yahoo la columna reutiliza directamente el *slug* oficial (por ejemplo, `AAPL`), mientras que el stub determinista sintetiza enlaces equivalentes para sus 37 emisores (`UTLX`, `FNCL1`, etc.) manteniendo el mismo formato. Esto permite a QA y a los integradores validar rápidamente la procedencia sin importar si el listado proviene de datos live o del fallback. A partir de la release actual, el listado añade la columna `Score` para dejar a la vista el puntaje compuesto que define el orden del ranking y, cuando corresponde, explicita el preset o filtro destacado que disparó la selección.

| Ticker | Sector | Payout % | Racha (años) | CAGR % | EPS trailing | EPS forward | Buyback % | Market cap (M USD) | P/E | Revenue % | Score | Filtro destacado | Yahoo Finance Link |
| --- | --- | --- | --- | --- | --- | --- | --- | --- | --- | --- | --- | --- | --- |
| AAPL | Technology | 18.5 | 12 | 14.2 | 6.1 | 6.6 | 1.8 | 2,800,000 | 30.2 | 7.4 | 88 | Crecimiento balanceado ≥85 | [Ver ficha](https://finance.yahoo.com/quote/AAPL) |
| MSFT | Technology | 28.3 | 20 | 11.7 | 9.2 | 9.8 | 1.1 | 2,450,000 | 33.5 | 14.8 | 90 | Growth + buybacks ≥80 | [Ver ficha](https://finance.yahoo.com/quote/MSFT) |
| KO | Consumer Defensive | 73.0 | 61 | 7.5 | 2.3 | 2.4 | 0.3 | 260,000 | 24.7 | 4.3 | 84 | Dividendos defensivos ≥80 | [Ver ficha](https://finance.yahoo.com/quote/KO) |
| NEE | Utilities | 56.2 | 28 | 10.8 | 3.1 | 3.5 | 0.0 | 160,000 | 25.7 | 7.1 | 82 | Dividendos defensivos ≥80 | [Ver ficha](https://finance.yahoo.com/quote/NEE) |
| UTLX | Utilities | 61.5 | 19 | 6.7 | 3.1 | 3.3 | 0.0 | 58,600 | 19.2 | 4.6 | 86 | Stub estable ≥80 | [Ver ficha](https://finance.yahoo.com/quote/UTLX) |
| ENRGX | Energy | 38.7 | 18 | 5.6 | 5.5 | 5.8 | 1.9 | 95,000 | 13.6 | 8.9 | 83 | Recompras agresivas ≥80 | [Ver ficha](https://finance.yahoo.com/quote/ENRGX) |

El muestreo superior refleja la combinación live + fallback que hoy ve la UI: los símbolos clásicos (`AAPL`, `MSFT`, `KO`, `NEE`) provienen de Yahoo, mientras que `UTLX` y `ENRGX` pertenecen al stub determinista y conservan las mismas métricas que en la versión estable anterior para garantizar reproducibilidad en QA.

El botón **"Descargar resultados (.csv)"** replica esta grilla y genera un archivo con las mismas columnas visibles en la UI (incluidos `score_compuesto`, el filtro aplicado y el enlace a Yahoo). Así se asegura paridad total entre lo que se analiza en pantalla y lo que se comparte para backtesting o QA, sin importar si la sesión proviene del origen `yahoo` o `stub`.

## Exportación de análisis enriquecido

La aplicación permite llevarte un paquete completo de métricas, rankings y visualizaciones del portafolio sin salir del dashboard o desde la línea de comandos si trabajás con snapshots persistidos.

### Desde el dashboard

1. Abrí la pestaña **📂 Portafolio** y desplegá el acordeón **📦 Exportar análisis enriquecido**.
2. Seleccioná las métricas que querés incluir en el reporte (valor total, P/L, cantidad de posiciones, etc.). Cada opción muestra una breve descripción para que identifiques rápidamente qué KPI estás incorporando.
3. Elegí los gráficos que se van a embeber en el Excel (por defecto se incluyen P/L Top N, composición por tipo, distribución valorizada, la evolución histórica y el mapa de calor por símbolo/tipo). Si Kaleido no está disponible la UI te lo indicará para que habilites la dependencia.
4. Activá o desactivá la exportación de rankings e historial y definí el límite de filas para cada ranking.
5. Descargá el ZIP con los CSV (`kpis.csv`, `positions.csv`, `history.csv`, `contribution_by_symbol.csv`, etc.) o el Excel enriquecido (`analysis.xlsx`) que incluye todas las tablas en hojas dedicadas y los gráficos renderizados como imágenes.

### Desde la línea de comandos

El script `scripts/export_analysis.py` procesa snapshots serializados en JSON (por ejemplo los generados por jobs batch o instrumentación de QA) y genera los mismos artefactos enriquecidos que la UI: CSV individuales, un ZIP compacto con esos CSV, un Excel (`analysis.xlsx`) con tablas y gráficos, y el `summary.csv` agregado.

```bash
python scripts/export_analysis.py \
  --input .cache/portfolio_snapshots \
  --output ./exports/nocturno \
  --metrics total_value total_pl total_pl_pct positions symbols \
  --charts pl_top composition timeline heatmap \
  --limit 15
```

- El argumento `--metrics help` lista todos los KPIs disponibles; `--charts help` hace lo propio con los gráficos.
- El argumento `--formats` (o su alias `--format`) acepta `csv`, `excel` o `both`.
- Cada snapshot genera un subdirectorio dentro de `--output` con todos los CSV, el ZIP `analysis.zip` y, si corresponde, el Excel `analysis.xlsx`.
- Se adjunta además `summary.csv` en la raíz con los KPIs crudos (`raw_value`) de cada snapshot para facilitar comparaciones rápidas o integraciones en pipelines.
- En modo CLI la caché que reutiliza Kaleido es local al proceso y se reinicia en cada ejecución (la app mantiene la caché compartida vía Streamlit).

> Dependencias: asegurate de instalar `kaleido` y `XlsxWriter` (ambos incluidos en `requirements.txt`) para que el script pueda renderizar los gráficos y escribir el Excel correctamente.

Cada registro respeta los principios de la estrategia Andy: payout y P/E saludables, rachas y CAGR positivos, EPS forward por encima del trailing, buybacks y crecimiento de ingresos cuando corresponde. En la release actual, ese set determinista permite verificar que `score_compuesto` se mantenga estable tanto en modo `yahoo` como `stub`, sosteniendo la comparabilidad del ranking.

Durante los failovers la UI etiqueta el origen como `stub` y conserva las notas contextuales del caption principal. Los tests automatizados siguen apoyándose en este dataset extendido para validar diversidad sectorial, completitud de fundamentals y la presencia de la nueva columna `Score`.

#### Datos macro y sectoriales (FRED + fallback)

- La tabla incorpora la columna `macro_outlook`, alimentada por la API de [FRED](https://fred.stlouisfed.org/) cuando existe configuración válida. Cada celda combina el último valor publicado para la serie sectorial asociada y la fecha del dato (`1.75 (2023-09-01)`), facilitando la lectura del contexto macro sin abandonar la grilla del screening.
- Para habilitar la integración se deben definir las siguientes variables (vía `.env`, `streamlit secrets` o `config.json`):

  ```bash
  export MACRO_API_PROVIDER="fred,worldbank"
  export FRED_API_KEY="<tu-clave>"
  export FRED_SECTOR_SERIES='{"Technology": "IPN31152N", "Finance": "IPN52300N"}'
  # Opcional: tuning avanzado
  export FRED_API_BASE_URL="https://api.stlouisfed.org/fred"
  export FRED_API_RATE_LIMIT_PER_MINUTE=120
  export WORLD_BANK_API_KEY="<tu-clave-wb>"
  export WORLD_BANK_SECTOR_SERIES='{"Energy": "EG.USE.PCAP.KG.OE"}'
  export WORLD_BANK_API_BASE_URL="https://api.worldbank.org/v2"
  export WORLD_BANK_API_RATE_LIMIT_PER_MINUTE=60
  export MACRO_SECTOR_FALLBACK='{"Technology": {"value": 2.1, "as_of": "2023-06-30"}}'
  ```

  - `FRED_SECTOR_SERIES` mapea el nombre del sector que aparece en el screener con el identificador de serie en FRED. Es sensible a los sectores retornados por Yahoo/stub, por lo que conviene mantener la misma capitalización mostrada en la tabla.
- `MACRO_SECTOR_FALLBACK` permite declarar valores estáticos (por sector) que se aplican automáticamente cuando la API externa no está disponible, cuando el proveedor configurado no es soportado o cuando falta alguna serie en la configuración.
- Flujo de failover: si la API devuelve errores, alcanza el límite de rate limiting o falta la clave, el controlador intenta poblar `macro_outlook` con los valores declarados en `MACRO_SECTOR_FALLBACK`. Cuando no hay fallback, la columna queda en blanco y se agrega una nota explicando la causa (`Datos macro no disponibles: FRED sin credenciales configuradas`). Todos los escenarios se registran en `services.health.record_macro_api_usage`, exponiendo en el healthcheck si el último intento fue exitoso, error o fallback.
- El rate limiting se maneja desde `infrastructure/macro/fred_client.py`, que serializa las llamadas según el umbral configurado (`FRED_API_RATE_LIMIT_PER_MINUTE`) y reutiliza el `User-Agent` global para respetar los términos de uso de FRED.

##### Escenarios de fallback macro (0.3.30.10.2)

1. **Secuencia `fred → worldbank → fallback`.** Con `MACRO_API_PROVIDER="fred,worldbank"` y sin `FRED_API_KEY`, el intento inicial queda marcado como `disabled`, el World Bank responde con `success` y la nota "Datos macro (World Bank)" deja registro de la latencia. El monitor de resiliencia del health sidebar incrementa los contadores de éxito, actualiza los buckets de latencia del proveedor secundario y agrega la insignia "Fallback cubierto".
2. **World Bank sin credenciales o series.** Si el segundo proveedor no puede inicializarse (sin `WORLD_BANK_API_KEY` o sin `WORLD_BANK_SECTOR_SERIES`), el intento se registra como `error` o `unavailable` y el fallback estático cierra la secuencia con el detalle correspondiente, incluyendo el identificador `contingency_snapshot` en la telemetría.
3. **Proveedor no soportado.** Cuando `MACRO_API_PROVIDER` apunta a valores fuera del set `fred/worldbank`, el controlador descarta la integración live y aplica el fallback estático si existe. El health sidebar deja el estado `disabled` con el detalle "proveedor no soportado" y dispara un toast de advertencia.
4. **Errores de API o rate limiting.** Ante un `MacroAPIError` (incluye timeouts y límites de FRED o del World Bank), la telemetría conserva la latencia que disparó el problema, agrega el código de error y los contadores globales incrementan tanto el `error` como el `fallback` resultante para visibilizar la resiliencia aplicada.
5. **Series faltantes u observaciones inválidas.** Cuando un proveedor responde sin datos válidos o no hay series configuradas para un sector activo, la nota lista los sectores faltantes (`macro_missing_series`), el fallback estático aporta el valor definitivo y el monitor etiqueta el evento como `partial_recovery`.

#### Telemetría del barrido

El panel muestra una nota de telemetría por cada barrido, tanto si la corrida proviene de Yahoo Finance como del stub local. El helper `shared.ui.notes.format_note` arma el texto en base a los campos reportados por cada origen y selecciona la severidad adecuada (`ℹ️` o `⚠️`) según los umbrales vigentes.

#### Caché del screening de oportunidades

- `controllers.opportunities.generate_opportunities_report` guarda en memoria el último resultado para cada combinación de filtros, tickers manuales y toggles críticos. Cuando el usuario repite una búsqueda con la misma configuración, la respuesta se obtiene desde caché y evita recalcular el screener completo.
- Un *cache hit* queda registrado en el nuevo bloque "🔎 Screening de oportunidades" del healthcheck lateral, que muestra tanto la duración de la lectura cacheada como la corrida completa previa para comparar la reducción de tiempos. En escenarios típicos de QA, la ejecución inicial ronda las decenas de milisegundos mientras que la respuesta cacheada se resuelve en el orden de 1 ms, dejando visible la mejora.
- Cualquier cambio en los filtros —por ejemplo, alternar el toggle de indicadores técnicos, ajustar umbrales numéricos o modificar el universo manual— invalida automáticamente la entrada, garantizando que las corridas posteriores utilicen los parámetros más recientes.

**Campos reportados**

- **Runtime (`elapsed` / `elapsed time`)**: segundos invertidos en la corrida completa, medidos desde la descarga hasta el post-procesamiento. Es el primer indicador para detectar degradaciones.
- **Universo inicial (`universe initial`)**: cantidad de símbolos recibidos antes de aplicar filtros; Yahoo lo informa con el universo crudo según los mercados solicitados, mientras que el stub siempre expone 37 emisores determinísticos.
- **Universo final (`universe` / `universe size`)**: tickers que sobreviven al filtrado; permite visualizar el recorte efectivo.
- **Ratios de descarte (`discarded`)**: descomposición porcentual entre descartes por fundamentals y por técnicos, útil para saber qué bloque necesita ajustes.
- **Fuente (`origin`)**: etiqueta visible (`yahoo` / `stub`) que coincide con el caption del listado para asegurar trazabilidad.
- **Score medio (`score_avg`)**: promedio del `score_compuesto` tras aplicar filtros; ayuda a detectar si el preset activo está elevando o relajando el umbral configurado.

**Ejemplos actualizados**

```
ℹ️ Yahoo • runtime: 5.8 s • universe initial: 142 • universe final: 128 • discarded: 8% fundamentals / 2% técnicos • score_avg: 86
ℹ️ Stub • runtime: 2.4 s • universe initial: 37 • universe final: 37 • discarded: 18% fundamentals / 10% técnicos • score_avg: 84
⚠️ Yahoo • runtime: 11.6 s • universe initial: 142 • universe final: 9 • discarded: 54% fundamentals / 34% técnicos • score_avg: 79
⚠️ Stub • runtime: 6.1 s • universe initial: 37 • universe final: 12 • discarded: 51% fundamentals / 17% técnicos • score_avg: 76
```

En condiciones saludables la nota se mantiene en severidad `ℹ️`. Cuando el runtime supera los límites esperados (≈3 s para el stub, 8–9 s para Yahoo), el universo final cae por debajo del umbral mínimo configurado o los ratios de descarte exceden el 35 % de manera sostenida, la severidad escala automáticamente a `⚠️` y se resalta en la UI.

**Guía rápida para QA y usuarios**

| Señal | Qué revisar | Acción sugerida |
| --- | --- | --- |
| `runtime > 3 s` (stub) o `> 9 s` (Yahoo) | Posibles problemas de IO, throttling o jobs en segundo plano. | Revisar logs y latencias externas antes de reintentar. |
| `universe final < 10` | Filtros demasiado agresivos o caída de datos en la fuente. | Relajar filtros temporalmente y validar la disponibilidad de Yahoo/stub. |
| `discarded fundamentals > 35 %` | Fundamentales incompletos para gran parte del universo. | Revisar los símbolos afectados; puede requerir recalibrar la caché o invalidar datos corruptos. |
| `discarded técnicos > 35 %` | Indicadores técnicos no disponibles. | Confirmar que el toggle de indicadores esté activo y que las series históricas se descarguen correctamente. |
| `score_avg < 80` (en presets exigentes) | Preset demasiado permisivo para la estrategia elegida. | Ajustar el slider de score o cambiar el preset recomendado. |

Las notas siempre incluyen los porcentajes de descarte fundamental y técnico. Cuando alguno de los dos no aplica, el stub reporta explícitamente `0%` para preservar la consistencia del formato y evitar falsos positivos en los tests automatizados. Los equipos de QA pueden apoyarse en estos indicadores para automatizar aserciones: por ejemplo, validar que en modo stub el universo final se mantenga en 37 con severidad `ℹ️` o que en pruebas de resiliencia la degradación quede marcada con `⚠️`.

Adicionalmente, las guías de QA asumen que tanto los 37 tickers deterministas del stub como los universos dinámicos de Yahoo exponen la columna `Yahoo Finance Link` con el patrón `https://finance.yahoo.com/quote/<ticker>`. Cualquier verificación de UI o fixtures debe asegurar que la URL se construya con el mismo formato sin importar el origen para conservar paridad funcional entre ambientes.

El ranking final pondera dividendos, valuación, crecimiento y cobertura geográfica para sostener la consistencia del score compuesto.

Cada oportunidad obtiene un **score normalizado en escala 0-100** que promedia aportes de payout, racha de dividendos, CAGR, recompras, RSI y MACD. Esta normalización permite comparar emisores de distintas fuentes con un criterio homogéneo. Los resultados que queden por debajo del umbral configurado se descartan automáticamente para reducir ruido.

Los controles disponibles en la UI permiten ajustar esos filtros sin modificar código, y la interfaz incluye un glosario interactivo [¿Qué significa cada métrica?](#qué-significa-cada-métrica) con ejemplos numéricos para alinear la interpretación de payout, EPS, CAGR, buybacks y score entre la documentación y la aplicación:

- Multiselect de sectores para recortar el universo devuelto por la búsqueda.
- Checkbox **Incluir indicadores técnicos** para agregar RSI y medias móviles al resultado.
- Inputs dedicados a crecimiento mínimo de EPS y porcentaje mínimo de recompras (`buybacks`).
- Sliders y number inputs para capitalización, payout, P/E, crecimiento de ingresos, racha/CAGR de dividendos e inclusión de Latinoamérica.
- Slider de score mínimo para ajustar `score_compuesto` sin salir de la UI.
- Selector **Perfil recomendado** para aplicar presets preconfigurados según el tipo de oportunidad que se quiera priorizar:
  - **Dividendos defensivos**: favorece emisores consolidados con payout moderado, más de 10 años de dividendos, crecimiento estable y foco en sectores defensivos (``Consumer Defensive`` y ``Utilities``).
  - **Crecimiento balanceado**: combina expansión de ingresos/EPS de dos dígitos con payout controlado y sesgo hacia ``Technology`` y ``Healthcare`` para captar historias de crecimiento rentable.
  - **Recompras agresivas**: apunta a compañías con recompras netas relevantes, valuaciones razonables e inclusión de indicadores técnicos para reforzar el timing, con foco en ``Financial Services``, ``Technology`` e ``Industrials``.

El umbral mínimo de score y el recorte del **top N** de oportunidades son parametrizables mediante las variables `MIN_SCORE_THRESHOLD` (valor por defecto: `80`) y `MAX_RESULTS` (valor por defecto: `20`). La interfaz utiliza ese valor centralizado como punto de partida en el selector "Máximo de resultados" para reflejar cualquier override definido en la configuración. Puedes redefinirlos desde `.env`, `secrets.toml` o `config.json` para adaptar la severidad del filtro o ampliar/restringir el listado mostrado en la UI. La cabecera del listado muestra notas contextuales cuando se aplican estos recortes y sigue diferenciando la procedencia de los datos con un caption que alterna entre `yahoo` y `stub`, manteniendo la trazabilidad de la fuente durante los failovers.

Los ejemplos documentados (tabla, presets y telemetría) reflejan la release vigente, donde la UI muestra `score_compuesto` en la grilla principal y conserva el caption `yahoo`/`stub` para todas las variantes de origen.


#### ¿Qué significa cada métrica?

- **Payout:** porcentaje de las ganancias que se reparte como dividendo. Ejemplo: con un payout del 60 %, una empresa distribuye US$0,60 por cada dólar de utilidad.
- **EPS (Earnings Per Share):** ganancias por acción. Si una firma genera US$5 millones y tiene 1 millón de acciones, su EPS es US$5.
- **Crecimiento de ingresos:** variación interanual de ventas. Un aumento de US$100 a US$112 implica un crecimiento del 12 %.
- **Racha de dividendos:** cantidad de años consecutivos pagando dividendos. Una racha de 7 significa pagos sin interrupciones durante siete ejercicios.
- **CAGR de dividendos:** crecimiento anual compuesto del dividendo. Pasar de US$1 a US$1,50 en cinco años implica un CAGR cercano al 8 %.
- **Buybacks:** recompras netas que reducen el flotante. Un buyback del 2 % indica que la empresa retiró 2 de cada 100 acciones en circulación.
- **Score compuesto:** puntaje de 0 a 100 que combina valuación, crecimiento, dividendos y técnicos; por ejemplo, un score de 85 señala atributos superiores al umbral típico de 80.


### Notas del listado y severidades

Las notas del listado utilizan una clasificación estandarizada para transmitir la severidad del mensaje. Cada nivel comparte prefijos visibles en el texto bruto (útiles en pruebas o fixtures) y un icono renderizado al pasar por `shared.ui.notes.format_note`:

| Severidad | Prefijos esperados | Icono renderizado | Uso típico |
| --- | --- | --- | --- |
| `warning` | `⚠️` | `:warning:` | Avisar que los datos provienen de un stub, que el universo está recortado o que hubo fallbacks. |
| `info` | `ℹ️` | `:information_source:` | Recordatorios operativos o mensajes neutrales relacionados con disponibilidad de datos. |
| `success` | `✅` | `:white_check_mark:` | Confirmar procesos completados o resultados satisfactorios. |
| `error` | `❌` | `:x:` | Indicar fallas irrecuperables que el usuario debe revisar. |

Siempre que sea posible prefija el contenido con el emoji correspondiente para que el helper lo clasifique correctamente. El siguiente ejemplo mínimo muestra cómo centralizar el formato en la UI:

```python
from shared.ui.notes import format_note

format_note("⚠️ Solo se encontraron 3 tickers con datos recientes.")
# ":warning: **Solo se encontraron 3 tickers con datos recientes.**"
```

## Integración con Yahoo Finance

La aplicación consulta [Yahoo Finance](https://finance.yahoo.com/) mediante la librería `yfinance` para enriquecer la vista de portafolio con series históricas, indicadores técnicos y métricas fundamentales/ESG. La barra lateral de healthcheck refleja si la última descarga provino de Yahoo o si fue necesario recurrir a un respaldo local, facilitando la observabilidad de esta dependencia externa.

### Smoke-test nocturno y guardas de frecuencia

El workflow [`CI`](.github/workflows/ci.yml) ejecuta un smoke-test live contra Yahoo Finance todas las noches a las **02:30 UTC** a través del job `live-yahoo-smoke`. El disparador manual (`workflow_dispatch`) permanece disponible con el input `run-live-yahoo` para validar la dependencia bajo demanda sin esperar a la corrida programada, y se complementa con el toggle `skip-live-yahoo` para omitir la corrida si necesitas preservar cuota en una ejecución manual.

Para evitar saturar el rate limit de Yahoo se exponen variables de repositorio que controlan la frecuencia:

- `LIVE_YAHOO_SMOKE_SCHEDULE_MODE` (default: `nightly`) acepta `manual` para deshabilitar por completo los disparos programados, `weekdays` para limitarse a lunes-viernes y `custom` para utilizar una lista explícita de días.
- `LIVE_YAHOO_SMOKE_ALLOWED_DAYS` define la lista de días permitidos (por ejemplo `mon,thu`) cuando el modo es `custom`. Los valores usan abreviaturas en inglés y se evalúan en UTC.
- `LIVE_YAHOO_SMOKE_FORCE_SKIP` (default: `false`) pausa cualquier ejecución del job —manual o programada— hasta que lo vuelvas a colocar en `false`. Útil cuando se detecta throttling y conviene guardar cuota sin tocar la configuración de horarios.

Si sólo necesitas suspender una corrida puntual, lanza el workflow manualmente con `run-live-yahoo=true` para habilitar el resto de jobs y marca `skip-live-yahoo=true`. El job quedará documentado como omitido en el historial sin consumir requests adicionales.

Cada ejecución deja trazabilidad en los logs del job y, en modo programado, documenta si se omitió el smoke-test debido a la guarda de frecuencia o a un skip explícito. Ante un fallo:

1. Revisa el paso **Run live Yahoo Finance smoke-test** para capturar el traceback y confirmar si se trata de un error transitorio (timeouts, throttling) o funcional.
2. Si el fallo proviene de rate limiting, habilita temporalmente `LIVE_YAHOO_SMOKE_FORCE_SKIP=true` o relanza manualmente el workflow con `skip-live-yahoo=true` hasta que la cuota se recupere.
3. Para validar la corrección, vuelve a lanzar el job desde la UI de Actions o ejecuta `pytest -m live_yahoo` localmente con `RUN_LIVE_YF=1`.

### Indicadores técnicos y fallback local

La función `fetch_with_indicators` descarga OHLCV y calcula indicadores (SMA, EMA, MACD, RSI, Bollinger, ATR, Estocástico e Ichimoku). Los resultados se almacenan en caché durante el intervalo definido por `CACHE_TTL_YF_INDICATORS` (predeterminado: 900 segundos) para evitar llamadas redundantes. Cuando `yfinance` produce un `HTTPError` o `Timeout`, la aplicación recurre automáticamente a `infrastructure/cache/ta_fallback.csv` como stub hasta que el servicio se restablezca.

### Métricas fundamentales y ranking del portafolio

`get_fundamental_data` obtiene valuaciones básicas (PE, P/B, márgenes, ROE, deuda, dividend yield depurado) y respeta el TTL de `CACHE_TTL_YF_FUNDAMENTALS` (6 horas por defecto). Para el ranking consolidado se utiliza `portfolio_fundamentals`, que agrega métricas y puntajes ESG por símbolo y persiste los resultados según `CACHE_TTL_YF_PORTFOLIO_FUNDAMENTALS` (4 horas por defecto). Ambos bloques se muestran en la pestaña principal del portafolio, con mensajes claros cuando los datos no están disponibles.

### Históricos y monitoreo

`get_portfolio_history` construye series ajustadas para todos los símbolos y las conserva durante `CACHE_TTL_YF_HISTORY` (valor inicial: 3600 segundos). El healthcheck `📈 Yahoo Finance` indica si la última consulta provino de la API, de la caché o del stub, junto con detalles del símbolo involucrado.

## Seguridad de credenciales

### 🔒 Seguridad de tus credenciales

- Cifrado de tokens con [Fernet](https://cryptography.io/en/latest/fernet/)
- Almacenamiento de secretos con [Streamlit Secrets](https://docs.streamlit.io/streamlit-community-cloud/get-started/deploy-an-app/secrets-management)
- Tokens guardados en archivos cifrados locales (no en la nube)
- Limpieza inmediata de contraseñas en `session_state`

Tus credenciales nunca se almacenan en servidores externos. El acceso a IOL se realiza de forma segura mediante tokens cifrados, protegidos con clave Fernet y gestionados localmente por la aplicación.

El bloque de login muestra la versión actual de la aplicación con un mensaje como "Estas medidas de seguridad aplican a la versión 0.3.30.10.2" y destaca el hotfix de Kaleido para documentar cuándo los PNG quedan pendientes en los artefactos.

El menú **⚙️ Acciones** refuerza la seguridad operativa al anunciar con toasts cada vez que se refrescan los datos o se completa el cierre de sesión, dejando constancia en la propia UI sin depender de logs externos.

El sidebar finaliza con un bloque de **Healthcheck (versión 0.3.30.10.2)** que lista el estado de los servicios monitoreados, resalta si la respuesta proviene de la caché o de un fallback y ahora agrega estadísticas agregadas de latencia, resiliencia y reutilización, incluyendo el resumen macro con World Bank y la bitácora asociada en `analysis.log`.

### Interpretación del health sidebar (KPIs agregados)

- **Conexión IOL (`🔐`)**: informa el último refresco exitoso o fallido con timestamp y detalle para incidentes de autenticación.
- **Yahoo Finance (`📈`)**: muestra si las cotizaciones provienen de Yahoo, del fallback local o si hubo errores; cada entrada incluye el timestamp y un detalle del símbolo involucrado.
- **FX (`💱`)**: divide en dos líneas el estado de la API y de la caché, exponiendo latencia en milisegundos, edad del dato y mensajes de error en caso de fallar.
- **Screening de oportunidades (`🔎`)**: indica si el último barrido reutilizó la caché o corrió completo, con tiempos actuales, baseline cacheado, universo inicial/final, ratio de descartes y sectores destacados. Cuando hay historial suficiente, la nueva línea de "tendencia" agrega promedios, desvíos, ratio de *hits* (incluidos los totales) y métricas de mejora frente a la caché.
- **Historial de screenings (`🗂️`)**: renderiza una tabla con los barridos recientes, marcando cada modo (`hit`/`miss`), el delta frente al promedio y el tiempo cacheado de referencia.
- **Latencias (`⏱️`)**: resume en líneas separadas la latencia de la carga del portafolio y de las cotizaciones, incluyendo fuente, cantidad de ítems y timestamp para correlacionar con incidentes puntuales.

## Requisitos de sistema

- Python 3.10 o superior
- `pip` y recomendablemente `venv` o `virtualenv`

## Instalación

1. Clonar el repositorio y crear un entorno virtual (opcional).
2. Instalar dependencias de producción:

```bash
pip install -r requirements.txt
```

> El archivo `requirements.txt` se genera con `python scripts/sync_requirements.py` a partir de `[project.dependencies]` en `pyproject.toml`. Cualquier ajuste debe aplicarse en ese archivo y luego sincronizarse para mantener la lista plana que consumen los despliegues.

Para un entorno de desarrollo con herramientas de linting y pruebas:

```bash
pip install -r requirements.txt -r requirements-dev.txt
```

## Configuración del entorno

Crear un archivo `.env` en la raíz del proyecto con los ajustes necesarios (las credenciales se ingresan desde la interfaz de la aplicación):

```env
USER_AGENT="Portafolio-IOL/1.0"
# Ruta opcional del archivo de tokens
IOL_TOKENS_FILE="tokens_iol.json"
# Clave para cifrar el archivo de tokens (Fernet). Debe definirse en producción
IOL_TOKENS_KEY="..."
# Permite guardar tokens sin cifrar (NO recomendado)
IOL_ALLOW_PLAIN_TOKENS=0
# Otros ajustes opcionales
CACHE_TTL_PORTFOLIO=20
CACHE_TTL_LAST_PRICE=10
CACHE_TTL_QUOTES=8
CACHE_TTL_FX=60
CACHE_TTL_YF_INDICATORS=900
CACHE_TTL_YF_HISTORY=3600
CACHE_TTL_YF_FUNDAMENTALS=21600
CACHE_TTL_YF_PORTFOLIO_FUNDAMENTALS=14400
YAHOO_FUNDAMENTALS_TTL=3600
YAHOO_QUOTES_TTL=300
MIN_SCORE_THRESHOLD=80
MAX_RESULTS=20
ASSET_CATALOG_PATH="/ruta/a/assets_catalog.json"
# Nivel de los logs ("DEBUG", "INFO", etc.; predeterminado: INFO)
LOG_LEVEL="INFO"
# Formato de los logs: "plain" o "json" (predeterminado: plain)
LOG_FORMAT="plain"
# Usuario opcional incluido en los logs
LOG_USER="usuario"
```
Los parámetros `CACHE_TTL_YF_*` ajustan cuánto tiempo se reutiliza cada respuesta de Yahoo Finance antes de volver a consultar la API (indicadores técnicos, históricos, fundamentales individuales y ranking del portafolio, respectivamente). Las variables `YAHOO_FUNDAMENTALS_TTL` (3600 segundos por defecto) y `YAHOO_QUOTES_TTL` (300 segundos por defecto) controlan el TTL de la caché específica para fundamentales y cotizaciones de Yahoo; puedes redefinir estos valores en el `.env` o en `secrets.toml` según tus necesidades. Ambos parámetros también se exponen con alias en minúsculas (`yahoo_fundamentals_ttl` y `yahoo_quotes_ttl`) para facilitar su lectura desde `st.secrets`, y cualquier alias o nombre en mayúsculas puede sobrescribirse indistintamente mediante variables de entorno, archivos `.env` o secretos.

`MIN_SCORE_THRESHOLD` (80 por defecto) define el puntaje mínimo aceptado para que una empresa aparezca en el listado estable de oportunidades, mientras que `MAX_RESULTS` (20 por defecto) determina cuántas filas finales mostrará la UI tras aplicar filtros y ordenar el score normalizado. Ambos valores pueden sobreescribirse desde el mismo `.env`, `secrets.toml` o `config.json` si necesitás afinar la agresividad del recorte.
También puedes definir estos valores sensibles en `secrets.toml`,
el cual `streamlit` expone a través de `st.secrets`. Los valores en
`secrets.toml` tienen prioridad sobre las variables de entorno.

Ejemplo de `.streamlit/secrets.toml`:

```toml
IOL_USERNAME = "tu_usuario"
IOL_PASSWORD = "tu_contraseña"
IOL_TOKENS_KEY = "clave"
IOL_TOKENS_FILE = "tokens_iol.json"
```

`LOG_LEVEL` controla la verbosidad de los mensajes (`DEBUG`, `INFO`, etc.). Evita usar `DEBUG` u otros niveles muy verbosos en producción, ya que pueden revelar información sensible y generar un volumen excesivo de datos. `LOG_FORMAT` puede ser `plain` para un formato legible o `json` para registros estructurados, útil cuando se integran sistemas de logging centralizado o se requiere auditoría. Si `LOG_LEVEL` o `LOG_FORMAT` no están definidos, la aplicación utiliza `INFO` y `plain` como valores por defecto. El valor de `LOG_USER` se incluye en los registros si está definido.

Las credenciales de IOL se utilizan para generar un token de acceso que se guarda en `tokens_iol.json` (o en la ruta indicada por `IOL_TOKENS_FILE`). Si `IOL_TOKENS_KEY` no está configurada y `IOL_ALLOW_PLAIN_TOKENS` no está habilitado, la aplicación registrará un error y se cerrará con código 1 para evitar guardar el archivo sin cifrar. Se puede forzar este comportamiento (solo para entornos de prueba) estableciendo `IOL_ALLOW_PLAIN_TOKENS=1`. Puedes generar una clave con:

```bash
python -c "from cryptography.fernet import Fernet; print(Fernet.generate_key().decode())"
```

Este archivo es sensible: **manténlo fuera del control de versiones** (ya está incluido en `.gitignore`) y con permisos restringidos, por ejemplo `chmod 600`. Si el token expira o se desea forzar una nueva autenticación, borra dicho archivo.

## Ejecución local

```bash
streamlit run app.py
```

## Despliegue

En entornos de producción es obligatorio definir la variable `IOL_TOKENS_KEY` para que el archivo de tokens se almacene cifrado. Si falta y `IOL_ALLOW_PLAIN_TOKENS` no está habilitado, la aplicación registrará el problema y se cerrará.

### Docker

1. Construir la imagen:

```bash
docker build -t portafolio-iol .
```

2. Ejecutar el contenedor (requiere un archivo `.env` con las variables descritas en la sección anterior):

```bash
docker run --env-file .env -p 8501:8501 portafolio-iol
```

La imagen define un `HEALTHCHECK` que consulta `http://localhost:8501/_stcore/health` para comprobar la disponibilidad del servicio durante el despliegue.

Para conservar los tokens generados por la aplicación, se puede montar un volumen:

```bash
mkdir -p tokens
docker run --env-file .env -p 8501:8501 -v $(pwd)/tokens:/app/tokens portafolio-iol
```

Al usar un volumen, define en `.env` la ruta del archivo:

```env
IOL_TOKENS_FILE=/app/tokens/tokens_iol.json
```

### Streamlit Cloud

1. Subir el repositorio a GitHub.
2. En [Streamlit Cloud](https://streamlit.io/cloud), crear una nueva aplicación apuntando a `app.py`.
   La carpeta `.streamlit` ya incluye un `config.toml` con `fileWatcherType = "poll"` para evitar el límite de inotify en la plataforma.
3. En el panel de la aplicación, abre el menú **⋮** y selecciona **Edit secrets** para mostrar la pestaña **Secrets**.
4. Completa el editor con un `secrets.toml` mínimo:
   ```toml
   USER_AGENT = "Portafolio-IOL/1.0"
   IOL_TOKENS_FILE = "tokens_iol.json"
   IOL_TOKENS_KEY = "..."
   IOL_ALLOW_PLAIN_TOKENS = 0
   CACHE_TTL_PORTFOLIO = 20
   CACHE_TTL_LAST_PRICE = 10
   CACHE_TTL_QUOTES = 8
   CACHE_TTL_FX = 60
   CACHE_TTL_YF_INDICATORS = 900
   CACHE_TTL_YF_HISTORY = 3600
   CACHE_TTL_YF_FUNDAMENTALS = 21600
   CACHE_TTL_YF_PORTFOLIO_FUNDAMENTALS = 14400
   ASSET_CATALOG_PATH = "/ruta/a/assets_catalog.json"
   LOG_LEVEL = "INFO"
   LOG_FORMAT = "plain"
   LOG_USER = "usuario"
   ```
   Estos valores coinciden con las variables del ejemplo `.env`.
5. Guarda los cambios y despliega la aplicación.

Para más detalles, consulta la [documentación oficial de Streamlit sobre gestión de secrets](https://docs.streamlit.io/streamlit-community-cloud/get-started/deploy-an-app/secrets-management).

## Post-deploy notes

- **Revisar métricas de performance**:
  - En despliegues locales o Docker, usa `docker stats <container>` para monitorear CPU/memoria y `docker logs <container>` para tiempos de respuesta.
  - En Streamlit Cloud, abre el menú **⋮** y selecciona **View app logs** para ver métricas de la instancia.
- **Prueba de login multiusuario**:
  1. Abre dos navegadores distintos o ventanas en modo incógnito.
  2. Inicia sesión en cada uno con credenciales válidas.
  3. Verifica que cada sesión opere de forma independiente; cerrar sesión en una no debe afectar a la otra.

## Pruebas

Consulta la guía extendida en [docs/testing.md](docs/testing.md) para instrucciones detalladas,
marcadores y flags recomendados.

Con las dependencias de desarrollo instaladas, ejecutar la suite completa de pruebas:

```bash
pytest
```

Para ejecutar solo un subconjunto por carpeta, indica la ruta deseada:

```bash
pytest application/test
```

Para habilitar las pruebas que consultan Yahoo Finance en vivo, exporta la
variable `RUN_LIVE_YF=1` y ejecuta la etiqueta dedicada. Estas verificaciones
descargan datos reales y, por tratarse de información del mercado en tiempo
real, pueden arrojar resultados no deterministas entre corridas.

```bash
RUN_LIVE_YF=1 pytest -m live_yahoo
```

Para verificar el estilo del código:

```bash
flake8
```

### Job opcional de Yahoo Finance en CI

El workflow `CI` incluye un job opcional que ejecuta `pytest -m live_yahoo`
con `RUN_LIVE_YF=1` para validar la integración real con Yahoo Finance.
Este smoke-test **no se ejecuta automáticamente** porque consume datos en
tiempo real y los resultados pueden variar entre corridas. Para activarlo:

1. Ingresa a **Actions → CI → Run workflow**.
2. Habilita el toggle **Run live Yahoo Finance smoke-test**.
3. Ejecuta el workflow manualmente.

Al hacerlo, GitHub Actions exportará `RUN_LIVE_YF=1` antes de invocar el
marcador `live_yahoo`. Usa este job sólo cuando necesites verificar la
integración en vivo o validar incidentes relacionados con Yahoo Finance.

### Barrido prolongado del stub y presets en CI

Adicionalmente, el workflow programa un job nocturno `stub-fallback-sweep`
que se ejecuta todos los días a las **03:00 UTC** para ejercitar el stub y
los presets recomendados. Este barrido ejecuta la batería prolongada de
pruebas de fallback sobre el stub (incluye validaciones de notas, presets y
consistencia entre corridas) y registra métricas de duración junto con los
totales de `passed/failed/errors/skipped`.

Para detonarlo manualmente:

1. Ingresa a **Actions → CI → Run workflow**.
2. Habilita el toggle **Run prolonged stub fallback & preset sweep**.
3. Ejecuta el workflow.

Al finalizar, revisa el resumen del job en GitHub Actions o descarga el
artefacto `stub-sweep-logs`, que incluye `stub_sweep.log` y
`stub_sweep_metrics.json` con las métricas necesarias para seguimiento de QA. Allí se registran el `elapsed_time`, el `universe_initial`, el universo final y los porcentajes de descartes de fundamentals/técnicos que muestra la nota de telemetría (ver [guía de interpretación](#telemetría-del-barrido) para detalles). En los monitoreos nocturnos consideramos saludable que el stub termine en menos de 3 segundos, que el universo se mantenga estable (37 símbolos) y que las tasas de descarte se mantengan por debajo del 25 %; desvíos persistentes disparan revisiones manuales o ajustes en los presets.

## Tiempos de referencia

Los siguientes tiempos se observan en condiciones normales (aprox. 20 posiciones):

| Paso                | Tiempo objetivo | Detalles |
|---------------------|-----------------|----------|
| `login`             | < 1 s           | `auth_service.login` |
| `fetch_portfolio`   | < 600 ms        | ~20 posiciones |
| `fetch_quotes_bulk` | < 1 s           | 20 símbolos |

Si algún paso supera estos valores, considera reducir llamadas redundantes, ajustar los TTL de cache en `shared/settings.py` o incrementar `MAX_QUOTE_WORKERS` cuando existan muchas posiciones.

## Fallback de análisis técnico

Si ocurre un `HTTPError` o un `Timeout` al descargar datos con `yfinance`,
la función `fetch_with_indicators` recurre al archivo local
`infrastructure/cache/ta_fallback.csv`. Este archivo contiene datos
de respaldo con formato OHLCV utilizados para generar los indicadores.

Para actualizarlo con información reciente, ejecuta el servicio cuando
tengas conexión y guarda el resultado en la misma ruta:

```bash
python - <<'PY'
from application.ta_service import fetch_with_indicators
import pandas as pd
df = fetch_with_indicators('AAPL')  # o el símbolo deseado
df.to_csv('infrastructure/cache/ta_fallback.csv')
PY
```


## Actualización de dependencias

`pyproject.toml` es ahora la fuente de verdad para las dependencias de producción: todas las versiones quedan fijadas en `[project.dependencies]`. El archivo `requirements.txt` se regenera automáticamente a partir de esa sección para mantener la compatibilidad con los entornos de despliegue y los jobs de CI que consumen listas de paquetes planas.

### Flujo recomendado

```bash
bash scripts/update_dependencies.sh
```

El script actualiza los paquetes a sus últimas versiones disponibles, ejecuta la suite de pruebas, sincroniza los pines en `pyproject.toml` y finalmente recrea `requirements.txt` con `python scripts/sync_requirements.py`. Este proceso también se ejecuta mensualmente mediante [GitHub Actions](.github/workflows/dependency-update.yml).

### Ajustes manuales

1. Edita `[project.dependencies]` en `pyproject.toml` y guarda los cambios.
2. Regenera la lista plana para CI: `python scripts/sync_requirements.py`.
3. Reinstala las dependencias en tu entorno virtual (`pip install -r requirements.txt`) y ejecuta las suites necesarias.

La guía interna que detalla cómo recrear los assets del dashboard se apoya en el script generador correspondiente; `matplotlib` y `kaleido` se incluyen automáticamente al instalar `requirements.txt`, por lo que no hace falta agregarlos manualmente antes de correr ese flujo.

## Políticas de sesión y manejo de tokens

Cada sesión de usuario genera un identificador aleatorio almacenado en `st.session_state["session_id"]`, que debe mantenerse constante para aislar los recursos cacheados.

Los tokens de autenticación se guardan en `tokens_iol.json` (o en la ruta indicada por `IOL_TOKENS_FILE`) y deben almacenarse cifrados mediante `IOL_TOKENS_KEY`. Este archivo no debe versionarse y conviene mantenerlo con permisos restringidos (por ejemplo `chmod 600`). Para renovar los tokens:

1. Eliminar el archivo de tokens.
2. Volver a ejecutar la aplicación para que se generen nuevamente.

## Licencia

Este proyecto se distribuye bajo la licencia MIT.<|MERGE_RESOLUTION|>--- conflicted
+++ resolved
@@ -8,20 +8,12 @@
 
 ## Quick-start (release 0.3.30.10.2)
 
-<<<<<<< HEAD
-La versión **0.3.30.10.2** es un hotfix orientado a entornos donde Kaleido no está disponible: limpia dependencias residuales, resincroniza los requirements y refuerza el fallback de exportación para que los dashboards mantengan los artefactos aun sin los PNG generados por Plotly. Si las exportaciones PNG están deshabilitadas, el Excel se genera sin gráficos adjuntos para priorizar la continuidad de datos. A la vez preserva las mejoras previas de logging unificado, telemetría en vivo y sidebar corregido.
-=======
 La versión **0.3.30.10.2** es un hotfix orientado a entornos donde Kaleido no está disponible: limpia dependencias residuales, resincroniza los requirements y refuerza el fallback de exportación para que los dashboards mantengan los artefactos aun sin los PNG generados por Plotly. A la vez preserva las mejoras previas de logging unificado, telemetría en vivo y sidebar corregido.
->>>>>>> 9d169a26
 
 ## Quick-start (release 0.3.30.10.2 — Hotfix entorno Kaleido — 2025-10-16)
 
 La versión **0.3.30.10.2** refuerza los siguientes ejes:
-<<<<<<< HEAD
-- El **hotfix de Kaleido** restaura el fallback automático cuando la librería no está disponible, manteniendo la generación de Excel y ZIP aun cuando los PNG no puedan incrustarse. Si las exportaciones PNG están deshabilitadas, el Excel se genera sin gráficos adjuntos.
-=======
 - El **hotfix de Kaleido** restaura el fallback automático cuando la librería no está disponible, manteniendo la generación de Excel y ZIP aun cuando los PNG no puedan incrustarse.
->>>>>>> 9d169a26
 - La **limpieza de dependencias** alinea `pyproject.toml` con los requirements planos y retira paquetes redundantes para que los entornos CI/CD instalen sólo lo necesario.
 - El **logging consolidado** vuelve a persistir `analysis.log` en cada screening, captura los `snapshot_hits`, la procedencia de datos y las degradaciones controladas que la UI refleja en vivo.
 - Los **exports enriquecidos** garantizan que `analysis.zip`, `analysis.xlsx` y `summary.csv` estén presentes en cada corrida, conservando los timestamps, adjuntando la bitácora en los artefactos de CI y mostrando claramente cuándo los PNG dependen de Kaleido.
@@ -76,13 +68,9 @@
    > Instálalo con `pip install -r requirements.txt` (incluye la dependencia) o añádelo a tu entorno
    > manualmente si usas una instalación mínima. Cuando `kaleido` no está disponible, la release
    > 0.3.30.10.2 muestra el banner "Hotfix Kaleido: fallback restaurado", mantiene el ZIP de CSV y
-<<<<<<< HEAD
    > documenta en los artefactos que los PNG quedaron pendientes para reintento posterior. Si las
    > exportaciones PNG están deshabilitadas, el Excel se genera sin gráficos adjuntos y queda listo para
    > compartir con los datos actualizados.
-=======
-   > documenta en los artefactos que los PNG quedaron pendientes para reintento posterior.
->>>>>>> 9d169a26
 
 ### Migración fuera de módulos legacy
 
