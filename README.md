--- conflicted
+++ resolved
@@ -189,7 +189,6 @@
    y asegúrate de que `htmlcov/`, `coverage.xml`, `analysis.zip`, `analysis.xlsx`, `summary.csv` y
    los archivos `analysis.log*` rotados dentro de `~/.portafolio_iol/logs/` estén presentes. Si falta alguno, marca el pipeline como fallido y reprocesa la corrida.
 
-<<<<<<< HEAD
 ### Correlaciones segmentadas (0.3.4.4.4)
 
 - El heatmap de riesgo consulta históricos solo después de validar el tipo de activo en el catálogo
@@ -199,7 +198,6 @@
   fuente de precios los etiqueta como CEDEARs, asegurando correlaciones homogéneas.
 - Se mantiene el descarte de columnas con rendimientos de varianza nula o indefinida antes de calcular
   la correlación para evitar coeficientes erráticos y comparar únicamente activos con movimiento real.
-=======
 ### Correlaciones segmentadas (0.3.4.4.3)
 
 - Los heatmaps de correlación del módulo de riesgo se construyen únicamente con los símbolos del tipo
@@ -207,7 +205,6 @@
   lo que ayuda a distinguir rápidamente el grupo analizado.
 - Antes de calcular la correlación se descartan columnas con rendimientos de varianza nula o indefinida
   para evitar coeficientes erráticos y garantizar que solo se comparen activos con movimiento real.
->>>>>>> 7f0ac8f3
 
 ### Validaciones Markowitz reforzadas (0.3.4.0)
 
