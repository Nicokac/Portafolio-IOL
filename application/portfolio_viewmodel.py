--- conflicted
+++ resolved
@@ -8,14 +8,10 @@
 
 from application.portfolio_service import PortfolioTotals, calculate_totals
 from domain.models import Controls
-<<<<<<< HEAD
-from services.portfolio_view import PortfolioViewSnapshot
-=======
 from services.portfolio_view import (
     PortfolioContributionMetrics,
     PortfolioViewSnapshot,
 )
->>>>>>> 91972976
 
 
 _DEFAULT_TABS: tuple[str, ...] = (
@@ -68,11 +64,6 @@
     if snapshot is None:
         df_view = pd.DataFrame()
         totals = calculate_totals(None)
-<<<<<<< HEAD
-    else:
-        df_view = snapshot.df_view if isinstance(snapshot.df_view, pd.DataFrame) else pd.DataFrame()
-        totals = snapshot.totals if isinstance(snapshot.totals, PortfolioTotals) else calculate_totals(df_view)
-=======
         historical_total = pd.DataFrame(
             columns=["timestamp", "total_value", "total_cost", "total_pl"]
         )
@@ -90,7 +81,6 @@
             if isinstance(snapshot.contribution_metrics, PortfolioContributionMetrics)
             else PortfolioContributionMetrics.empty()
         )
->>>>>>> 91972976
 
     ccl_rate = None
     if fx_rates:
