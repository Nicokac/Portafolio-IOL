--- conflicted
+++ resolved
@@ -15,11 +15,8 @@
     "markowitz_optimize",
     "monte_carlo_simulation",
     "apply_stress",
-<<<<<<< HEAD
-=======
     "asset_risk_breakdown",
     "max_drawdown",
->>>>>>> b5bd1a88
     "drawdown_series",
 ]
 
