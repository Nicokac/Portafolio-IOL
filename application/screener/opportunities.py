"""Stub implementation for the opportunities screener.

This module provides a small, deterministic dataset that emulates the
structure returned by a future screener implementation. The goal is to
allow UI components and controllers to be developed and tested without the
final data provider in place.
"""
from __future__ import annotations

import json
import logging
import os
from collections.abc import Mapping, Sequence
from typing import Callable, Iterable, List, Optional

import numpy as np
import pandas as pd

from infrastructure.market import YahooFinanceClient
from shared import config as shared_config
from shared.errors import AppError
from shared.settings import settings as shared_settings

LOGGER = logging.getLogger(__name__)

# Base dataset used to simulate screener output.
_BASE_OPPORTUNITIES = [
    {
        "ticker": "AAPL",
        "payout_ratio": 18.5,
        "dividend_streak": 12,
        "cagr": 14.2,
        "dividend_yield": 0.55,
        "price": 180.12,
        "rsi": 56.8,
        "sma_50": 172.34,
        "sma_200": 158.44,
        "market_cap": 2_800_000,
        "pe_ratio": 30.2,
        "revenue_growth": 7.4,
        "is_latam": False,
<<<<<<< HEAD
        "trailing_eps": 6.1,
        "forward_eps": 6.6,
        "buyback": 1.8,
=======
        "sector": "Technology",
>>>>>>> 443d3053
    },
    {
        "ticker": "MSFT",
        "payout_ratio": 28.3,
        "dividend_streak": 20,
        "cagr": 11.7,
        "dividend_yield": 0.82,
        "price": 325.74,
        "rsi": 48.9,
        "sma_50": 312.66,
        "sma_200": 289.14,
        "market_cap": 2_450_000,
        "pe_ratio": 33.5,
        "revenue_growth": 14.8,
        "is_latam": False,
<<<<<<< HEAD
        "trailing_eps": 9.2,
        "forward_eps": 9.8,
        "buyback": 1.1,
=======
        "sector": "Technology",
>>>>>>> 443d3053
    },
    {
        "ticker": "KO",
        "payout_ratio": 73.0,
        "dividend_streak": 61,
        "cagr": 7.5,
        "dividend_yield": 2.94,
        "price": 58.31,
        "rsi": 44.1,
        "sma_50": 59.0,
        "sma_200": 60.8,
        "market_cap": 260_000,
        "pe_ratio": 24.7,
        "revenue_growth": 4.3,
        "is_latam": False,
<<<<<<< HEAD
        "trailing_eps": 2.3,
        "forward_eps": 2.4,
        "buyback": 0.3,
=======
        "sector": "Consumer Defensive",
>>>>>>> 443d3053
    },
    {
        "ticker": "JNJ",
        "payout_ratio": 51.2,
        "dividend_streak": 59,
        "cagr": 6.9,
        "dividend_yield": 2.77,
        "price": 160.5,
        "rsi": 52.7,
        "sma_50": 158.9,
        "sma_200": 165.2,
        "market_cap": 415_000,
        "pe_ratio": 21.4,
        "revenue_growth": 3.1,
        "is_latam": False,
<<<<<<< HEAD
        "trailing_eps": 8.5,
        "forward_eps": 8.7,
        "buyback": 0.6,
=======
        "sector": "Healthcare",
>>>>>>> 443d3053
    },
    {
        "ticker": "NUE",
        "payout_ratio": 33.4,
        "dividend_streak": 49,
        "cagr": 9.8,
        "dividend_yield": 1.37,
        "price": 165.8,
        "rsi": 62.1,
        "sma_50": 160.3,
        "sma_200": 155.6,
        "market_cap": 42_000,
        "pe_ratio": 8.9,
        "revenue_growth": -6.2,
        "is_latam": False,
<<<<<<< HEAD
        "trailing_eps": 18.4,
        "forward_eps": 18.6,
        "buyback": 0.0,
=======
        "sector": "Basic Materials",
>>>>>>> 443d3053
    },
    {
        "ticker": "MELI",
        "payout_ratio": 0.0,
        "dividend_streak": 0,
        "cagr": 0.0,
        "dividend_yield": 0.0,
        "price": 1225.5,
        "rsi": 58.2,
        "sma_50": 1187.4,
        "sma_200": 1042.8,
        "market_cap": 72_000,
        "pe_ratio": 76.4,
        "revenue_growth": 31.5,
        "is_latam": True,
<<<<<<< HEAD
        "trailing_eps": 4.8,
        "forward_eps": 6.2,
        "buyback": 0.0,
=======
        "sector": "Consumer Cyclical",
>>>>>>> 443d3053
    },
]

# Base universe used when the screener needs to propose tickers automatically.
# These values are intentionally static to guarantee deterministic behaviour in
# tests and during local development. The financial metrics are approximate and
# only serve to exercise the filtering logic when an external data provider is
# not available.
_DEFAULT_SYMBOL_POOL: list[dict[str, object]] = [
    {
        "ticker": "AAPL",
        "market_cap": 2_700_000_000_000,
        "pe": 29.4,
        "revenue_growth": 7.8,
        "region": "US",
    },
    {
        "ticker": "MSFT",
        "market_cap": 2_500_000_000_000,
        "pe": 33.7,
        "revenue_growth": 10.5,
        "region": "US",
    },
    {
        "ticker": "AMZN",
        "market_cap": 1_350_000_000_000,
        "pe": 60.1,
        "revenue_growth": 9.4,
        "region": "US",
    },
    {
        "ticker": "NVDA",
        "market_cap": 1_050_000_000_000,
        "pe": 45.3,
        "revenue_growth": 34.9,
        "region": "US",
    },
    {
        "ticker": "KO",
        "market_cap": 260_000_000_000,
        "pe": 24.1,
        "revenue_growth": 4.2,
        "region": "US",
    },
    {
        "ticker": "JNJ",
        "market_cap": 420_000_000_000,
        "pe": 15.9,
        "revenue_growth": 3.5,
        "region": "US",
    },
    {
        "ticker": "PG",
        "market_cap": 360_000_000_000,
        "pe": 24.6,
        "revenue_growth": 5.1,
        "region": "US",
    },
    {
        "ticker": "V",
        "market_cap": 510_000_000_000,
        "pe": 30.5,
        "revenue_growth": 12.3,
        "region": "US",
    },
    {
        "ticker": "MELI",
        "market_cap": 60_000_000_000,
        "pe": 78.0,
        "revenue_growth": 25.0,
        "region": "LATAM",
    },
    {
        "ticker": "GGAL",
        "market_cap": 7_500_000_000,
        "pe": 12.4,
        "revenue_growth": 18.2,
        "region": "LATAM",
    },
    {
        "ticker": "PAMP",
        "market_cap": 5_800_000_000,
        "pe": 10.7,
        "revenue_growth": 16.4,
        "region": "LATAM",
    },
    {
        "ticker": "VALE",
        "market_cap": 61_000_000_000,
        "pe": 6.8,
        "revenue_growth": 3.1,
        "region": "LATAM",
    },
]

_SYMBOL_POOL_ENV_VAR = "OPPORTUNITIES_SYMBOL_POOL"
_SYMBOL_POOL_FILE_ENV_VAR = "OPPORTUNITIES_SYMBOL_POOL_FILE"
_SYMBOL_POOL_CONFIG_KEY = "opportunities_symbol_pool"


def _normalise_symbol_pool(entries: object) -> list[dict[str, object]]:
    if not entries:
        return []

    normalised: list[dict[str, object]] = []
    seen: set[str] = set()

    if isinstance(entries, Mapping):
        for key, raw in entries.items():
            if isinstance(raw, Mapping):
                record = dict(raw)
                ticker = record.get("ticker") or key
            elif isinstance(raw, str):
                record = {}
                ticker = raw
            else:
                continue

            ticker_str = str(ticker or "").strip().upper()
            if not ticker_str or ticker_str in seen:
                continue

            record["ticker"] = ticker_str
            normalised.append(record)
            seen.add(ticker_str)
        return normalised

    for raw in entries:  # type: ignore[arg-type]
        if isinstance(raw, Mapping):
            record = dict(raw)
            ticker = record.get("ticker")
        elif isinstance(raw, str):
            record = {}
            ticker = raw
        else:
            continue

        ticker_str = str(ticker or "").strip().upper()
        if not ticker_str or ticker_str in seen:
            continue

        record["ticker"] = ticker_str
        normalised.append(record)
        seen.add(ticker_str)

    return normalised


def _load_symbol_pool_from_env() -> list[dict[str, object]] | None:
    file_path = os.getenv(_SYMBOL_POOL_FILE_ENV_VAR)
    if file_path:
        try:
            with open(file_path, "r", encoding="utf-8") as handle:
                data = json.load(handle)
        except (OSError, json.JSONDecodeError) as exc:
            LOGGER.warning("No se pudo leer %s: %s", file_path, exc)
        else:
            pool = _normalise_symbol_pool(data)
            if pool:
                return pool

    raw = os.getenv(_SYMBOL_POOL_ENV_VAR)
    if raw:
        try:
            data = json.loads(raw)
        except json.JSONDecodeError as exc:
            LOGGER.warning(
                "No se pudo interpretar OPPORTUNITIES_SYMBOL_POOL: %s", exc
            )
        else:
            pool = _normalise_symbol_pool(data)
            if pool:
                return pool

    return None


def _load_symbol_pool_from_config() -> list[dict[str, object]] | None:
    try:
        cfg = shared_config.get_config()
    except Exception as exc:  # pragma: no cover - defensive
        LOGGER.warning("No se pudo cargar configuración: %s", exc)
        return None

    data = cfg.get(_SYMBOL_POOL_CONFIG_KEY)
    pool = _normalise_symbol_pool(data)
    return pool or None


def _get_symbol_pool() -> list[dict[str, object]]:
    pool = _load_symbol_pool_from_env()
    if pool is not None:
        return pool

    pool = _load_symbol_pool_from_config()
    if pool is not None:
        return pool

    return list(_DEFAULT_SYMBOL_POOL)


def _get_target_markets() -> list[str]:
    try:
        configured = getattr(shared_settings, "OPPORTUNITIES_TARGET_MARKETS", [])
    except Exception:  # pragma: no cover - defensive fallback
        configured = []

    if isinstance(configured, str):
        configured = [configured]

    markets: list[str] = []
    seen: set[str] = set()
    for entry in configured or []:
        market = str(entry or "").strip().upper()
        if not market or market in seen:
            continue
        markets.append(market)
        seen.add(market)

    if not markets:
        markets = ["NASDAQ", "NYSE", "AMEX"]

    return markets


def _normalise_tickers(manual_tickers: Optional[Sequence[str]]) -> List[str]:
    """Normalise tickers to uppercase strings without duplicates."""

    if not manual_tickers:
        return []
    if isinstance(manual_tickers, str):
        manual_tickers = [manual_tickers]
    seen = set()
    cleaned: List[str] = []
    for ticker in manual_tickers:
        if ticker is None:
            continue
        ticker_clean = str(ticker).strip().upper()
        if not ticker_clean or ticker_clean in seen:
            continue
        seen.add(ticker_clean)
        cleaned.append(ticker_clean)
    return cleaned


def _append_placeholder_rows(df: pd.DataFrame, tickers: Sequence[str]) -> pd.DataFrame:
    """Ensure that the DataFrame contains rows for each provided ticker."""

    if not tickers:
        return df
    df = df.set_index("ticker")
    df = df.reindex(tickers)
    df.index.name = "ticker"
    return df.reset_index()


def _apply_filters_and_finalize(
    df: pd.DataFrame,
    *,
    max_payout: Optional[float] = None,
    min_div_streak: Optional[int] = None,
    min_cagr: Optional[float] = None,
    min_market_cap: Optional[float] = None,
    max_pe: Optional[float] = None,
    min_revenue_growth: Optional[float] = None,
    min_eps_growth: Optional[float] = None,
    min_buyback: Optional[float] = None,
    include_latam_flag: bool | None = True,
    include_technicals: bool,
    restrict_to_tickers: Sequence[str] | None = None,
    placeholder_tickers: Sequence[str] | None = None,
    market_cap_column: str = "market_cap",
    pe_ratio_column: str = "pe_ratio",
    revenue_growth_column: str = "revenue_growth",
    latam_column: str = "is_latam",
<<<<<<< HEAD
    trailing_eps_column: str = "trailing_eps",
    forward_eps_column: str = "forward_eps",
    buyback_column: str = "buyback",
=======
    allowed_sectors: Sequence[str] | None = None,
    sector_column: str = "sector",
>>>>>>> 443d3053
    allow_na_filters: bool = False,
    extra_drop_columns: Sequence[str] | None = None,
) -> pd.DataFrame:
    """Apply common filters and final adjustments for screener outputs."""

    result = df.copy()
    normalized_allowed: set[str] | None = None
    if allowed_sectors:
        normalized_allowed = {str(value).casefold() for value in allowed_sectors}
    original_sector_series: pd.Series | None = None
    if sector_column in df.columns:
        original_sector_series = (
            df.set_index("ticker")[sector_column]
            .astype("string")
            .str.strip()
            .str.casefold()
        )

    if max_payout is not None and "payout_ratio" in result.columns:
        series = result["payout_ratio"]
        mask = series <= max_payout
        if allow_na_filters:
            mask = series.isna() | mask
        result = result[mask]

    if min_div_streak is not None and "dividend_streak" in result.columns:
        series = result["dividend_streak"]
        mask = series >= min_div_streak
        if allow_na_filters:
            mask = series.isna() | mask
        result = result[mask]

    if min_cagr is not None and "cagr" in result.columns:
        series = result["cagr"]
        mask = series >= min_cagr
        if allow_na_filters:
            mask = series.isna() | mask
        result = result[mask]

    if min_market_cap is not None and market_cap_column in result.columns:
        series = result[market_cap_column]
        mask = series >= float(min_market_cap)
        if allow_na_filters:
            mask = series.isna() | mask
        result = result[mask]

    if max_pe is not None and pe_ratio_column in result.columns:
        series = result[pe_ratio_column]
        mask = series <= float(max_pe)
        if allow_na_filters:
            mask = series.isna() | mask
        result = result[mask]

    if min_revenue_growth is not None and revenue_growth_column in result.columns:
        series = result[revenue_growth_column]
        mask = series >= float(min_revenue_growth)
        if allow_na_filters:
            mask = series.isna() | mask
        result = result[mask]

    if trailing_eps_column in result.columns:
        series = pd.to_numeric(result[trailing_eps_column], errors="coerce")
        mask = series > 0
        if allow_na_filters:
            mask = series.isna() | mask
        result = result[mask]

    if forward_eps_column in result.columns:
        series = pd.to_numeric(result[forward_eps_column], errors="coerce")
        mask = series > 0
        if allow_na_filters:
            mask = series.isna() | mask
        result = result[mask]

    if (
        min_eps_growth is not None
        and trailing_eps_column in result.columns
        and forward_eps_column in result.columns
    ):
        trailing = pd.to_numeric(result[trailing_eps_column], errors="coerce")
        forward = pd.to_numeric(result[forward_eps_column], errors="coerce")
        denominator = trailing.replace(0, pd.NA)
        growth = (forward - trailing) / denominator
        growth = growth.replace([np.inf, -np.inf], pd.NA) * 100.0
        mask = (trailing > 0) & (forward > 0) & (growth >= float(min_eps_growth))
        if allow_na_filters:
            mask = trailing.isna() | forward.isna() | growth.isna() | mask
        result = result[mask]

    if min_buyback is not None and buyback_column in result.columns:
        series = pd.to_numeric(result[buyback_column], errors="coerce")
        mask = series >= float(min_buyback)
        if allow_na_filters:
            mask = series.isna() | mask
        result = result[mask]

    if include_latam_flag is False and latam_column in result.columns:
        result = result[~result[latam_column].fillna(False)]

    if normalized_allowed and sector_column in result.columns:
        result = result[
            result[sector_column]
            .astype("string")
            .str.strip()
            .str.casefold()
            .isin(normalized_allowed)
        ]

    if restrict_to_tickers:
        result = result[result["ticker"].isin(restrict_to_tickers)]

    if placeholder_tickers:
        placeholders = list(placeholder_tickers)
        if normalized_allowed and original_sector_series is not None:
            placeholders = [
                ticker
                for ticker in placeholders
                if ticker in original_sector_series.index
                and original_sector_series[ticker] in normalized_allowed
            ]
        if placeholders:
            result = _append_placeholder_rows(result, placeholders)

    if extra_drop_columns:
        to_drop = [col for col in extra_drop_columns if col in result.columns]
        if to_drop:
            result = result.drop(columns=to_drop)

    if not include_technicals:
        technical_columns = ["rsi", "sma_50", "sma_200"]
        to_drop = [col for col in technical_columns if col in result.columns]
        if to_drop:
            result = result.drop(columns=to_drop)

    return result.reset_index(drop=True)


def run_screener_stub(
    *,
    manual_tickers: Optional[Iterable[str]] = None,
    max_payout: Optional[float] = None,
    min_div_streak: Optional[int] = None,
    min_cagr: Optional[float] = None,
    min_market_cap: Optional[float] = None,
    max_pe: Optional[float] = None,
    min_revenue_growth: Optional[float] = None,
    include_latam: bool = True,
    include_technicals: bool = False,
<<<<<<< HEAD
    min_eps_growth: Optional[float] = None,
    min_buyback: Optional[float] = None,
=======
    sectors: Optional[Iterable[str]] = None,
>>>>>>> 443d3053
) -> pd.DataFrame:
    """Return a filtered sample dataset that mimics a screener output.

    Parameters
    ----------
    manual_tickers:
        Optional iterable of tickers to focus on. When provided, the returned
        DataFrame will contain rows for these tickers (missing data will be
        represented with ``NaN`` values).
    max_payout:
        Maximum payout ratio percentage allowed. Rows exceeding this value are
        dropped.
    min_div_streak:
        Minimum number of consecutive years of dividend growth required.
    min_cagr:
        Minimum compound annual growth rate required.
    min_market_cap:
        Minimum market capitalisation (expressed in USD millions) required.
    max_pe:
        Maximum price to earnings ratio allowed.
    min_revenue_growth:
        Minimum year-over-year revenue growth percentage required.
    min_eps_growth:
        Minimum EPS growth percentage (forward vs trailing) required when
        available. When ``None`` the growth filter is skipped but EPS must be
        positive to remain in the dataset.
    min_buyback:
        Minimum buyback percentage (share reduction) required. ``None`` keeps
        companies regardless of their buyback ratio.
    include_latam:
        When ``False`` securities flagged as originating from Latin America are
        excluded from the results.
    include_technicals:
        When ``True`` technical indicators (e.g., RSI, SMAs) are included in the
        DataFrame. When ``False`` those columns are omitted.
    """

    df = pd.DataFrame(_BASE_OPPORTUNITIES)
    manual = _normalise_tickers(manual_tickers)

    df = df.copy()
    payout_component = (100 - df["payout_ratio"]).clip(lower=0, upper=100) * 0.4
    streak_component = df["dividend_streak"].clip(lower=0) * 0.3
    cagr_component = df["cagr"].clip(lower=0) * 0.3
    df["score_compuesto"] = (
        payout_component + streak_component + cagr_component
    ) / 10.0

    return _apply_filters_and_finalize(
        df,
        max_payout=max_payout,
        min_div_streak=min_div_streak,
        min_cagr=min_cagr,
        min_market_cap=min_market_cap,
        max_pe=max_pe,
        min_revenue_growth=min_revenue_growth,
        min_eps_growth=min_eps_growth,
        min_buyback=min_buyback,
        include_latam_flag=include_latam,
        include_technicals=include_technicals,
        restrict_to_tickers=manual or None,
        placeholder_tickers=manual or None,
        market_cap_column="market_cap",
        pe_ratio_column="pe_ratio",
        revenue_growth_column="revenue_growth",
        latam_column="is_latam",
<<<<<<< HEAD
        extra_drop_columns=(
            "trailing_eps",
            "forward_eps",
            "buyback",
        ),
=======
        allowed_sectors=_normalize_sector_filters(sectors),
>>>>>>> 443d3053
    )


def _is_valid_number(value: float | int | pd.NA | None) -> bool:
    return value is not None and not pd.isna(value)


def _safe_round(value: float | pd.NA | None, digits: int = 2) -> float | pd.NA:
    if not _is_valid_number(value):
        return pd.NA
    return round(float(value), digits)


def _compute_cagr(price_history: pd.DataFrame | None, years: int) -> float | pd.NA:
    if price_history is None or price_history.empty:
        return pd.NA
    data = price_history.sort_values("date")["date"].reset_index(drop=True)
    prices = price_history.sort_values("date")["adj_close"].astype(float).reset_index(drop=True)
    end_price = prices.iloc[-1]
    if end_price <= 0:
        return pd.NA
    cutoff = data.iloc[-1] - pd.DateOffset(years=years)
    mask = data <= cutoff
    if not mask.any():
        return pd.NA
    start_price = prices[mask].iloc[-1]
    if start_price <= 0:
        return pd.NA
    cagr = (end_price / start_price) ** (1 / years) - 1
    return float(cagr * 100.0)


def _compute_dividend_streak(dividends: pd.DataFrame | None) -> int | pd.NA:
    if dividends is None or dividends.empty:
        return pd.NA
    df = dividends.copy()
    df["year"] = df["date"].dt.year
    annual = df.groupby("year")["amount"].sum().sort_index()
    if annual.empty:
        return pd.NA
    streak = 0
    previous = None
    for _, value in reversed(list(annual.items())):
        if value <= 0:
            break
        if previous is None:
            streak = 1
            previous = value
            continue
        if value >= previous:
            streak += 1
            previous = value
        else:
            break
    return streak or pd.NA


def _compute_buyback_ratio(shares: pd.DataFrame | None) -> float | pd.NA:
    if shares is None or shares.empty:
        return pd.NA
    df = shares.sort_values("date")
    start = float(df["shares"].iloc[0])
    end = float(df["shares"].iloc[-1])
    if start <= 0 or end <= 0:
        return pd.NA
    return float((start - end) / start * 100.0)


def _compute_rsi(price_history: pd.DataFrame | None, period: int = 14) -> float | pd.NA:
    if price_history is None or len(price_history) <= period:
        return pd.NA
    closes = price_history.sort_values("date")["adj_close"].astype(float)
    delta = closes.diff()
    gain = delta.clip(lower=0)
    loss = -delta.clip(upper=0)
    avg_gain = gain.ewm(alpha=1 / period, min_periods=period).mean()
    avg_loss = loss.ewm(alpha=1 / period, min_periods=period).mean()
    if avg_gain.empty or avg_loss.empty:
        return pd.NA
    last_gain = avg_gain.iloc[-1]
    last_loss = avg_loss.iloc[-1]
    if pd.isna(last_gain) or pd.isna(last_loss):
        return pd.NA
    if last_loss == 0:
        return 100.0
    rs = last_gain / last_loss
    return float(100 - (100 / (1 + rs)))


def _compute_macd(price_history: pd.DataFrame | None, fast: int = 12, slow: int = 26, signal: int = 9) -> tuple[float | pd.NA, float | pd.NA]:
    if price_history is None or len(price_history) < slow + signal:
        return pd.NA, pd.NA
    closes = price_history.sort_values("date")["adj_close"].astype(float)
    ema_fast = closes.ewm(span=fast, adjust=False).mean()
    ema_slow = closes.ewm(span=slow, adjust=False).mean()
    macd_line = ema_fast - ema_slow
    signal_line = macd_line.ewm(span=signal, adjust=False).mean()
    hist = macd_line - signal_line
    macd_value = macd_line.iloc[-1]
    hist_value = hist.iloc[-1]
    if pd.isna(macd_value) or pd.isna(hist_value):
        return pd.NA, pd.NA
    return float(macd_value), float(hist_value)


def _compute_sma(price_history: pd.DataFrame | None, window: int) -> float | pd.NA:
    if price_history is None or len(price_history) < window:
        return pd.NA
    closes = price_history.sort_values("date")["adj_close"].astype(float)
    sma = closes.rolling(window=window).mean().iloc[-1]
    return float(sma) if not pd.isna(sma) else pd.NA


def _compute_score(metrics: dict[str, float | int | pd.NA]) -> float | pd.NA:
    contributions: list[float] = []

    payout = metrics.get("payout_ratio")
    if _is_valid_number(payout):
        contributions.append(max(0.0, min(100.0, 100.0 - float(payout))) / 10.0)

    streak = metrics.get("dividend_streak")
    if _is_valid_number(streak):
        contributions.append(min(float(streak), 50.0) / 5.0)

    cagr = metrics.get("cagr")
    if _is_valid_number(cagr):
        contributions.append(max(0.0, min(25.0, float(cagr))) / 2.5)

    buyback = metrics.get("buyback")
    if _is_valid_number(buyback):
        contributions.append(max(0.0, min(20.0, float(buyback))) / 2.0)

    rsi = metrics.get("rsi")
    if _is_valid_number(rsi):
        contributions.append(max(0.0, 100.0 - abs(float(rsi) - 50.0) * 2.0) / 10.0)

    macd_hist = metrics.get("macd_hist")
    if _is_valid_number(macd_hist):
        contributions.append((max(-5.0, min(5.0, float(macd_hist))) + 5.0))

    if not contributions:
        return pd.NA

    score = sum(contributions) / len(contributions)
    return round(score, 2)


def _fetch_with_warning(
    fetcher: Callable[[str], object], ticker: str, label: str
) -> object | None:
    try:
        return fetcher(ticker)
    except AppError as exc:
        LOGGER.warning("Faltan datos de %s para %s: %s", label, ticker, exc)
        return None


def _output_columns(include_technicals: bool) -> list[str]:
    columns = [
        "ticker",
        "sector",
        "payout_ratio",
        "dividend_streak",
        "cagr",
        "dividend_yield",
        "price",
        "rsi",
        "sma_50",
        "sma_200",
        "score_compuesto",
    ]
    if include_technicals:
        return columns
    return [c for c in columns if c not in {"rsi", "sma_50", "sma_200"}]


_LATAM_COUNTRIES = {
    "argentina",
    "bolivia",
    "brazil",
    "chile",
    "colombia",
    "costa rica",
    "cuba",
    "dominican republic",
    "ecuador",
    "el salvador",
    "guatemala",
    "honduras",
    "mexico",
    "nicaragua",
    "panama",
    "paraguay",
    "peru",
    "uruguay",
    "venezuela",
}


def _normalize_sector_name(value: object) -> str | pd.NA:
    if value is None or pd.isna(value):
        return pd.NA
    text = str(value).strip()
    if not text:
        return pd.NA
    return text.title()


def _normalize_sector_filters(values: Optional[Iterable[str]]) -> list[str]:
    if not values:
        return []
    normalized: list[str] = []
    seen: set[str] = set()
    for raw in values:
        normalized_value = _normalize_sector_name(raw)
        if normalized_value is pd.NA:
            continue
        key = str(normalized_value).casefold()
        if key in seen:
            continue
        seen.add(key)
        normalized.append(str(normalized_value))
    return normalized


def _as_optional_float(value: object) -> float | pd.NA:
    if value is None or pd.isna(value):
        return pd.NA
    try:
        return float(value)
    except (TypeError, ValueError):
        return pd.NA


def _pick_first_numeric(values: Iterable[object]) -> float | pd.NA:
    for raw in values:
        result = _as_optional_float(raw)
        if result is not pd.NA:
            return result
    return pd.NA


def _is_latam_country(country: object | None) -> bool:
    if not country:
        return False
    normalized = str(country).strip().lower()
    if not normalized:
        return False
    return normalized in _LATAM_COUNTRIES


def run_screener_yahoo(
    *,
    manual_tickers: Optional[Iterable[str]] = None,
    max_payout: Optional[float] = None,
    min_div_streak: Optional[int] = None,
    min_cagr: Optional[float] = None,
    sectors: Optional[Iterable[str]] = None,
    include_technicals: bool = False,
    min_market_cap: Optional[float] = None,
    max_pe: Optional[float] = None,
    min_revenue_growth: Optional[float] = None,
    include_latam: Optional[bool] = None,
    min_eps_growth: Optional[float] = None,
    min_buyback: Optional[float] = None,
    client: YahooFinanceClient | None = None,
) -> pd.DataFrame | tuple[pd.DataFrame, list[str]]:
    """Run the Yahoo-based screener returning the same schema as the stub."""

    tickers = _normalise_tickers(manual_tickers)
    notes: list[str] = []
    using_default_universe = False
    listings_meta: dict[str, Mapping[str, object]] = {}
    target_markets: list[str] = []

    client = client or YahooFinanceClient()

    if not tickers:
        target_markets = _get_target_markets()
        listings = client.list_symbols_by_markets(target_markets)
        seen: set[str] = set()
        for entry in listings:
            if isinstance(entry, Mapping):
                metadata = dict(entry)
                ticker_value = metadata.get("ticker") or metadata.get("symbol")
            else:
                metadata = {}
                ticker_value = entry

            ticker_clean = str(ticker_value or "").strip().upper()
            if not ticker_clean or ticker_clean in seen:
                continue

            metadata["ticker"] = ticker_clean
            listings_meta[ticker_clean] = metadata
            tickers.append(ticker_clean)
            seen.add(ticker_clean)

        using_default_universe = True

    if not tickers:
        columns = _output_columns(include_technicals)
        df = pd.DataFrame(columns=columns)
        if using_default_universe:
            message = "No se encontraron símbolos que cumplan los filtros especificados."
            if target_markets:
                message += " Mercados consultados: " + ", ".join(target_markets)
            notes.append(message)
        return (df, notes) if notes else df
    rows: list[dict[str, object]] = []
    sector_filters = _normalize_sector_filters(sectors)

    for ticker in tickers:
        fundamentals = _fetch_with_warning(client.get_fundamentals, ticker, "fundamentals")
        dividends = _fetch_with_warning(client.get_dividends, ticker, "dividendos")
        shares = _fetch_with_warning(client.get_shares_outstanding, ticker, "acciones")
        prices = _fetch_with_warning(client.get_price_history, ticker, "precios")

        payout = _safe_round(fundamentals["payout_ratio"] if fundamentals else pd.NA)
        dividend_yield = _safe_round(
            fundamentals["dividend_yield"] if fundamentals else pd.NA
        )
        dividend_streak = _compute_dividend_streak(dividends)

        cagr_values = []
        for years in (3, 5):
            value = _compute_cagr(prices, years)
            if _is_valid_number(value):
                cagr_values.append(float(value))
        cagr = _safe_round(sum(cagr_values) / len(cagr_values) if cagr_values else pd.NA)

        price = pd.NA
        if prices is not None and not prices.empty:
            price = _safe_round(prices.sort_values("date")["close"].iloc[-1])

        rsi = _safe_round(_compute_rsi(prices))
        sma_50 = _safe_round(_compute_sma(prices, 50))
        sma_200 = _safe_round(_compute_sma(prices, 200))
        _, macd_hist = _compute_macd(prices)
        macd_hist = _safe_round(macd_hist, digits=4) if _is_valid_number(macd_hist) else pd.NA
        buyback = _safe_round(_compute_buyback_ratio(shares))

        metrics = {
            "payout_ratio": payout,
            "dividend_streak": dividend_streak,
            "cagr": cagr,
            "buyback": buyback,
            "rsi": rsi,
            "macd_hist": macd_hist,
        }
        score = _compute_score(metrics)

        listing_meta = listings_meta.get(ticker, {})
        if not isinstance(listing_meta, Mapping):
            listing_meta = {}

        market_cap = _pick_first_numeric(
            (
                fundamentals.get("market_cap") if fundamentals else None,
                fundamentals.get("marketCap") if fundamentals else None,
                listing_meta.get("market_cap"),
                listing_meta.get("marketCap"),
            )
        )
        pe_ratio = _pick_first_numeric(
            (
                fundamentals.get("pe_ratio") if fundamentals else None,
                fundamentals.get("trailingPE") if fundamentals else None,
                fundamentals.get("pe") if fundamentals else None,
                listing_meta.get("pe_ratio"),
                listing_meta.get("trailingPE"),
                listing_meta.get("pe"),
            )
        )
        revenue_growth = _pick_first_numeric(
            (
                fundamentals.get("revenue_growth") if fundamentals else None,
                listing_meta.get("revenue_growth"),
            )
        )
<<<<<<< HEAD
        trailing_eps = _as_optional_float(
            fundamentals.get("trailing_eps") if fundamentals else pd.NA
        )
        if trailing_eps is pd.NA and fundamentals and "trailingEps" in fundamentals:
            trailing_eps = _as_optional_float(fundamentals.get("trailingEps"))
        forward_eps = _as_optional_float(
            fundamentals.get("forward_eps") if fundamentals else pd.NA
        )
        if forward_eps is pd.NA and fundamentals and "forwardEps" in fundamentals:
            forward_eps = _as_optional_float(fundamentals.get("forwardEps"))
        is_latam = False
=======
        country: object | None = None
        sector = pd.NA
>>>>>>> 443d3053
        if fundamentals:
            country = fundamentals.get("country") or fundamentals.get("region")
            sector = _normalize_sector_name(fundamentals.get("sector"))
        if not country and listing_meta:
            country = listing_meta.get("country") or listing_meta.get("region")
        is_latam = _is_latam_country(country)

        row = {
            "ticker": ticker,
            "sector": sector,
            "payout_ratio": payout,
            "dividend_streak": dividend_streak,
            "cagr": cagr,
            "dividend_yield": dividend_yield,
            "price": price,
            "rsi": rsi,
            "sma_50": sma_50,
            "sma_200": sma_200,
            "score_compuesto": score,
            "_meta_market_cap": market_cap,
            "_meta_pe_ratio": pe_ratio,
            "_meta_revenue_growth": revenue_growth,
            "_meta_is_latam": is_latam,
            "_meta_trailing_eps": trailing_eps,
            "_meta_forward_eps": forward_eps,
            "_meta_buyback": _as_optional_float(buyback),
        }

        rows.append(row)

    df = pd.DataFrame(rows).convert_dtypes()

    include_latam_flag = True if include_latam is None else bool(include_latam)

    df = _apply_filters_and_finalize(
        df,
        max_payout=max_payout,
        min_div_streak=min_div_streak,
        min_cagr=min_cagr,
        min_market_cap=min_market_cap,
        max_pe=max_pe,
        min_revenue_growth=min_revenue_growth,
        min_eps_growth=min_eps_growth,
        min_buyback=min_buyback,
        include_latam_flag=include_latam_flag,
        include_technicals=include_technicals,
        placeholder_tickers=tickers,
        market_cap_column="_meta_market_cap",
        pe_ratio_column="_meta_pe_ratio",
        revenue_growth_column="_meta_revenue_growth",
        latam_column="_meta_is_latam",
<<<<<<< HEAD
        trailing_eps_column="_meta_trailing_eps",
        forward_eps_column="_meta_forward_eps",
        buyback_column="_meta_buyback",
=======
        allowed_sectors=sector_filters,
>>>>>>> 443d3053
        allow_na_filters=True,
        extra_drop_columns=(
            "_meta_market_cap",
            "_meta_pe_ratio",
            "_meta_revenue_growth",
            "_meta_is_latam",
            "_meta_trailing_eps",
            "_meta_forward_eps",
            "_meta_buyback",
        ),
    )

    if using_default_universe and tickers:
        filters_applied: list[str] = []
        if min_market_cap is not None:
            filters_applied.append(f"min_market_cap={min_market_cap}")
        if max_pe is not None:
            filters_applied.append(f"max_pe={max_pe}")
        if min_revenue_growth is not None:
            filters_applied.append(f"min_revenue_growth={min_revenue_growth}")
        if include_latam is not None:
            filters_applied.append(f"include_latam={bool(include_latam)}")

        message = f"📈 Analizando {len(tickers)} símbolos seleccionados automáticamente"
        if target_markets:
            message += " de " + ", ".join(target_markets)
        notes.append(message)
        if filters_applied:
            notes.append("Filtros aplicados: " + ", ".join(filters_applied))

    return (df, notes) if notes else df


__all__ = ["run_screener_stub", "run_screener_yahoo"]<|MERGE_RESOLUTION|>--- conflicted
+++ resolved
@@ -39,13 +39,11 @@
         "pe_ratio": 30.2,
         "revenue_growth": 7.4,
         "is_latam": False,
-<<<<<<< HEAD
         "trailing_eps": 6.1,
         "forward_eps": 6.6,
         "buyback": 1.8,
-=======
         "sector": "Technology",
->>>>>>> 443d3053
+
     },
     {
         "ticker": "MSFT",
@@ -61,13 +59,10 @@
         "pe_ratio": 33.5,
         "revenue_growth": 14.8,
         "is_latam": False,
-<<<<<<< HEAD
         "trailing_eps": 9.2,
         "forward_eps": 9.8,
         "buyback": 1.1,
-=======
         "sector": "Technology",
->>>>>>> 443d3053
     },
     {
         "ticker": "KO",
@@ -83,13 +78,10 @@
         "pe_ratio": 24.7,
         "revenue_growth": 4.3,
         "is_latam": False,
-<<<<<<< HEAD
         "trailing_eps": 2.3,
         "forward_eps": 2.4,
         "buyback": 0.3,
-=======
         "sector": "Consumer Defensive",
->>>>>>> 443d3053
     },
     {
         "ticker": "JNJ",
@@ -105,13 +97,10 @@
         "pe_ratio": 21.4,
         "revenue_growth": 3.1,
         "is_latam": False,
-<<<<<<< HEAD
         "trailing_eps": 8.5,
         "forward_eps": 8.7,
         "buyback": 0.6,
-=======
         "sector": "Healthcare",
->>>>>>> 443d3053
     },
     {
         "ticker": "NUE",
@@ -127,13 +116,10 @@
         "pe_ratio": 8.9,
         "revenue_growth": -6.2,
         "is_latam": False,
-<<<<<<< HEAD
         "trailing_eps": 18.4,
         "forward_eps": 18.6,
         "buyback": 0.0,
-=======
         "sector": "Basic Materials",
->>>>>>> 443d3053
     },
     {
         "ticker": "MELI",
@@ -149,13 +135,10 @@
         "pe_ratio": 76.4,
         "revenue_growth": 31.5,
         "is_latam": True,
-<<<<<<< HEAD
         "trailing_eps": 4.8,
         "forward_eps": 6.2,
         "buyback": 0.0,
-=======
         "sector": "Consumer Cyclical",
->>>>>>> 443d3053
     },
 ]
 
@@ -431,14 +414,11 @@
     pe_ratio_column: str = "pe_ratio",
     revenue_growth_column: str = "revenue_growth",
     latam_column: str = "is_latam",
-<<<<<<< HEAD
     trailing_eps_column: str = "trailing_eps",
     forward_eps_column: str = "forward_eps",
     buyback_column: str = "buyback",
-=======
     allowed_sectors: Sequence[str] | None = None,
     sector_column: str = "sector",
->>>>>>> 443d3053
     allow_na_filters: bool = False,
     extra_drop_columns: Sequence[str] | None = None,
 ) -> pd.DataFrame:
@@ -587,12 +567,9 @@
     min_revenue_growth: Optional[float] = None,
     include_latam: bool = True,
     include_technicals: bool = False,
-<<<<<<< HEAD
     min_eps_growth: Optional[float] = None,
     min_buyback: Optional[float] = None,
-=======
     sectors: Optional[Iterable[str]] = None,
->>>>>>> 443d3053
 ) -> pd.DataFrame:
     """Return a filtered sample dataset that mimics a screener output.
 
@@ -659,15 +636,14 @@
         pe_ratio_column="pe_ratio",
         revenue_growth_column="revenue_growth",
         latam_column="is_latam",
-<<<<<<< HEAD
         extra_drop_columns=(
             "trailing_eps",
             "forward_eps",
             "buyback",
         ),
-=======
+
         allowed_sectors=_normalize_sector_filters(sectors),
->>>>>>> 443d3053
+
     )
 
 
@@ -1048,7 +1024,6 @@
                 listing_meta.get("revenue_growth"),
             )
         )
-<<<<<<< HEAD
         trailing_eps = _as_optional_float(
             fundamentals.get("trailing_eps") if fundamentals else pd.NA
         )
@@ -1060,10 +1035,8 @@
         if forward_eps is pd.NA and fundamentals and "forwardEps" in fundamentals:
             forward_eps = _as_optional_float(fundamentals.get("forwardEps"))
         is_latam = False
-=======
         country: object | None = None
         sector = pd.NA
->>>>>>> 443d3053
         if fundamentals:
             country = fundamentals.get("country") or fundamentals.get("region")
             sector = _normalize_sector_name(fundamentals.get("sector"))
@@ -1115,13 +1088,12 @@
         pe_ratio_column="_meta_pe_ratio",
         revenue_growth_column="_meta_revenue_growth",
         latam_column="_meta_is_latam",
-<<<<<<< HEAD
         trailing_eps_column="_meta_trailing_eps",
         forward_eps_column="_meta_forward_eps",
         buyback_column="_meta_buyback",
-=======
+
         allowed_sectors=sector_filters,
->>>>>>> 443d3053
+
         allow_na_filters=True,
         extra_drop_columns=(
             "_meta_market_cap",
