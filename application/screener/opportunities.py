"""Stub implementation for the opportunities screener.

This module provides a small, deterministic dataset that emulates the
structure returned by a future screener implementation. The goal is to
allow UI components and controllers to be developed and tested without the
final data provider in place.
"""
from __future__ import annotations

import json
import logging
import math
import os
from collections.abc import Mapping, Sequence
from typing import Callable, Iterable, List, Optional

import numpy as np
import pandas as pd

from infrastructure.market import YahooFinanceClient
from shared import config as shared_config
from shared.errors import AppError
from shared.settings import settings as shared_settings

LOGGER = logging.getLogger(__name__)

# Base dataset used to simulate screener output.
_BASE_OPPORTUNITIES = [
    {
        "ticker": "AAPL",
        "payout_ratio": 18.5,
        "dividend_streak": 12,
        "cagr": 14.2,
        "dividend_yield": 0.55,
        "price": 180.12,
        "rsi": 56.8,
        "sma_50": 172.34,
        "sma_200": 158.44,
        "market_cap": 2_800_000,
        "pe_ratio": 30.2,
        "revenue_growth": 7.4,
        "is_latam": False,
        "trailing_eps": 6.1,
        "forward_eps": 6.6,
        "buyback": 1.8,
        "sector": "Technology",

    },
    {
        "ticker": "MSFT",
        "payout_ratio": 28.3,
        "dividend_streak": 20,
        "cagr": 11.7,
        "dividend_yield": 0.82,
        "price": 325.74,
        "rsi": 48.9,
        "sma_50": 312.66,
        "sma_200": 289.14,
        "market_cap": 2_450_000,
        "pe_ratio": 33.5,
        "revenue_growth": 14.8,
        "is_latam": False,
        "trailing_eps": 9.2,
        "forward_eps": 9.8,
        "buyback": 1.1,
        "sector": "Technology",
    },
    {
        "ticker": "KO",
        "payout_ratio": 73.0,
        "dividend_streak": 61,
        "cagr": 7.5,
        "dividend_yield": 2.94,
        "price": 58.31,
        "rsi": 44.1,
        "sma_50": 59.0,
        "sma_200": 60.8,
        "market_cap": 260_000,
        "pe_ratio": 24.7,
        "revenue_growth": 4.3,
        "is_latam": False,
        "trailing_eps": 2.3,
        "forward_eps": 2.4,
        "buyback": 0.3,
        "sector": "Consumer Defensive",
    },
    {
        "ticker": "JNJ",
        "payout_ratio": 51.2,
        "dividend_streak": 59,
        "cagr": 6.9,
        "dividend_yield": 2.77,
        "price": 160.5,
        "rsi": 52.7,
        "sma_50": 158.9,
        "sma_200": 165.2,
        "market_cap": 415_000,
        "pe_ratio": 21.4,
        "revenue_growth": 3.1,
        "is_latam": False,
        "trailing_eps": 8.5,
        "forward_eps": 8.7,
        "buyback": 0.6,
        "sector": "Healthcare",
    },
    {
        "ticker": "NUE",
        "payout_ratio": 33.4,
        "dividend_streak": 49,
        "cagr": 9.8,
        "dividend_yield": 1.37,
        "price": 165.8,
        "rsi": 62.1,
        "sma_50": 160.3,
        "sma_200": 155.6,
        "market_cap": 42_000,
        "pe_ratio": 8.9,
        "revenue_growth": -6.2,
        "is_latam": False,
        "trailing_eps": 18.4,
        "forward_eps": 18.6,
        "buyback": 0.0,
        "sector": "Basic Materials",
    },
    {
        "ticker": "MELI",
        "payout_ratio": 0.0,
        "dividend_streak": 0,
        "cagr": 0.0,
        "dividend_yield": 0.0,
        "price": 1225.5,
        "rsi": 58.2,
        "sma_50": 1187.4,
        "sma_200": 1042.8,
        "market_cap": 72_000,
        "pe_ratio": 76.4,
        "revenue_growth": 31.5,
        "is_latam": True,
        "trailing_eps": 4.8,
        "forward_eps": 6.2,
        "buyback": 0.0,
        "sector": "Consumer Cyclical",
    },
]

# Base universe used when the screener needs to propose tickers automatically.
# These values are intentionally static to guarantee deterministic behaviour in
# tests and during local development. The financial metrics are approximate and
# only serve to exercise the filtering logic when an external data provider is
# not available.
_DEFAULT_SYMBOL_POOL: list[dict[str, object]] = [
    {
        "ticker": "AAPL",
        "market_cap": 2_700_000_000_000,
        "pe": 29.4,
        "revenue_growth": 7.8,
        "region": "US",
    },
    {
        "ticker": "MSFT",
        "market_cap": 2_500_000_000_000,
        "pe": 33.7,
        "revenue_growth": 10.5,
        "region": "US",
    },
    {
        "ticker": "AMZN",
        "market_cap": 1_350_000_000_000,
        "pe": 60.1,
        "revenue_growth": 9.4,
        "region": "US",
    },
    {
        "ticker": "NVDA",
        "market_cap": 1_050_000_000_000,
        "pe": 45.3,
        "revenue_growth": 34.9,
        "region": "US",
    },
    {
        "ticker": "KO",
        "market_cap": 260_000_000_000,
        "pe": 24.1,
        "revenue_growth": 4.2,
        "region": "US",
    },
    {
        "ticker": "JNJ",
        "market_cap": 420_000_000_000,
        "pe": 15.9,
        "revenue_growth": 3.5,
        "region": "US",
    },
    {
        "ticker": "PG",
        "market_cap": 360_000_000_000,
        "pe": 24.6,
        "revenue_growth": 5.1,
        "region": "US",
    },
    {
        "ticker": "V",
        "market_cap": 510_000_000_000,
        "pe": 30.5,
        "revenue_growth": 12.3,
        "region": "US",
    },
    {
        "ticker": "MELI",
        "market_cap": 60_000_000_000,
        "pe": 78.0,
        "revenue_growth": 25.0,
        "region": "LATAM",
    },
    {
        "ticker": "GGAL",
        "market_cap": 7_500_000_000,
        "pe": 12.4,
        "revenue_growth": 18.2,
        "region": "LATAM",
    },
    {
        "ticker": "PAMP",
        "market_cap": 5_800_000_000,
        "pe": 10.7,
        "revenue_growth": 16.4,
        "region": "LATAM",
    },
    {
        "ticker": "VALE",
        "market_cap": 61_000_000_000,
        "pe": 6.8,
        "revenue_growth": 3.1,
        "region": "LATAM",
    },
]

_SYMBOL_POOL_ENV_VAR = "OPPORTUNITIES_SYMBOL_POOL"
_SYMBOL_POOL_FILE_ENV_VAR = "OPPORTUNITIES_SYMBOL_POOL_FILE"
_SYMBOL_POOL_CONFIG_KEY = "opportunities_symbol_pool"


def _normalise_symbol_pool(entries: object) -> list[dict[str, object]]:
    if not entries:
        return []

    normalised: list[dict[str, object]] = []
    seen: set[str] = set()

    if isinstance(entries, Mapping):
        for key, raw in entries.items():
            if isinstance(raw, Mapping):
                record = dict(raw)
                ticker = record.get("ticker") or key
            elif isinstance(raw, str):
                record = {}
                ticker = raw
            else:
                continue

            ticker_str = str(ticker or "").strip().upper()
            if not ticker_str or ticker_str in seen:
                continue

            record["ticker"] = ticker_str
            normalised.append(record)
            seen.add(ticker_str)
        return normalised

    for raw in entries:  # type: ignore[arg-type]
        if isinstance(raw, Mapping):
            record = dict(raw)
            ticker = record.get("ticker")
        elif isinstance(raw, str):
            record = {}
            ticker = raw
        else:
            continue

        ticker_str = str(ticker or "").strip().upper()
        if not ticker_str or ticker_str in seen:
            continue

        record["ticker"] = ticker_str
        normalised.append(record)
        seen.add(ticker_str)

    return normalised


def _load_symbol_pool_from_env() -> list[dict[str, object]] | None:
    file_path = os.getenv(_SYMBOL_POOL_FILE_ENV_VAR)
    if file_path:
        try:
            with open(file_path, "r", encoding="utf-8") as handle:
                data = json.load(handle)
        except (OSError, json.JSONDecodeError) as exc:
            LOGGER.warning("No se pudo leer %s: %s", file_path, exc)
        else:
            pool = _normalise_symbol_pool(data)
            if pool:
                return pool

    raw = os.getenv(_SYMBOL_POOL_ENV_VAR)
    if raw:
        try:
            data = json.loads(raw)
        except json.JSONDecodeError as exc:
            LOGGER.warning(
                "No se pudo interpretar OPPORTUNITIES_SYMBOL_POOL: %s", exc
            )
        else:
            pool = _normalise_symbol_pool(data)
            if pool:
                return pool

    return None


def _load_symbol_pool_from_config() -> list[dict[str, object]] | None:
    try:
        cfg = shared_config.get_config()
    except Exception as exc:  # pragma: no cover - defensive
        LOGGER.warning("No se pudo cargar configuración: %s", exc)
        return None

    data = cfg.get(_SYMBOL_POOL_CONFIG_KEY)
    pool = _normalise_symbol_pool(data)
    return pool or None


def _get_symbol_pool() -> list[dict[str, object]]:
    pool = _load_symbol_pool_from_env()
    if pool is not None:
        return pool

    pool = _load_symbol_pool_from_config()
    if pool is not None:
        return pool

    return list(_DEFAULT_SYMBOL_POOL)


def _get_target_markets() -> list[str]:
    try:
        configured = getattr(shared_settings, "OPPORTUNITIES_TARGET_MARKETS", [])
    except Exception:  # pragma: no cover - defensive fallback
        configured = []

    if isinstance(configured, str):
        configured = [configured]

    markets: list[str] = []
    seen: set[str] = set()
    for entry in configured or []:
        market = str(entry or "").strip().upper()
        if not market or market in seen:
            continue
        markets.append(market)
        seen.add(market)

    if not markets:
        markets = ["NASDAQ", "NYSE", "AMEX"]

    return markets


def _normalise_tickers(manual_tickers: Optional[Sequence[str]]) -> List[str]:
    """Normalise tickers to uppercase strings without duplicates."""

    if not manual_tickers:
        return []
    if isinstance(manual_tickers, str):
        manual_tickers = [manual_tickers]
    seen = set()
    cleaned: List[str] = []
    for ticker in manual_tickers:
        if ticker is None:
            continue
        ticker_clean = str(ticker).strip().upper()
        if not ticker_clean or ticker_clean in seen:
            continue
        seen.add(ticker_clean)
        cleaned.append(ticker_clean)
    return cleaned


def _append_placeholder_rows(df: pd.DataFrame, tickers: Sequence[str]) -> pd.DataFrame:
    """Ensure that the DataFrame contains rows for each provided ticker."""

    if not tickers:
        return df
    df = df.set_index("ticker")
    df = df.reindex(tickers)
    df.index.name = "ticker"
    return df.reset_index()


def _apply_filters_and_finalize(
    df: pd.DataFrame,
    *,
    max_payout: Optional[float] = None,
    min_div_streak: Optional[int] = None,
    min_cagr: Optional[float] = None,
    min_market_cap: Optional[float] = None,
    max_pe: Optional[float] = None,
    min_revenue_growth: Optional[float] = None,
    min_eps_growth: Optional[float] = None,
    min_buyback: Optional[float] = None,
    min_score_threshold: Optional[float] = None,
    max_results: Optional[int] = None,
    include_latam_flag: bool | None = True,
    include_technicals: bool,
    restrict_to_tickers: Sequence[str] | None = None,
    placeholder_tickers: Sequence[str] | None = None,
    exclude_tickers: Sequence[str] | None = None,
    market_cap_column: str = "market_cap",
    pe_ratio_column: str = "pe_ratio",
    revenue_growth_column: str = "revenue_growth",
    latam_column: str = "is_latam",
    trailing_eps_column: str = "trailing_eps",
    forward_eps_column: str = "forward_eps",
    buyback_column: str = "buyback",
    allowed_sectors: Sequence[str] | None = None,
    sector_column: str = "sector",
    allow_na_filters: bool = False,
    extra_drop_columns: Sequence[str] | None = None,
) -> pd.DataFrame:
    """Apply common filters and final adjustments for screener outputs."""

    result = df.copy()
    notes: list[str] = []
    exclude_set: set[str] | None = None
    if exclude_tickers:
        exclude_set = {
            str(ticker).strip().upper()
            for ticker in exclude_tickers
            if str(ticker).strip()
        }
    normalized_allowed: set[str] | None = None
    if allowed_sectors:
        normalized_allowed = {str(value).casefold() for value in allowed_sectors}
    original_sector_series: pd.Series | None = None
    if sector_column in df.columns:
        original_sector_series = (
            df.set_index("ticker")[sector_column]
            .astype("string")
            .str.strip()
            .str.casefold()
        )

    if max_payout is not None and "payout_ratio" in result.columns:
        series = result["payout_ratio"]
        mask = series <= max_payout
        if allow_na_filters:
            mask = series.isna() | mask
        result = result[mask]

    if min_div_streak is not None and "dividend_streak" in result.columns:
        series = result["dividend_streak"]
        mask = series >= min_div_streak
        if allow_na_filters:
            mask = series.isna() | mask
        result = result[mask]

    if min_cagr is not None and "cagr" in result.columns:
        series = result["cagr"]
        mask = series >= min_cagr
        if allow_na_filters:
            mask = series.isna() | mask
        result = result[mask]

    if min_market_cap is not None and market_cap_column in result.columns:
        series = result[market_cap_column]
        mask = series >= float(min_market_cap)
        if allow_na_filters:
            mask = series.isna() | mask
        result = result[mask]

    if max_pe is not None and pe_ratio_column in result.columns:
        series = result[pe_ratio_column]
        mask = series <= float(max_pe)
        if allow_na_filters:
            mask = series.isna() | mask
        result = result[mask]

    if min_revenue_growth is not None and revenue_growth_column in result.columns:
        series = result[revenue_growth_column]
        mask = series >= float(min_revenue_growth)
        if allow_na_filters:
            mask = series.isna() | mask
        result = result[mask]

    if trailing_eps_column in result.columns:
        series = pd.to_numeric(result[trailing_eps_column], errors="coerce")
        mask = series > 0
        if allow_na_filters:
            mask = series.isna() | mask
        result = result[mask]

    if forward_eps_column in result.columns:
        series = pd.to_numeric(result[forward_eps_column], errors="coerce")
        mask = series > 0
        if allow_na_filters:
            mask = series.isna() | mask
        result = result[mask]

    if (
        min_eps_growth is not None
        and trailing_eps_column in result.columns
        and forward_eps_column in result.columns
    ):
        trailing = pd.to_numeric(result[trailing_eps_column], errors="coerce")
        forward = pd.to_numeric(result[forward_eps_column], errors="coerce")
        denominator = trailing.replace(0, pd.NA)
        growth = (forward - trailing) / denominator
        growth = growth.replace([np.inf, -np.inf], pd.NA) * 100.0
        mask = (trailing > 0) & (forward > 0) & (growth >= float(min_eps_growth))
        if allow_na_filters:
            mask = trailing.isna() | forward.isna() | growth.isna() | mask
        result = result[mask]

    if min_buyback is not None and buyback_column in result.columns:
        series = pd.to_numeric(result[buyback_column], errors="coerce")
        mask = series >= float(min_buyback)
        if allow_na_filters:
            mask = series.isna() | mask
        result = result[mask]

    if min_score_threshold is not None and "score_compuesto" in result.columns:
        series = pd.to_numeric(result["score_compuesto"], errors="coerce")
        mask = series >= float(min_score_threshold)
        if allow_na_filters:
            mask = series.isna() | mask
        result = result[mask]

    if include_latam_flag is False and latam_column in result.columns:
        result = result[~result[latam_column].fillna(False)]

    if normalized_allowed and sector_column in result.columns:
        result = result[
            result[sector_column]
            .astype("string")
            .str.strip()
            .str.casefold()
            .isin(normalized_allowed)
        ]

    if exclude_set and "ticker" in result.columns:
        normalized_tickers = result["ticker"].astype("string").str.upper()
        result = result[~normalized_tickers.isin(exclude_set)]

    if restrict_to_tickers:
        result = result[result["ticker"].isin(restrict_to_tickers)]

    if placeholder_tickers:
        placeholders = list(placeholder_tickers)
        if exclude_set:
            placeholders = [
                ticker
                for ticker in placeholders
                if str(ticker).strip().upper() not in exclude_set
            ]
        if normalized_allowed and original_sector_series is not None:
            placeholders = [
                ticker
                for ticker in placeholders
                if ticker in original_sector_series.index
                and original_sector_series[ticker] in normalized_allowed
            ]
        if placeholders:
            result = _append_placeholder_rows(result, placeholders)

    if extra_drop_columns:
        to_drop = [col for col in extra_drop_columns if col in result.columns]
        if to_drop:
            result = result.drop(columns=to_drop)

    if not include_technicals:
        technical_columns = ["rsi", "sma_50", "sma_200"]
        to_drop = [col for col in technical_columns if col in result.columns]
        if to_drop:
            result = result.drop(columns=to_drop)

    result = result.reset_index(drop=True)

    if "score_compuesto" in result.columns:
        scores = pd.to_numeric(result["score_compuesto"], errors="coerce")
        valid_scores = scores.dropna()
        if not valid_scores.empty:
            min_score = float(valid_scores.min())
            max_score = float(valid_scores.max())
            if math.isclose(max_score, min_score):
                normalized = pd.Series(100.0, index=result.index, dtype="float64")
            else:
                span = max_score - min_score
                normalized = ((scores - min_score) / span * 100.0).clip(lower=0, upper=100)
            normalized = normalized.round(2)
            result["score_compuesto"] = normalized.where(~scores.isna(), pd.NA)
        else:
            result["score_compuesto"] = pd.NA

        if min_score_threshold is not None:
            threshold = float(min_score_threshold)
            before_threshold = len(result)
            mask = pd.to_numeric(result["score_compuesto"], errors="coerce") >= threshold
            result = result[mask]
            if before_threshold > 0 and result.empty:
                notes.append(
                    "Ningún ticker superó el puntaje mínimo de "
                    f"{threshold:g}."
                )

        if "score_compuesto" in result.columns:
            result = result.sort_values(
                by="score_compuesto",
                ascending=False,
                na_position="last",
            )
    if max_results is not None:
        try:
            limit = int(max_results)
        except (TypeError, ValueError):
            limit = None
        if limit is not None and limit >= 0:
            before_truncate = len(result)
            if limit == 0:
                result = result.iloc[0:0]
            elif before_truncate > limit:
                result = result.iloc[:limit]
            if before_truncate > len(result):
                notes.append(
                    "Se muestran "
                    f"{len(result)} resultados de {before_truncate} tras aplicar el máximo solicitado ({limit})."
                )

    target_min_results: Optional[int] = None
    for candidate in (
        getattr(shared_settings, "OPPORTUNITIES_MIN_RESULTS", None),
        getattr(shared_config.settings, "OPPORTUNITIES_MIN_RESULTS", None),
    ):
        if target_min_results is not None:
            break
        if candidate is None:
            continue
        try:
            target_min_results = int(candidate)
        except (TypeError, ValueError):
            target_min_results = None
    if target_min_results and len(result) < target_min_results:
        notes.append(
            "Solo se encontraron "
            f"{len(result)} oportunidades (mínimo esperado: {target_min_results})."
        )

    result = result.reset_index(drop=True)

    if notes:
        result.attrs.setdefault("_notes", [])
        result.attrs["_notes"].extend(notes)

    return result

def run_screener_stub(
    *,
    manual_tickers: Optional[Iterable[str]] = None,
    exclude_tickers: Optional[Iterable[str]] = None,
    max_payout: Optional[float] = None,
    min_div_streak: Optional[int] = None,
    min_cagr: Optional[float] = None,
    min_market_cap: Optional[float] = None,
    max_pe: Optional[float] = None,
    min_revenue_growth: Optional[float] = None,
    include_latam: bool = True,
    include_technicals: bool = False,
    min_eps_growth: Optional[float] = None,
    min_buyback: Optional[float] = None,
    sectors: Optional[Iterable[str]] = None,
    min_score_threshold: Optional[float] = None,
    max_results: Optional[int] = None,

) -> pd.DataFrame | tuple[pd.DataFrame, list[str]]:
    """Return a filtered sample dataset that mimics a screener output.

    Parameters
    ----------
    manual_tickers:
        Optional iterable of tickers to focus on. When provided, the returned
        DataFrame will contain rows for these tickers (missing data will be
        represented with ``NaN`` values).
    exclude_tickers:
        Iterable opcional de símbolos que deben descartarse del resultado
        final incluso si aparecen en la base simulada o en la lista manual.
    max_payout:
        Maximum payout ratio percentage allowed. Rows exceeding this value are
        dropped.
    min_div_streak:
        Minimum number of consecutive years of dividend growth required.
    min_cagr:
        Minimum compound annual growth rate required.
    min_market_cap:
        Minimum market capitalisation (expressed in USD millions) required.
    max_pe:
        Maximum price to earnings ratio allowed.
    min_revenue_growth:
        Minimum year-over-year revenue growth percentage required.
    min_eps_growth:
        Minimum EPS growth percentage (forward vs trailing) required when
        available. When ``None`` the growth filter is skipped but EPS must be
        positive to remain in the dataset.
    min_buyback:
        Minimum buyback percentage (share reduction) required. ``None`` keeps
        companies regardless of their buyback ratio.
    min_score_threshold:
        Minimum composite score required. Rows below the threshold are
        discarded unless ``allow_na_filters`` is enabled.
    max_results:
        Maximum number of rows returned after applying all filters.
    include_latam:
        When ``False`` securities flagged as originating from Latin America are
        excluded from the results.
    include_technicals:
        When ``True`` technical indicators (e.g., RSI, SMAs) are included in the
        DataFrame. When ``False`` those columns are omitted.
    """

    df = pd.DataFrame(_BASE_OPPORTUNITIES)
    manual = _normalise_tickers(manual_tickers)
    excluded = set(_normalise_tickers(exclude_tickers))

    if excluded:
        df = df[~df["ticker"].isin(excluded)]
        manual = [ticker for ticker in manual if ticker not in excluded]

    df = df.copy()
    payout_component = (100 - df["payout_ratio"]).clip(lower=0, upper=100) * 0.4
    streak_component = df["dividend_streak"].clip(lower=0) * 0.3
    cagr_component = df["cagr"].clip(lower=0) * 0.3
    df["score_compuesto"] = (
        payout_component + streak_component + cagr_component
    ) / 10.0

    result = _apply_filters_and_finalize(
        df,
        max_payout=max_payout,
        min_div_streak=min_div_streak,
        min_cagr=min_cagr,
        min_market_cap=min_market_cap,
        max_pe=max_pe,
        min_revenue_growth=min_revenue_growth,
        min_eps_growth=min_eps_growth,
        min_buyback=min_buyback,
        min_score_threshold=min_score_threshold,
        max_results=max_results,
        include_latam_flag=include_latam,
        include_technicals=include_technicals,
        restrict_to_tickers=manual or None,
        placeholder_tickers=manual or None,
        exclude_tickers=sorted(excluded) or None,
        market_cap_column="market_cap",
        pe_ratio_column="pe_ratio",
        revenue_growth_column="revenue_growth",
        latam_column="is_latam",
        extra_drop_columns=(
            "trailing_eps",
            "forward_eps",
            "buyback",
        ),
        allowed_sectors=_normalize_sector_filters(sectors),
<<<<<<< HEAD

=======
>>>>>>> d819ae85
    )

    notes = list(result.attrs.pop("_notes", []))
    return (result, notes) if notes else result


def _is_valid_number(value: float | int | pd.NA | None) -> bool:
    return value is not None and not pd.isna(value)


def _safe_round(value: float | pd.NA | None, digits: int = 2) -> float | pd.NA:
    if not _is_valid_number(value):
        return pd.NA
    return round(float(value), digits)


def _compute_cagr(price_history: pd.DataFrame | None, years: int) -> float | pd.NA:
    if price_history is None or price_history.empty:
        return pd.NA
    data = price_history.sort_values("date")["date"].reset_index(drop=True)
    prices = price_history.sort_values("date")["adj_close"].astype(float).reset_index(drop=True)
    end_price = prices.iloc[-1]
    if end_price <= 0:
        return pd.NA
    cutoff = data.iloc[-1] - pd.DateOffset(years=years)
    mask = data <= cutoff
    if not mask.any():
        return pd.NA
    start_price = prices[mask].iloc[-1]
    if start_price <= 0:
        return pd.NA
    cagr = (end_price / start_price) ** (1 / years) - 1
    return float(cagr * 100.0)


def _compute_dividend_streak(dividends: pd.DataFrame | None) -> int | pd.NA:
    if dividends is None or dividends.empty:
        return pd.NA
    df = dividends.copy()
    df["year"] = df["date"].dt.year
    annual = df.groupby("year")["amount"].sum().sort_index()
    if annual.empty:
        return pd.NA
    streak = 0
    previous = None
    for _, value in reversed(list(annual.items())):
        if value <= 0:
            break
        if previous is None:
            streak = 1
            previous = value
            continue
        if value >= previous:
            streak += 1
            previous = value
        else:
            break
    return streak or pd.NA


def _compute_buyback_ratio(shares: pd.DataFrame | None) -> float | pd.NA:
    if shares is None or shares.empty:
        return pd.NA
    df = shares.sort_values("date")
    start = float(df["shares"].iloc[0])
    end = float(df["shares"].iloc[-1])
    if start <= 0 or end <= 0:
        return pd.NA
    return float((start - end) / start * 100.0)


def _compute_rsi(price_history: pd.DataFrame | None, period: int = 14) -> float | pd.NA:
    if price_history is None or len(price_history) <= period:
        return pd.NA
    closes = price_history.sort_values("date")["adj_close"].astype(float)
    delta = closes.diff()
    gain = delta.clip(lower=0)
    loss = -delta.clip(upper=0)
    avg_gain = gain.ewm(alpha=1 / period, min_periods=period).mean()
    avg_loss = loss.ewm(alpha=1 / period, min_periods=period).mean()
    if avg_gain.empty or avg_loss.empty:
        return pd.NA
    last_gain = avg_gain.iloc[-1]
    last_loss = avg_loss.iloc[-1]
    if pd.isna(last_gain) or pd.isna(last_loss):
        return pd.NA
    if last_loss == 0:
        return 100.0
    rs = last_gain / last_loss
    return float(100 - (100 / (1 + rs)))


def _compute_macd(price_history: pd.DataFrame | None, fast: int = 12, slow: int = 26, signal: int = 9) -> tuple[float | pd.NA, float | pd.NA]:
    if price_history is None or len(price_history) < slow + signal:
        return pd.NA, pd.NA
    closes = price_history.sort_values("date")["adj_close"].astype(float)
    ema_fast = closes.ewm(span=fast, adjust=False).mean()
    ema_slow = closes.ewm(span=slow, adjust=False).mean()
    macd_line = ema_fast - ema_slow
    signal_line = macd_line.ewm(span=signal, adjust=False).mean()
    hist = macd_line - signal_line
    macd_value = macd_line.iloc[-1]
    hist_value = hist.iloc[-1]
    if pd.isna(macd_value) or pd.isna(hist_value):
        return pd.NA, pd.NA
    return float(macd_value), float(hist_value)


def _compute_sma(price_history: pd.DataFrame | None, window: int) -> float | pd.NA:
    if price_history is None or len(price_history) < window:
        return pd.NA
    closes = price_history.sort_values("date")["adj_close"].astype(float)
    sma = closes.rolling(window=window).mean().iloc[-1]
    return float(sma) if not pd.isna(sma) else pd.NA


def _compute_score(metrics: dict[str, float | int | pd.NA]) -> float | pd.NA:
    contributions: list[float] = []

    payout = metrics.get("payout_ratio")
    if _is_valid_number(payout):
        contributions.append(max(0.0, min(100.0, 100.0 - float(payout))) / 10.0)

    streak = metrics.get("dividend_streak")
    if _is_valid_number(streak):
        contributions.append(min(float(streak), 50.0) / 5.0)

    cagr = metrics.get("cagr")
    if _is_valid_number(cagr):
        contributions.append(max(0.0, min(25.0, float(cagr))) / 2.5)

    buyback = metrics.get("buyback")
    if _is_valid_number(buyback):
        contributions.append(max(0.0, min(20.0, float(buyback))) / 2.0)

    rsi = metrics.get("rsi")
    if _is_valid_number(rsi):
        contributions.append(max(0.0, 100.0 - abs(float(rsi) - 50.0) * 2.0) / 10.0)

    macd_hist = metrics.get("macd_hist")
    if _is_valid_number(macd_hist):
        contributions.append((max(-5.0, min(5.0, float(macd_hist))) + 5.0))

    if not contributions:
        return pd.NA

    score = sum(contributions) / len(contributions)
    return round(score, 2)


def _fetch_with_warning(
    fetcher: Callable[[str], object], ticker: str, label: str
) -> object | None:
    try:
        return fetcher(ticker)
    except AppError as exc:
        LOGGER.warning("Faltan datos de %s para %s: %s", label, ticker, exc)
        return None


def _output_columns(include_technicals: bool) -> list[str]:
    columns = [
        "ticker",
        "sector",
        "payout_ratio",
        "dividend_streak",
        "cagr",
        "dividend_yield",
        "price",
        "rsi",
        "sma_50",
        "sma_200",
        "score_compuesto",
    ]
    if include_technicals:
        return columns
    return [c for c in columns if c not in {"rsi", "sma_50", "sma_200"}]


_LATAM_COUNTRIES = {
    "argentina",
    "bolivia",
    "brazil",
    "chile",
    "colombia",
    "costa rica",
    "cuba",
    "dominican republic",
    "ecuador",
    "el salvador",
    "guatemala",
    "honduras",
    "mexico",
    "nicaragua",
    "panama",
    "paraguay",
    "peru",
    "uruguay",
    "venezuela",
}


def _normalize_sector_name(value: object) -> str | pd.NA:
    if value is None or pd.isna(value):
        return pd.NA
    text = str(value).strip()
    if not text:
        return pd.NA
    return text.title()


def _normalize_sector_filters(values: Optional[Iterable[str]]) -> list[str]:
    if not values:
        return []
    normalized: list[str] = []
    seen: set[str] = set()
    for raw in values:
        normalized_value = _normalize_sector_name(raw)
        if normalized_value is pd.NA:
            continue
        key = str(normalized_value).casefold()
        if key in seen:
            continue
        seen.add(key)
        normalized.append(str(normalized_value))
    return normalized


def _as_optional_float(value: object) -> float | pd.NA:
    if value is None or pd.isna(value):
        return pd.NA
    try:
        return float(value)
    except (TypeError, ValueError):
        return pd.NA


def _pick_first_numeric(values: Iterable[object]) -> float | pd.NA:
    for raw in values:
        result = _as_optional_float(raw)
        if result is not pd.NA:
            return result
    return pd.NA


def _is_latam_country(country: object | None) -> bool:
    if not country:
        return False
    normalized = str(country).strip().lower()
    if not normalized:
        return False
    return normalized in _LATAM_COUNTRIES


def run_screener_yahoo(
    *,
    manual_tickers: Optional[Iterable[str]] = None,
    exclude_tickers: Optional[Iterable[str]] = None,
    max_payout: Optional[float] = None,
    min_div_streak: Optional[int] = None,
    min_cagr: Optional[float] = None,
    sectors: Optional[Iterable[str]] = None,
    include_technicals: bool = False,
    min_market_cap: Optional[float] = None,
    max_pe: Optional[float] = None,
    min_revenue_growth: Optional[float] = None,
    include_latam: Optional[bool] = None,
    min_eps_growth: Optional[float] = None,
    min_buyback: Optional[float] = None,
    min_score_threshold: Optional[float] = None,
    max_results: Optional[int] = None,
    client: YahooFinanceClient | None = None,
) -> pd.DataFrame | tuple[pd.DataFrame, list[str]]:
    """Run the Yahoo-based screener returning the same schema as the stub.

    Parameters
    ----------
    exclude_tickers:
        Iterable opcional de símbolos a excluir de los resultados finales aun
        cuando aparezcan en la respuesta del proveedor de datos.
    """

    tickers = _normalise_tickers(manual_tickers)
    excluded = set(_normalise_tickers(exclude_tickers))
    if excluded:
        tickers = [ticker for ticker in tickers if ticker not in excluded]
    notes: list[str] = []
    using_default_universe = False
    listings_meta: dict[str, Mapping[str, object]] = {}
    target_markets: list[str] = []

    client = client or YahooFinanceClient()

    if not tickers:
        target_markets = _get_target_markets()
        listings = client.list_symbols_by_markets(target_markets)
        seen: set[str] = set()
        for entry in listings:
            if isinstance(entry, Mapping):
                metadata = dict(entry)
                ticker_value = metadata.get("ticker") or metadata.get("symbol")
            else:
                metadata = {}
                ticker_value = entry

            ticker_clean = str(ticker_value or "").strip().upper()
            if (
                not ticker_clean
                or ticker_clean in seen
                or ticker_clean in excluded
            ):
                continue

            metadata["ticker"] = ticker_clean
            listings_meta[ticker_clean] = metadata
            tickers.append(ticker_clean)
            seen.add(ticker_clean)

        using_default_universe = True

    if not tickers:
        columns = _output_columns(include_technicals)
        df = pd.DataFrame(columns=columns)
        if using_default_universe:
            message = "No se encontraron símbolos que cumplan los filtros especificados."
            if target_markets:
                message += " Mercados consultados: " + ", ".join(target_markets)
            notes.append(message)
        return (df, notes) if notes else df
    rows: list[dict[str, object]] = []
    sector_filters = _normalize_sector_filters(sectors)

    for ticker in tickers:
        fundamentals = _fetch_with_warning(client.get_fundamentals, ticker, "fundamentals")
        dividends = _fetch_with_warning(client.get_dividends, ticker, "dividendos")
        shares = _fetch_with_warning(client.get_shares_outstanding, ticker, "acciones")
        prices = _fetch_with_warning(client.get_price_history, ticker, "precios")

        payout = _safe_round(fundamentals["payout_ratio"] if fundamentals else pd.NA)
        dividend_yield = _safe_round(
            fundamentals["dividend_yield"] if fundamentals else pd.NA
        )
        dividend_streak = _compute_dividend_streak(dividends)

        cagr_values = []
        for years in (3, 5):
            value = _compute_cagr(prices, years)
            if _is_valid_number(value):
                cagr_values.append(float(value))
        cagr = _safe_round(sum(cagr_values) / len(cagr_values) if cagr_values else pd.NA)

        price = pd.NA
        if prices is not None and not prices.empty:
            price = _safe_round(prices.sort_values("date")["close"].iloc[-1])

        rsi = _safe_round(_compute_rsi(prices))
        sma_50 = _safe_round(_compute_sma(prices, 50))
        sma_200 = _safe_round(_compute_sma(prices, 200))
        _, macd_hist = _compute_macd(prices)
        macd_hist = _safe_round(macd_hist, digits=4) if _is_valid_number(macd_hist) else pd.NA
        buyback = _safe_round(_compute_buyback_ratio(shares))

        metrics = {
            "payout_ratio": payout,
            "dividend_streak": dividend_streak,
            "cagr": cagr,
            "buyback": buyback,
            "rsi": rsi,
            "macd_hist": macd_hist,
        }
        score = _compute_score(metrics)

        listing_meta = listings_meta.get(ticker, {})
        if not isinstance(listing_meta, Mapping):
            listing_meta = {}

        market_cap = _pick_first_numeric(
            (
                fundamentals.get("market_cap") if fundamentals else None,
                fundamentals.get("marketCap") if fundamentals else None,
                listing_meta.get("market_cap"),
                listing_meta.get("marketCap"),
            )
        )
        pe_ratio = _pick_first_numeric(
            (
                fundamentals.get("pe_ratio") if fundamentals else None,
                fundamentals.get("trailingPE") if fundamentals else None,
                fundamentals.get("pe") if fundamentals else None,
                listing_meta.get("pe_ratio"),
                listing_meta.get("trailingPE"),
                listing_meta.get("pe"),
            )
        )
        revenue_growth = _pick_first_numeric(
            (
                fundamentals.get("revenue_growth") if fundamentals else None,
                listing_meta.get("revenue_growth"),
            )
        )
        trailing_eps = _as_optional_float(
            fundamentals.get("trailing_eps") if fundamentals else pd.NA
        )
        if trailing_eps is pd.NA and fundamentals and "trailingEps" in fundamentals:
            trailing_eps = _as_optional_float(fundamentals.get("trailingEps"))
        forward_eps = _as_optional_float(
            fundamentals.get("forward_eps") if fundamentals else pd.NA
        )
        if forward_eps is pd.NA and fundamentals and "forwardEps" in fundamentals:
            forward_eps = _as_optional_float(fundamentals.get("forwardEps"))
        is_latam = False
        country: object | None = None
        sector = pd.NA
        if fundamentals:
            country = fundamentals.get("country") or fundamentals.get("region")
            sector = _normalize_sector_name(fundamentals.get("sector"))
        if not country and listing_meta:
            country = listing_meta.get("country") or listing_meta.get("region")
        is_latam = _is_latam_country(country)

        row = {
            "ticker": ticker,
            "sector": sector,
            "payout_ratio": payout,
            "dividend_streak": dividend_streak,
            "cagr": cagr,
            "dividend_yield": dividend_yield,
            "price": price,
            "rsi": rsi,
            "sma_50": sma_50,
            "sma_200": sma_200,
            "score_compuesto": score,
            "_meta_market_cap": market_cap,
            "_meta_pe_ratio": pe_ratio,
            "_meta_revenue_growth": revenue_growth,
            "_meta_is_latam": is_latam,
            "_meta_trailing_eps": trailing_eps,
            "_meta_forward_eps": forward_eps,
            "_meta_buyback": _as_optional_float(buyback),
        }

        rows.append(row)

    df = pd.DataFrame(rows).convert_dtypes()

    include_latam_flag = True if include_latam is None else bool(include_latam)

    df = _apply_filters_and_finalize(
        df,
        max_payout=max_payout,
        min_div_streak=min_div_streak,
        min_cagr=min_cagr,
        min_market_cap=min_market_cap,
        max_pe=max_pe,
        min_revenue_growth=min_revenue_growth,
        min_eps_growth=min_eps_growth,
        min_buyback=min_buyback,
        min_score_threshold=min_score_threshold,
        max_results=max_results,
        include_latam_flag=include_latam_flag,
        include_technicals=include_technicals,
        placeholder_tickers=tickers,
        exclude_tickers=sorted(excluded) or None,
        market_cap_column="_meta_market_cap",
        pe_ratio_column="_meta_pe_ratio",
        revenue_growth_column="_meta_revenue_growth",
        latam_column="_meta_is_latam",
        trailing_eps_column="_meta_trailing_eps",
        forward_eps_column="_meta_forward_eps",
        buyback_column="_meta_buyback",
        allowed_sectors=sector_filters,
        allow_na_filters=True,
        extra_drop_columns=(
            "_meta_market_cap",
            "_meta_pe_ratio",
            "_meta_revenue_growth",
            "_meta_is_latam",
            "_meta_trailing_eps",
            "_meta_forward_eps",
            "_meta_buyback",
        ),
<<<<<<< HEAD

=======
>>>>>>> d819ae85
    )

    filter_notes = list(df.attrs.pop("_notes", []))
    if filter_notes:
        notes.extend(filter_notes)

    if using_default_universe and tickers:
        filters_applied: list[str] = []
        if min_market_cap is not None:
            filters_applied.append(f"min_market_cap={min_market_cap}")
        if max_pe is not None:
            filters_applied.append(f"max_pe={max_pe}")
        if min_revenue_growth is not None:
            filters_applied.append(f"min_revenue_growth={min_revenue_growth}")
        if include_latam is not None:
            filters_applied.append(f"include_latam={bool(include_latam)}")

        message = f"📈 Analizando {len(tickers)} símbolos seleccionados automáticamente"
        if target_markets:
            message += " de " + ", ".join(target_markets)
        notes.append(message)
        if filters_applied:
            notes.append("Filtros aplicados: " + ", ".join(filters_applied))

    return (df, notes) if notes else df


__all__ = ["run_screener_stub", "run_screener_yahoo"]<|MERGE_RESOLUTION|>--- conflicted
+++ resolved
@@ -767,10 +767,6 @@
             "buyback",
         ),
         allowed_sectors=_normalize_sector_filters(sectors),
-<<<<<<< HEAD
-
-=======
->>>>>>> d819ae85
     )
 
     notes = list(result.attrs.pop("_notes", []))
@@ -1252,10 +1248,6 @@
             "_meta_forward_eps",
             "_meta_buyback",
         ),
-<<<<<<< HEAD
-
-=======
->>>>>>> d819ae85
     )
 
     filter_notes = list(df.attrs.pop("_notes", []))
