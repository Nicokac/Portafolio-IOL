"""Stub implementation for the opportunities screener.

This module provides a small, deterministic dataset that emulates the
structure returned by a future screener implementation. The goal is to
allow UI components and controllers to be developed and tested without the
final data provider in place.
"""
from __future__ import annotations

import json
import logging
import math
import os
from collections.abc import Mapping, Sequence
from typing import Callable, Iterable, List, Optional

import numpy as np
import pandas as pd

from infrastructure.market import YahooFinanceClient
from shared import config as shared_config
from shared.errors import AppError
from shared.settings import settings as shared_settings

LOGGER = logging.getLogger(__name__)

# Base dataset used to simulate screener output.
_BASE_OPPORTUNITIES = [
    {
        "ticker": "AAPL",
        "payout_ratio": 18.5,
        "dividend_streak": 12,
        "cagr": 14.2,
        "dividend_yield": 0.55,
        "price": 180.12,
        "rsi": 56.8,
        "sma_50": 172.34,
        "sma_200": 158.44,
        "market_cap": 2_800_000,
        "pe_ratio": 30.2,
        "revenue_growth": 7.4,
        "is_latam": False,
        "trailing_eps": 6.1,
        "forward_eps": 6.6,
        "buyback": 1.8,
        "sector": "Technology",

    },
    {
        "ticker": "MSFT",
        "payout_ratio": 28.3,
        "dividend_streak": 20,
        "cagr": 11.7,
        "dividend_yield": 0.82,
        "price": 325.74,
        "rsi": 48.9,
        "sma_50": 312.66,
        "sma_200": 289.14,
        "market_cap": 2_450_000,
        "pe_ratio": 33.5,
        "revenue_growth": 14.8,
        "is_latam": False,
        "trailing_eps": 9.2,
        "forward_eps": 9.8,
        "buyback": 1.1,
        "sector": "Technology",
    },
    {
        "ticker": "KO",
        "payout_ratio": 73.0,
        "dividend_streak": 61,
        "cagr": 7.5,
        "dividend_yield": 2.94,
        "price": 58.31,
        "rsi": 44.1,
        "sma_50": 59.0,
        "sma_200": 60.8,
        "market_cap": 260_000,
        "pe_ratio": 24.7,
        "revenue_growth": 4.3,
        "is_latam": False,
        "trailing_eps": 2.3,
        "forward_eps": 2.4,
        "buyback": 0.3,
        "sector": "Consumer Defensive",
    },
    {
        "ticker": "JNJ",
        "payout_ratio": 51.2,
        "dividend_streak": 59,
        "cagr": 6.9,
        "dividend_yield": 2.77,
        "price": 160.5,
        "rsi": 52.7,
        "sma_50": 158.9,
        "sma_200": 165.2,
        "market_cap": 415_000,
        "pe_ratio": 21.4,
        "revenue_growth": 3.1,
        "is_latam": False,
        "trailing_eps": 8.5,
        "forward_eps": 8.7,
        "buyback": 0.6,
        "sector": "Healthcare",
    },
    {
        "ticker": "NUE",
        "payout_ratio": 33.4,
        "dividend_streak": 49,
        "cagr": 9.8,
        "dividend_yield": 1.37,
        "price": 165.8,
        "rsi": 62.1,
        "sma_50": 160.3,
        "sma_200": 155.6,
        "market_cap": 42_000,
        "pe_ratio": 8.9,
        "revenue_growth": -6.2,
        "is_latam": False,
        "trailing_eps": 18.4,
        "forward_eps": 18.6,
        "buyback": 0.0,
        "sector": "Basic Materials",
    },
    {
        "ticker": "MELI",
        "payout_ratio": 0.0,
        "dividend_streak": 0,
        "cagr": 0.0,
        "dividend_yield": 0.0,
        "price": 1225.5,
        "rsi": 58.2,
        "sma_50": 1187.4,
        "sma_200": 1042.8,
        "market_cap": 72_000,
        "pe_ratio": 76.4,
        "revenue_growth": 31.5,
        "is_latam": True,
        "trailing_eps": 4.8,
        "forward_eps": 6.2,
        "buyback": 0.0,
        "sector": "Consumer Cyclical",
    },
]

# Base universe used when the screener needs to propose tickers automatically.
# These values are intentionally static to guarantee deterministic behaviour in
# tests and during local development. The financial metrics are approximate and
# only serve to exercise the filtering logic when an external data provider is
# not available.
_DEFAULT_SYMBOL_POOL: list[dict[str, object]] = [
    {
        "ticker": "AAPL",
        "market_cap": 2_700_000_000_000,
        "pe": 29.4,
        "revenue_growth": 7.8,
        "region": "US",
    },
    {
        "ticker": "MSFT",
        "market_cap": 2_500_000_000_000,
        "pe": 33.7,
        "revenue_growth": 10.5,
        "region": "US",
    },
    {
        "ticker": "AMZN",
        "market_cap": 1_350_000_000_000,
        "pe": 60.1,
        "revenue_growth": 9.4,
        "region": "US",
    },
    {
        "ticker": "NVDA",
        "market_cap": 1_050_000_000_000,
        "pe": 45.3,
        "revenue_growth": 34.9,
        "region": "US",
    },
    {
        "ticker": "KO",
        "market_cap": 260_000_000_000,
        "pe": 24.1,
        "revenue_growth": 4.2,
        "region": "US",
    },
    {
        "ticker": "JNJ",
        "market_cap": 420_000_000_000,
        "pe": 15.9,
        "revenue_growth": 3.5,
        "region": "US",
    },
    {
        "ticker": "PG",
        "market_cap": 360_000_000_000,
        "pe": 24.6,
        "revenue_growth": 5.1,
        "region": "US",
    },
    {
        "ticker": "V",
        "market_cap": 510_000_000_000,
        "pe": 30.5,
        "revenue_growth": 12.3,
        "region": "US",
    },
    {
        "ticker": "MELI",
        "market_cap": 60_000_000_000,
        "pe": 78.0,
        "revenue_growth": 25.0,
        "region": "LATAM",
    },
    {
        "ticker": "GGAL",
        "market_cap": 7_500_000_000,
        "pe": 12.4,
        "revenue_growth": 18.2,
        "region": "LATAM",
    },
    {
        "ticker": "PAMP",
        "market_cap": 5_800_000_000,
        "pe": 10.7,
        "revenue_growth": 16.4,
        "region": "LATAM",
    },
    {
        "ticker": "VALE",
        "market_cap": 61_000_000_000,
        "pe": 6.8,
        "revenue_growth": 3.1,
        "region": "LATAM",
    },
]

_SYMBOL_POOL_ENV_VAR = "OPPORTUNITIES_SYMBOL_POOL"
_SYMBOL_POOL_FILE_ENV_VAR = "OPPORTUNITIES_SYMBOL_POOL_FILE"
_SYMBOL_POOL_CONFIG_KEY = "opportunities_symbol_pool"


def _normalise_symbol_pool(entries: object) -> list[dict[str, object]]:
    if not entries:
        return []

    normalised: list[dict[str, object]] = []
    seen: set[str] = set()

    if isinstance(entries, Mapping):
        for key, raw in entries.items():
            if isinstance(raw, Mapping):
                record = dict(raw)
                ticker = record.get("ticker") or key
            elif isinstance(raw, str):
                record = {}
                ticker = raw
            else:
                continue

            ticker_str = str(ticker or "").strip().upper()
            if not ticker_str or ticker_str in seen:
                continue

            record["ticker"] = ticker_str
            normalised.append(record)
            seen.add(ticker_str)
        return normalised

    for raw in entries:  # type: ignore[arg-type]
        if isinstance(raw, Mapping):
            record = dict(raw)
            ticker = record.get("ticker")
        elif isinstance(raw, str):
            record = {}
            ticker = raw
        else:
            continue

        ticker_str = str(ticker or "").strip().upper()
        if not ticker_str or ticker_str in seen:
            continue

        record["ticker"] = ticker_str
        normalised.append(record)
        seen.add(ticker_str)

    return normalised


def _load_symbol_pool_from_env() -> list[dict[str, object]] | None:
    file_path = os.getenv(_SYMBOL_POOL_FILE_ENV_VAR)
    if file_path:
        try:
            with open(file_path, "r", encoding="utf-8") as handle:
                data = json.load(handle)
        except (OSError, json.JSONDecodeError) as exc:
            LOGGER.warning("No se pudo leer %s: %s", file_path, exc)
        else:
            pool = _normalise_symbol_pool(data)
            if pool:
                return pool

    raw = os.getenv(_SYMBOL_POOL_ENV_VAR)
    if raw:
        try:
            data = json.loads(raw)
        except json.JSONDecodeError as exc:
            LOGGER.warning(
                "No se pudo interpretar OPPORTUNITIES_SYMBOL_POOL: %s", exc
            )
        else:
            pool = _normalise_symbol_pool(data)
            if pool:
                return pool

    return None


def _load_symbol_pool_from_config() -> list[dict[str, object]] | None:
    try:
        cfg = shared_config.get_config()
    except Exception as exc:  # pragma: no cover - defensive
        LOGGER.warning("No se pudo cargar configuración: %s", exc)
        return None

    data = cfg.get(_SYMBOL_POOL_CONFIG_KEY)
    pool = _normalise_symbol_pool(data)
    return pool or None


def _get_symbol_pool() -> list[dict[str, object]]:
    pool = _load_symbol_pool_from_env()
    if pool is not None:
        return pool

    pool = _load_symbol_pool_from_config()
    if pool is not None:
        return pool

    return list(_DEFAULT_SYMBOL_POOL)


def _get_target_markets() -> list[str]:
    try:
        configured = getattr(shared_settings, "OPPORTUNITIES_TARGET_MARKETS", [])
    except Exception:  # pragma: no cover - defensive fallback
        configured = []

    if isinstance(configured, str):
        configured = [configured]

    markets: list[str] = []
    seen: set[str] = set()
    for entry in configured or []:
        market = str(entry or "").strip().upper()
        if not market or market in seen:
            continue
        markets.append(market)
        seen.add(market)

    if not markets:
        markets = ["NASDAQ", "NYSE", "AMEX"]

    return markets


def _normalise_tickers(manual_tickers: Optional[Sequence[str]]) -> List[str]:
    """Normalise tickers to uppercase strings without duplicates."""

    if not manual_tickers:
        return []
    if isinstance(manual_tickers, str):
        manual_tickers = [manual_tickers]
    seen = set()
    cleaned: List[str] = []
    for ticker in manual_tickers:
        if ticker is None:
            continue
        ticker_clean = str(ticker).strip().upper()
        if not ticker_clean or ticker_clean in seen:
            continue
        seen.add(ticker_clean)
        cleaned.append(ticker_clean)
    return cleaned


def _append_placeholder_rows(df: pd.DataFrame, tickers: Sequence[str]) -> pd.DataFrame:
    """Ensure that the DataFrame contains rows for each provided ticker."""

    if not tickers:
        return df
    df = df.set_index("ticker")
    df = df.reindex(tickers)
    df.index.name = "ticker"
    return df.reset_index()


def _apply_filters_and_finalize(
    df: pd.DataFrame,
    *,
    max_payout: Optional[float] = None,
    min_div_streak: Optional[int] = None,
    min_cagr: Optional[float] = None,
    min_market_cap: Optional[float] = None,
    max_pe: Optional[float] = None,
    min_revenue_growth: Optional[float] = None,
    min_eps_growth: Optional[float] = None,
    min_buyback: Optional[float] = None,
    min_score_threshold: Optional[float] = None,
    max_results: Optional[int] = None,
    include_latam_flag: bool | None = True,
    include_technicals: bool,
    restrict_to_tickers: Sequence[str] | None = None,
    placeholder_tickers: Sequence[str] | None = None,
    exclude_tickers: Sequence[str] | None = None,
    market_cap_column: str = "market_cap",
    pe_ratio_column: str = "pe_ratio",
    revenue_growth_column: str = "revenue_growth",
    latam_column: str = "is_latam",
    trailing_eps_column: str = "trailing_eps",
    forward_eps_column: str = "forward_eps",
    buyback_column: str = "buyback",
    allowed_sectors: Sequence[str] | None = None,
    sector_column: str = "sector",
    allow_na_filters: bool = False,
    extra_drop_columns: Sequence[str] | None = None,
    min_score_threshold: Optional[float] = None,
    max_results: Optional[int] = None,
) -> pd.DataFrame:
    """Apply common filters and final adjustments for screener outputs."""

    result = df.copy()
    notes: list[str] = []
    exclude_set: set[str] | None = None
    if exclude_tickers:
        exclude_set = {
            str(ticker).strip().upper()
            for ticker in exclude_tickers
            if str(ticker).strip()
        }
    normalized_allowed: set[str] | None = None
    if allowed_sectors:
        normalized_allowed = {str(value).casefold() for value in allowed_sectors}
    original_sector_series: pd.Series | None = None
    if sector_column in df.columns:
        original_sector_series = (
            df.set_index("ticker")[sector_column]
            .astype("string")
            .str.strip()
            .str.casefold()
        )

    if max_payout is not None and "payout_ratio" in result.columns:
        series = result["payout_ratio"]
        mask = series <= max_payout
        if allow_na_filters:
            mask = series.isna() | mask
        result = result[mask]

    if min_div_streak is not None and "dividend_streak" in result.columns:
        series = result["dividend_streak"]
        mask = series >= min_div_streak
        if allow_na_filters:
            mask = series.isna() | mask
        result = result[mask]

    if min_cagr is not None and "cagr" in result.columns:
        series = result["cagr"]
        mask = series >= min_cagr
        if allow_na_filters:
            mask = series.isna() | mask
        result = result[mask]

    if min_market_cap is not None and market_cap_column in result.columns:
        series = result[market_cap_column]
        mask = series >= float(min_market_cap)
        if allow_na_filters:
            mask = series.isna() | mask
        result = result[mask]

    if max_pe is not None and pe_ratio_column in result.columns:
        series = result[pe_ratio_column]
        mask = series <= float(max_pe)
        if allow_na_filters:
            mask = series.isna() | mask
        result = result[mask]

    if min_revenue_growth is not None and revenue_growth_column in result.columns:
        series = result[revenue_growth_column]
        mask = series >= float(min_revenue_growth)
        if allow_na_filters:
            mask = series.isna() | mask
        result = result[mask]

    if trailing_eps_column in result.columns:
        series = pd.to_numeric(result[trailing_eps_column], errors="coerce")
        mask = series > 0
        if allow_na_filters:
            mask = series.isna() | mask
        result = result[mask]

    if forward_eps_column in result.columns:
        series = pd.to_numeric(result[forward_eps_column], errors="coerce")
        mask = series > 0
        if allow_na_filters:
            mask = series.isna() | mask
        result = result[mask]

    if (
        min_eps_growth is not None
        and trailing_eps_column in result.columns
        and forward_eps_column in result.columns
    ):
        trailing = pd.to_numeric(result[trailing_eps_column], errors="coerce")
        forward = pd.to_numeric(result[forward_eps_column], errors="coerce")
        denominator = trailing.replace(0, pd.NA)
        growth = (forward - trailing) / denominator
        growth = growth.replace([np.inf, -np.inf], pd.NA) * 100.0
        mask = (trailing > 0) & (forward > 0) & (growth >= float(min_eps_growth))
        if allow_na_filters:
            mask = trailing.isna() | forward.isna() | growth.isna() | mask
        result = result[mask]

    if min_buyback is not None and buyback_column in result.columns:
        series = pd.to_numeric(result[buyback_column], errors="coerce")
        mask = series >= float(min_buyback)
        if allow_na_filters:
            mask = series.isna() | mask
        result = result[mask]

    if min_score_threshold is not None and "score_compuesto" in result.columns:
        series = pd.to_numeric(result["score_compuesto"], errors="coerce")
        mask = series >= float(min_score_threshold)
        if allow_na_filters:
            mask = series.isna() | mask
        result = result[mask]

    if include_latam_flag is False and latam_column in result.columns:
        result = result[~result[latam_column].fillna(False)]

    if normalized_allowed and sector_column in result.columns:
        result = result[
            result[sector_column]
            .astype("string")
            .str.strip()
            .str.casefold()
            .isin(normalized_allowed)
        ]

    if exclude_set and "ticker" in result.columns:
        normalized_tickers = result["ticker"].astype("string").str.upper()
        result = result[~normalized_tickers.isin(exclude_set)]

    if restrict_to_tickers:
        result = result[result["ticker"].isin(restrict_to_tickers)]

    if placeholder_tickers:
        placeholders = list(placeholder_tickers)
        if exclude_set:
            placeholders = [
                ticker
                for ticker in placeholders
                if str(ticker).strip().upper() not in exclude_set
            ]
        if normalized_allowed and original_sector_series is not None:
            placeholders = [
                ticker
                for ticker in placeholders
                if ticker in original_sector_series.index
                and original_sector_series[ticker] in normalized_allowed
            ]
        if placeholders:
            result = _append_placeholder_rows(result, placeholders)

    if extra_drop_columns:
        to_drop = [col for col in extra_drop_columns if col in result.columns]
        if to_drop:
            result = result.drop(columns=to_drop)

    if not include_technicals:
        technical_columns = ["rsi", "sma_50", "sma_200"]
        to_drop = [col for col in technical_columns if col in result.columns]
        if to_drop:
            result = result.drop(columns=to_drop)

<<<<<<< HEAD
=======
    result = result.reset_index(drop=True)

    if "score_compuesto" in result.columns:
        scores = pd.to_numeric(result["score_compuesto"], errors="coerce")
        valid_scores = scores.dropna()
        if not valid_scores.empty:
            min_score = float(valid_scores.min())
            max_score = float(valid_scores.max())
            if math.isclose(max_score, min_score):
                normalized = pd.Series(100.0, index=result.index, dtype="float64")
            else:
                span = max_score - min_score
                normalized = ((scores - min_score) / span * 100.0).clip(lower=0, upper=100)
            normalized = normalized.round(2)
            result["score_compuesto"] = normalized.where(~scores.isna(), pd.NA)
        else:
            result["score_compuesto"] = pd.NA

        if min_score_threshold is not None:
            threshold = float(min_score_threshold)
            before_threshold = len(result)
            mask = pd.to_numeric(result["score_compuesto"], errors="coerce") >= threshold
            result = result[mask]
            if before_threshold > 0 and result.empty:
                notes.append(
                    "Ningún ticker superó el puntaje mínimo de "
                    f"{threshold:g}."
                )

        if "score_compuesto" in result.columns:
            result = result.sort_values(
                by="score_compuesto",
                ascending=False,
                na_position="last",
            )

>>>>>>> 87406b39
    if max_results is not None:
        try:
            limit = int(max_results)
        except (TypeError, ValueError):
            limit = None
<<<<<<< HEAD
        else:
            if limit >= 0:
                result = result.head(limit)

    return result.reset_index(drop=True)
=======
        if limit is not None and limit >= 0:
            before_truncate = len(result)
            if limit == 0:
                result = result.iloc[0:0]
            elif before_truncate > limit:
                result = result.iloc[:limit]
            if before_truncate > len(result):
                notes.append(
                    "Se muestran "
                    f"{len(result)} resultados de {before_truncate} tras aplicar el máximo solicitado ({limit})."
                )

    target_min_results: Optional[int] = None
    for candidate in (
        getattr(shared_settings, "OPPORTUNITIES_MIN_RESULTS", None),
        getattr(shared_config.settings, "OPPORTUNITIES_MIN_RESULTS", None),
    ):
        if target_min_results is not None:
            break
        if candidate is None:
            continue
        try:
            target_min_results = int(candidate)
        except (TypeError, ValueError):
            target_min_results = None
    if target_min_results and len(result) < target_min_results:
        notes.append(
            "Solo se encontraron "
            f"{len(result)} oportunidades (mínimo esperado: {target_min_results})."
        )

    result = result.reset_index(drop=True)

    if notes:
        result.attrs.setdefault("_notes", [])
        result.attrs["_notes"].extend(notes)

    return result
>>>>>>> 87406b39


def run_screener_stub(
    *,
    manual_tickers: Optional[Iterable[str]] = None,
    exclude_tickers: Optional[Iterable[str]] = None,
    max_payout: Optional[float] = None,
    min_div_streak: Optional[int] = None,
    min_cagr: Optional[float] = None,
    min_market_cap: Optional[float] = None,
    max_pe: Optional[float] = None,
    min_revenue_growth: Optional[float] = None,
    include_latam: bool = True,
    include_technicals: bool = False,
    min_eps_growth: Optional[float] = None,
    min_buyback: Optional[float] = None,
    sectors: Optional[Iterable[str]] = None,
    min_score_threshold: Optional[float] = None,
    max_results: Optional[int] = None,
<<<<<<< HEAD
) -> pd.DataFrame:
=======
) -> pd.DataFrame | tuple[pd.DataFrame, list[str]]:
>>>>>>> 87406b39
    """Return a filtered sample dataset that mimics a screener output.

    Parameters
    ----------
    manual_tickers:
        Optional iterable of tickers to focus on. When provided, the returned
        DataFrame will contain rows for these tickers (missing data will be
        represented with ``NaN`` values).
    exclude_tickers:
        Iterable opcional de símbolos que deben descartarse del resultado
        final incluso si aparecen en la base simulada o en la lista manual.
    max_payout:
        Maximum payout ratio percentage allowed. Rows exceeding this value are
        dropped.
    min_div_streak:
        Minimum number of consecutive years of dividend growth required.
    min_cagr:
        Minimum compound annual growth rate required.
    min_market_cap:
        Minimum market capitalisation (expressed in USD millions) required.
    max_pe:
        Maximum price to earnings ratio allowed.
    min_revenue_growth:
        Minimum year-over-year revenue growth percentage required.
    min_eps_growth:
        Minimum EPS growth percentage (forward vs trailing) required when
        available. When ``None`` the growth filter is skipped but EPS must be
        positive to remain in the dataset.
    min_buyback:
        Minimum buyback percentage (share reduction) required. ``None`` keeps
        companies regardless of their buyback ratio.
    min_score_threshold:
        Minimum composite score required. Rows below the threshold are
        discarded unless ``allow_na_filters`` is enabled.
    max_results:
        Maximum number of rows returned after applying all filters.
    include_latam:
        When ``False`` securities flagged as originating from Latin America are
        excluded from the results.
    include_technicals:
        When ``True`` technical indicators (e.g., RSI, SMAs) are included in the
        DataFrame. When ``False`` those columns are omitted.
    """

    df = pd.DataFrame(_BASE_OPPORTUNITIES)
    manual = _normalise_tickers(manual_tickers)
    excluded = set(_normalise_tickers(exclude_tickers))

    if excluded:
        df = df[~df["ticker"].isin(excluded)]
        manual = [ticker for ticker in manual if ticker not in excluded]

    df = df.copy()
    payout_component = (100 - df["payout_ratio"]).clip(lower=0, upper=100) * 0.4
    streak_component = df["dividend_streak"].clip(lower=0) * 0.3
    cagr_component = df["cagr"].clip(lower=0) * 0.3
    df["score_compuesto"] = (
        payout_component + streak_component + cagr_component
    ) / 10.0

    result = _apply_filters_and_finalize(
        df,
        max_payout=max_payout,
        min_div_streak=min_div_streak,
        min_cagr=min_cagr,
        min_market_cap=min_market_cap,
        max_pe=max_pe,
        min_revenue_growth=min_revenue_growth,
        min_eps_growth=min_eps_growth,
        min_buyback=min_buyback,
        min_score_threshold=min_score_threshold,
        max_results=max_results,
        include_latam_flag=include_latam,
        include_technicals=include_technicals,
        restrict_to_tickers=manual or None,
        placeholder_tickers=manual or None,
        exclude_tickers=sorted(excluded) or None,
        market_cap_column="market_cap",
        pe_ratio_column="pe_ratio",
        revenue_growth_column="revenue_growth",
        latam_column="is_latam",
        extra_drop_columns=(
            "trailing_eps",
            "forward_eps",
            "buyback",
        ),

        allowed_sectors=_normalize_sector_filters(sectors),

        min_score_threshold=min_score_threshold,
        max_results=max_results,

    )

    notes = list(result.attrs.pop("_notes", []))
    return (result, notes) if notes else result


def _is_valid_number(value: float | int | pd.NA | None) -> bool:
    return value is not None and not pd.isna(value)


def _safe_round(value: float | pd.NA | None, digits: int = 2) -> float | pd.NA:
    if not _is_valid_number(value):
        return pd.NA
    return round(float(value), digits)


def _compute_cagr(price_history: pd.DataFrame | None, years: int) -> float | pd.NA:
    if price_history is None or price_history.empty:
        return pd.NA
    data = price_history.sort_values("date")["date"].reset_index(drop=True)
    prices = price_history.sort_values("date")["adj_close"].astype(float).reset_index(drop=True)
    end_price = prices.iloc[-1]
    if end_price <= 0:
        return pd.NA
    cutoff = data.iloc[-1] - pd.DateOffset(years=years)
    mask = data <= cutoff
    if not mask.any():
        return pd.NA
    start_price = prices[mask].iloc[-1]
    if start_price <= 0:
        return pd.NA
    cagr = (end_price / start_price) ** (1 / years) - 1
    return float(cagr * 100.0)


def _compute_dividend_streak(dividends: pd.DataFrame | None) -> int | pd.NA:
    if dividends is None or dividends.empty:
        return pd.NA
    df = dividends.copy()
    df["year"] = df["date"].dt.year
    annual = df.groupby("year")["amount"].sum().sort_index()
    if annual.empty:
        return pd.NA
    streak = 0
    previous = None
    for _, value in reversed(list(annual.items())):
        if value <= 0:
            break
        if previous is None:
            streak = 1
            previous = value
            continue
        if value >= previous:
            streak += 1
            previous = value
        else:
            break
    return streak or pd.NA


def _compute_buyback_ratio(shares: pd.DataFrame | None) -> float | pd.NA:
    if shares is None or shares.empty:
        return pd.NA
    df = shares.sort_values("date")
    start = float(df["shares"].iloc[0])
    end = float(df["shares"].iloc[-1])
    if start <= 0 or end <= 0:
        return pd.NA
    return float((start - end) / start * 100.0)


def _compute_rsi(price_history: pd.DataFrame | None, period: int = 14) -> float | pd.NA:
    if price_history is None or len(price_history) <= period:
        return pd.NA
    closes = price_history.sort_values("date")["adj_close"].astype(float)
    delta = closes.diff()
    gain = delta.clip(lower=0)
    loss = -delta.clip(upper=0)
    avg_gain = gain.ewm(alpha=1 / period, min_periods=period).mean()
    avg_loss = loss.ewm(alpha=1 / period, min_periods=period).mean()
    if avg_gain.empty or avg_loss.empty:
        return pd.NA
    last_gain = avg_gain.iloc[-1]
    last_loss = avg_loss.iloc[-1]
    if pd.isna(last_gain) or pd.isna(last_loss):
        return pd.NA
    if last_loss == 0:
        return 100.0
    rs = last_gain / last_loss
    return float(100 - (100 / (1 + rs)))


def _compute_macd(price_history: pd.DataFrame | None, fast: int = 12, slow: int = 26, signal: int = 9) -> tuple[float | pd.NA, float | pd.NA]:
    if price_history is None or len(price_history) < slow + signal:
        return pd.NA, pd.NA
    closes = price_history.sort_values("date")["adj_close"].astype(float)
    ema_fast = closes.ewm(span=fast, adjust=False).mean()
    ema_slow = closes.ewm(span=slow, adjust=False).mean()
    macd_line = ema_fast - ema_slow
    signal_line = macd_line.ewm(span=signal, adjust=False).mean()
    hist = macd_line - signal_line
    macd_value = macd_line.iloc[-1]
    hist_value = hist.iloc[-1]
    if pd.isna(macd_value) or pd.isna(hist_value):
        return pd.NA, pd.NA
    return float(macd_value), float(hist_value)


def _compute_sma(price_history: pd.DataFrame | None, window: int) -> float | pd.NA:
    if price_history is None or len(price_history) < window:
        return pd.NA
    closes = price_history.sort_values("date")["adj_close"].astype(float)
    sma = closes.rolling(window=window).mean().iloc[-1]
    return float(sma) if not pd.isna(sma) else pd.NA


def _compute_score(metrics: dict[str, float | int | pd.NA]) -> float | pd.NA:
    contributions: list[float] = []

    payout = metrics.get("payout_ratio")
    if _is_valid_number(payout):
        contributions.append(max(0.0, min(100.0, 100.0 - float(payout))) / 10.0)

    streak = metrics.get("dividend_streak")
    if _is_valid_number(streak):
        contributions.append(min(float(streak), 50.0) / 5.0)

    cagr = metrics.get("cagr")
    if _is_valid_number(cagr):
        contributions.append(max(0.0, min(25.0, float(cagr))) / 2.5)

    buyback = metrics.get("buyback")
    if _is_valid_number(buyback):
        contributions.append(max(0.0, min(20.0, float(buyback))) / 2.0)

    rsi = metrics.get("rsi")
    if _is_valid_number(rsi):
        contributions.append(max(0.0, 100.0 - abs(float(rsi) - 50.0) * 2.0) / 10.0)

    macd_hist = metrics.get("macd_hist")
    if _is_valid_number(macd_hist):
        contributions.append((max(-5.0, min(5.0, float(macd_hist))) + 5.0))

    if not contributions:
        return pd.NA

    score = sum(contributions) / len(contributions)
    return round(score, 2)


def _fetch_with_warning(
    fetcher: Callable[[str], object], ticker: str, label: str
) -> object | None:
    try:
        return fetcher(ticker)
    except AppError as exc:
        LOGGER.warning("Faltan datos de %s para %s: %s", label, ticker, exc)
        return None


def _output_columns(include_technicals: bool) -> list[str]:
    columns = [
        "ticker",
        "sector",
        "payout_ratio",
        "dividend_streak",
        "cagr",
        "dividend_yield",
        "price",
        "rsi",
        "sma_50",
        "sma_200",
        "score_compuesto",
    ]
    if include_technicals:
        return columns
    return [c for c in columns if c not in {"rsi", "sma_50", "sma_200"}]


_LATAM_COUNTRIES = {
    "argentina",
    "bolivia",
    "brazil",
    "chile",
    "colombia",
    "costa rica",
    "cuba",
    "dominican republic",
    "ecuador",
    "el salvador",
    "guatemala",
    "honduras",
    "mexico",
    "nicaragua",
    "panama",
    "paraguay",
    "peru",
    "uruguay",
    "venezuela",
}


def _normalize_sector_name(value: object) -> str | pd.NA:
    if value is None or pd.isna(value):
        return pd.NA
    text = str(value).strip()
    if not text:
        return pd.NA
    return text.title()


def _normalize_sector_filters(values: Optional[Iterable[str]]) -> list[str]:
    if not values:
        return []
    normalized: list[str] = []
    seen: set[str] = set()
    for raw in values:
        normalized_value = _normalize_sector_name(raw)
        if normalized_value is pd.NA:
            continue
        key = str(normalized_value).casefold()
        if key in seen:
            continue
        seen.add(key)
        normalized.append(str(normalized_value))
    return normalized


def _as_optional_float(value: object) -> float | pd.NA:
    if value is None or pd.isna(value):
        return pd.NA
    try:
        return float(value)
    except (TypeError, ValueError):
        return pd.NA


def _pick_first_numeric(values: Iterable[object]) -> float | pd.NA:
    for raw in values:
        result = _as_optional_float(raw)
        if result is not pd.NA:
            return result
    return pd.NA


def _is_latam_country(country: object | None) -> bool:
    if not country:
        return False
    normalized = str(country).strip().lower()
    if not normalized:
        return False
    return normalized in _LATAM_COUNTRIES


def run_screener_yahoo(
    *,
    manual_tickers: Optional[Iterable[str]] = None,
    exclude_tickers: Optional[Iterable[str]] = None,
    max_payout: Optional[float] = None,
    min_div_streak: Optional[int] = None,
    min_cagr: Optional[float] = None,
    sectors: Optional[Iterable[str]] = None,
    include_technicals: bool = False,
    min_market_cap: Optional[float] = None,
    max_pe: Optional[float] = None,
    min_revenue_growth: Optional[float] = None,
    include_latam: Optional[bool] = None,
    min_eps_growth: Optional[float] = None,
    min_buyback: Optional[float] = None,
    min_score_threshold: Optional[float] = None,
    max_results: Optional[int] = None,
    client: YahooFinanceClient | None = None,
) -> pd.DataFrame | tuple[pd.DataFrame, list[str]]:
    """Run the Yahoo-based screener returning the same schema as the stub.

    Parameters
    ----------
    exclude_tickers:
        Iterable opcional de símbolos a excluir de los resultados finales aun
        cuando aparezcan en la respuesta del proveedor de datos.
    """

    tickers = _normalise_tickers(manual_tickers)
    excluded = set(_normalise_tickers(exclude_tickers))
    if excluded:
        tickers = [ticker for ticker in tickers if ticker not in excluded]
    notes: list[str] = []
    using_default_universe = False
    listings_meta: dict[str, Mapping[str, object]] = {}
    target_markets: list[str] = []

    client = client or YahooFinanceClient()

    if not tickers:
        target_markets = _get_target_markets()
        listings = client.list_symbols_by_markets(target_markets)
        seen: set[str] = set()
        for entry in listings:
            if isinstance(entry, Mapping):
                metadata = dict(entry)
                ticker_value = metadata.get("ticker") or metadata.get("symbol")
            else:
                metadata = {}
                ticker_value = entry

            ticker_clean = str(ticker_value or "").strip().upper()
            if (
                not ticker_clean
                or ticker_clean in seen
                or ticker_clean in excluded
            ):
                continue

            metadata["ticker"] = ticker_clean
            listings_meta[ticker_clean] = metadata
            tickers.append(ticker_clean)
            seen.add(ticker_clean)

        using_default_universe = True

    if not tickers:
        columns = _output_columns(include_technicals)
        df = pd.DataFrame(columns=columns)
        if using_default_universe:
            message = "No se encontraron símbolos que cumplan los filtros especificados."
            if target_markets:
                message += " Mercados consultados: " + ", ".join(target_markets)
            notes.append(message)
        return (df, notes) if notes else df
    rows: list[dict[str, object]] = []
    sector_filters = _normalize_sector_filters(sectors)

    for ticker in tickers:
        fundamentals = _fetch_with_warning(client.get_fundamentals, ticker, "fundamentals")
        dividends = _fetch_with_warning(client.get_dividends, ticker, "dividendos")
        shares = _fetch_with_warning(client.get_shares_outstanding, ticker, "acciones")
        prices = _fetch_with_warning(client.get_price_history, ticker, "precios")

        payout = _safe_round(fundamentals["payout_ratio"] if fundamentals else pd.NA)
        dividend_yield = _safe_round(
            fundamentals["dividend_yield"] if fundamentals else pd.NA
        )
        dividend_streak = _compute_dividend_streak(dividends)

        cagr_values = []
        for years in (3, 5):
            value = _compute_cagr(prices, years)
            if _is_valid_number(value):
                cagr_values.append(float(value))
        cagr = _safe_round(sum(cagr_values) / len(cagr_values) if cagr_values else pd.NA)

        price = pd.NA
        if prices is not None and not prices.empty:
            price = _safe_round(prices.sort_values("date")["close"].iloc[-1])

        rsi = _safe_round(_compute_rsi(prices))
        sma_50 = _safe_round(_compute_sma(prices, 50))
        sma_200 = _safe_round(_compute_sma(prices, 200))
        _, macd_hist = _compute_macd(prices)
        macd_hist = _safe_round(macd_hist, digits=4) if _is_valid_number(macd_hist) else pd.NA
        buyback = _safe_round(_compute_buyback_ratio(shares))

        metrics = {
            "payout_ratio": payout,
            "dividend_streak": dividend_streak,
            "cagr": cagr,
            "buyback": buyback,
            "rsi": rsi,
            "macd_hist": macd_hist,
        }
        score = _compute_score(metrics)

        listing_meta = listings_meta.get(ticker, {})
        if not isinstance(listing_meta, Mapping):
            listing_meta = {}

        market_cap = _pick_first_numeric(
            (
                fundamentals.get("market_cap") if fundamentals else None,
                fundamentals.get("marketCap") if fundamentals else None,
                listing_meta.get("market_cap"),
                listing_meta.get("marketCap"),
            )
        )
        pe_ratio = _pick_first_numeric(
            (
                fundamentals.get("pe_ratio") if fundamentals else None,
                fundamentals.get("trailingPE") if fundamentals else None,
                fundamentals.get("pe") if fundamentals else None,
                listing_meta.get("pe_ratio"),
                listing_meta.get("trailingPE"),
                listing_meta.get("pe"),
            )
        )
        revenue_growth = _pick_first_numeric(
            (
                fundamentals.get("revenue_growth") if fundamentals else None,
                listing_meta.get("revenue_growth"),
            )
        )
        trailing_eps = _as_optional_float(
            fundamentals.get("trailing_eps") if fundamentals else pd.NA
        )
        if trailing_eps is pd.NA and fundamentals and "trailingEps" in fundamentals:
            trailing_eps = _as_optional_float(fundamentals.get("trailingEps"))
        forward_eps = _as_optional_float(
            fundamentals.get("forward_eps") if fundamentals else pd.NA
        )
        if forward_eps is pd.NA and fundamentals and "forwardEps" in fundamentals:
            forward_eps = _as_optional_float(fundamentals.get("forwardEps"))
        is_latam = False
        country: object | None = None
        sector = pd.NA
        if fundamentals:
            country = fundamentals.get("country") or fundamentals.get("region")
            sector = _normalize_sector_name(fundamentals.get("sector"))
        if not country and listing_meta:
            country = listing_meta.get("country") or listing_meta.get("region")
        is_latam = _is_latam_country(country)

        row = {
            "ticker": ticker,
            "sector": sector,
            "payout_ratio": payout,
            "dividend_streak": dividend_streak,
            "cagr": cagr,
            "dividend_yield": dividend_yield,
            "price": price,
            "rsi": rsi,
            "sma_50": sma_50,
            "sma_200": sma_200,
            "score_compuesto": score,
            "_meta_market_cap": market_cap,
            "_meta_pe_ratio": pe_ratio,
            "_meta_revenue_growth": revenue_growth,
            "_meta_is_latam": is_latam,
            "_meta_trailing_eps": trailing_eps,
            "_meta_forward_eps": forward_eps,
            "_meta_buyback": _as_optional_float(buyback),
        }

        rows.append(row)

    df = pd.DataFrame(rows).convert_dtypes()

    include_latam_flag = True if include_latam is None else bool(include_latam)

    df = _apply_filters_and_finalize(
        df,
        max_payout=max_payout,
        min_div_streak=min_div_streak,
        min_cagr=min_cagr,
        min_market_cap=min_market_cap,
        max_pe=max_pe,
        min_revenue_growth=min_revenue_growth,
        min_eps_growth=min_eps_growth,
        min_buyback=min_buyback,
        min_score_threshold=min_score_threshold,
        max_results=max_results,
        include_latam_flag=include_latam_flag,
        include_technicals=include_technicals,
        placeholder_tickers=tickers,
        exclude_tickers=sorted(excluded) or None,
        market_cap_column="_meta_market_cap",
        pe_ratio_column="_meta_pe_ratio",
        revenue_growth_column="_meta_revenue_growth",
        latam_column="_meta_is_latam",
        trailing_eps_column="_meta_trailing_eps",
        forward_eps_column="_meta_forward_eps",
        buyback_column="_meta_buyback",

        allowed_sectors=sector_filters,

        allow_na_filters=True,
        extra_drop_columns=(
            "_meta_market_cap",
            "_meta_pe_ratio",
            "_meta_revenue_growth",
            "_meta_is_latam",
            "_meta_trailing_eps",
            "_meta_forward_eps",
            "_meta_buyback",
        ),

        min_score_threshold=min_score_threshold,
        max_results=max_results,
    )

    filter_notes = list(df.attrs.pop("_notes", []))
    if filter_notes:
        notes.extend(filter_notes)

    if using_default_universe and tickers:
        filters_applied: list[str] = []
        if min_market_cap is not None:
            filters_applied.append(f"min_market_cap={min_market_cap}")
        if max_pe is not None:
            filters_applied.append(f"max_pe={max_pe}")
        if min_revenue_growth is not None:
            filters_applied.append(f"min_revenue_growth={min_revenue_growth}")
        if include_latam is not None:
            filters_applied.append(f"include_latam={bool(include_latam)}")

        message = f"📈 Analizando {len(tickers)} símbolos seleccionados automáticamente"
        if target_markets:
            message += " de " + ", ".join(target_markets)
        notes.append(message)
        if filters_applied:
            notes.append("Filtros aplicados: " + ", ".join(filters_applied))

    return (df, notes) if notes else df


__all__ = ["run_screener_stub", "run_screener_yahoo"]<|MERGE_RESOLUTION|>--- conflicted
+++ resolved
@@ -584,8 +584,6 @@
         if to_drop:
             result = result.drop(columns=to_drop)
 
-<<<<<<< HEAD
-=======
     result = result.reset_index(drop=True)
 
     if "score_compuesto" in result.columns:
@@ -621,20 +619,11 @@
                 ascending=False,
                 na_position="last",
             )
-
->>>>>>> 87406b39
     if max_results is not None:
         try:
             limit = int(max_results)
         except (TypeError, ValueError):
             limit = None
-<<<<<<< HEAD
-        else:
-            if limit >= 0:
-                result = result.head(limit)
-
-    return result.reset_index(drop=True)
-=======
         if limit is not None and limit >= 0:
             before_truncate = len(result)
             if limit == 0:
@@ -673,8 +662,6 @@
         result.attrs["_notes"].extend(notes)
 
     return result
->>>>>>> 87406b39
-
 
 def run_screener_stub(
     *,
@@ -693,11 +680,8 @@
     sectors: Optional[Iterable[str]] = None,
     min_score_threshold: Optional[float] = None,
     max_results: Optional[int] = None,
-<<<<<<< HEAD
-) -> pd.DataFrame:
-=======
+
 ) -> pd.DataFrame | tuple[pd.DataFrame, list[str]]:
->>>>>>> 87406b39
     """Return a filtered sample dataset that mimics a screener output.
 
     Parameters
