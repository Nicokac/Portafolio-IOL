--- conflicted
+++ resolved
@@ -943,21 +943,14 @@
                 listing_meta.get("revenue_growth"),
             )
         )
-<<<<<<< HEAD
-        is_latam = False
+        country: object | None = None
         sector = pd.NA
         if fundamentals:
             country = fundamentals.get("country") or fundamentals.get("region")
-            is_latam = _is_latam_country(country)
             sector = _normalize_sector_name(fundamentals.get("sector"))
-=======
-        country: object | None = None
-        if fundamentals:
-            country = fundamentals.get("country") or fundamentals.get("region")
         if not country and listing_meta:
             country = listing_meta.get("country") or listing_meta.get("region")
         is_latam = _is_latam_country(country)
->>>>>>> af872efa
 
         row = {
             "ticker": ticker,
