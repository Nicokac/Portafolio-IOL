# Banners de Portafolio IOL

Los assets de login y sidebar deben mostrar la versión activa de la aplicación.

<<<<<<< HEAD
- Versión actual: v0.3.4.4.2
- Fecha de publicación: 2025-11-27
- Mensaje destacado: "Vertical Sidebar Layout"
- Elementos complementarios: destacar que el formulario lateral muestra tarjetas apiladas (Actualización, Filtros, Moneda, Orden, Gráficos y Acciones) con feedback visual consistente al aplicar cambios.
=======
- Versión actual: v0.3.4.4.1
- Fecha de publicación: 2025-11-26
- Mensaje destacado: "Header Centering & Cleanup Hotfix"
- Elementos complementarios: resaltar que el encabezado principal queda centrado y despejado, mientras que el bloque de "Enlaces útiles" permanece en el footer junto a los badges sincronizados.
>>>>>>> a077d714
<|MERGE_RESOLUTION|>--- conflicted
+++ resolved
@@ -2,14 +2,11 @@
 
 Los assets de login y sidebar deben mostrar la versión activa de la aplicación.
 
-<<<<<<< HEAD
 - Versión actual: v0.3.4.4.2
 - Fecha de publicación: 2025-11-27
 - Mensaje destacado: "Vertical Sidebar Layout"
 - Elementos complementarios: destacar que el formulario lateral muestra tarjetas apiladas (Actualización, Filtros, Moneda, Orden, Gráficos y Acciones) con feedback visual consistente al aplicar cambios.
-=======
 - Versión actual: v0.3.4.4.1
 - Fecha de publicación: 2025-11-26
 - Mensaje destacado: "Header Centering & Cleanup Hotfix"
-- Elementos complementarios: resaltar que el encabezado principal queda centrado y despejado, mientras que el bloque de "Enlaces útiles" permanece en el footer junto a los badges sincronizados.
->>>>>>> a077d714
+- Elementos complementarios: resaltar que el encabezado principal queda centrado y despejado, mientras que el bloque de "Enlaces útiles" permanece en el footer junto a los badges sincronizados.