--- conflicted
+++ resolved
@@ -2,14 +2,11 @@
 
 Los assets de login y sidebar deben mostrar la versión activa de la aplicación.
 
-<<<<<<< HEAD
 - Versión actual: v0.3.4.3.1
 - Fecha de publicación: 2025-11-20
 - Mensaje destacado: "Layout consolidado y controles unificados"
 - Elementos complementarios: resaltar badge global de salud bajo el título principal, indicar que la pestaña "Monitoreo" concentra el healthcheck completo, destacar el footer con enlaces útiles y la nueva disposición vertical de controles/acciones dentro del sidebar.
-=======
 - Versión actual: v0.3.4.3
 - Fecha de publicación: 2025-11-18
 - Mensaje destacado: "Layout consolidado y controles unificados"
-- Elementos complementarios: resaltar badge global de salud bajo el título principal, indicar que la pestaña "Monitoreo" concentra el healthcheck completo, mencionar el nuevo bloque de enlaces útiles del footer y la unificación de filtros/acciones dentro del sidebar.
->>>>>>> 871323a0
+- Elementos complementarios: resaltar badge global de salud bajo el título principal, indicar que la pestaña "Monitoreo" concentra el healthcheck completo, mencionar el nuevo bloque de enlaces útiles del footer y la unificación de filtros/acciones dentro del sidebar.