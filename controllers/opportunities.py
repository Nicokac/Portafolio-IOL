--- conflicted
+++ resolved
@@ -156,18 +156,10 @@
         yahoo_kwargs["min_eps_growth"] = float(min_eps_growth)
     if min_buyback is not None:
         yahoo_kwargs["min_buyback"] = float(min_buyback)
-<<<<<<< HEAD
     if min_score_value is not None:
         yahoo_kwargs["min_score_threshold"] = float(min_score_value)
     if max_results_value is not None:
         yahoo_kwargs["max_results"] = int(max_results_value)
-=======
-    if min_score_threshold is not None:
-        yahoo_kwargs["min_score_threshold"] = float(min_score_threshold)
-    if max_results is not None:
-        yahoo_kwargs["max_results"] = int(max_results)
->>>>>>> 87406b39
-
     if selected_sectors:
         yahoo_kwargs["sectors"] = selected_sectors
 
@@ -227,16 +219,8 @@
         else:
             df = stub_result  # type: ignore[assignment]
         notes.append("⚠️ Datos simulados (Yahoo no disponible)")
-<<<<<<< HEAD
         if stub_notes:
             notes.extend(_normalize_notes(stub_notes))
-=======
-        if isinstance(stub_result, tuple) and len(stub_result) == 2:
-            df, stub_notes = stub_result
-        else:
-            df, stub_notes = stub_result, []
-        notes.extend(stub_notes)
->>>>>>> 87406b39
         df = _ensure_columns(df, include_technicals)
     else:
         notes.extend(extra_notes)
