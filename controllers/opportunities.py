"""Controller helpers for the opportunities screener."""
from __future__ import annotations

import logging
import re
from typing import Any, Iterable, List, Mapping, Optional, Sequence, Tuple

import pandas as pd

from application.screener.opportunities import run_screener_stub

try:  # The Yahoo implementation may not be available in all environments.
    from application.screener.opportunities import run_screener_yahoo
except ImportError:  # pragma: no cover - fallback handled at runtime
    run_screener_yahoo = None  # type: ignore[assignment]

from shared.errors import AppError

_EXPECTED_COLUMNS: Sequence[str] = (
    "ticker",
    "sector",
    "payout_ratio",
    "dividend_streak",
    "cagr",
    "dividend_yield",
    "price",
    "score_compuesto",
)
_TECHNICAL_COLUMNS: Sequence[str] = ("rsi", "sma_50", "sma_200")


def _clean_manual_tickers(manual_tickers: Optional[Iterable[str]]) -> List[str]:
    """Normalise manual tickers by stripping whitespace and uppercasing."""

    if not manual_tickers:
        return []
    if isinstance(manual_tickers, str):
        manual_tickers = [manual_tickers]
    cleaned: List[str] = []
    seen = set()
    for raw in manual_tickers:
        if raw is None:
            continue
        tickers = re.split(r"[\s,;]+", str(raw))
        for ticker in tickers:
            ticker_clean = ticker.strip().upper()
            if not ticker_clean or ticker_clean in seen:
                continue
            seen.add(ticker_clean)
            cleaned.append(ticker_clean)
    return cleaned


def _clean_sectors(sectors: Optional[Iterable[str]]) -> List[str]:
    if not sectors:
        return []
    cleaned: List[str] = []
    seen: set[str] = set()
    for raw in sectors:
        if raw is None:
            continue
        sector = str(raw).strip()
        if not sector:
            continue
        sector_title = sector.title()
        key = sector_title.casefold()
        if key in seen:
            continue
        seen.add(key)
        cleaned.append(sector_title)
    return cleaned


def _ensure_columns(df: pd.DataFrame, include_technicals: bool) -> pd.DataFrame:
    """Guarantee that the DataFrame exposes the expected schema."""

    df = df.copy()
    expected_columns = list(_EXPECTED_COLUMNS)
    if include_technicals:
        expected_columns.extend(col for col in _TECHNICAL_COLUMNS)

    for column in expected_columns:
        if column not in df.columns:
            df[column] = pd.NA

    # Drop unexpected technical columns when the flag is disabled.
    if not include_technicals:
        df = df.drop(columns=[c for c in _TECHNICAL_COLUMNS if c in df.columns])

    # Reorder columns for consistency.
    ordered_cols = [c for c in expected_columns if c in df.columns]
    return df[ordered_cols]


def run_opportunities_controller(
    *,
    manual_tickers: Optional[Iterable[str]] = None,
    max_payout: Optional[float] = None,
    min_div_streak: Optional[int] = None,
    min_cagr: Optional[float] = None,
    sectors: Optional[Iterable[str]] = None,
    include_technicals: bool = False,
    min_market_cap: Optional[float] = None,
    max_pe: Optional[float] = None,
    min_revenue_growth: Optional[float] = None,
    include_latam: Optional[bool] = None,
    min_eps_growth: Optional[float] = None,
    min_buyback: Optional[float] = None,
) -> Tuple[pd.DataFrame, List[str], str]:
    """Run the opportunities screener and return the results, notes and source."""

    tickers = _clean_manual_tickers(manual_tickers)

    selected_sectors = _clean_sectors(sectors)

    yahoo_kwargs: dict[str, Any] = {
        "manual_tickers": tickers or None,
        "include_technicals": include_technicals,
    }
    if max_payout is not None:
        yahoo_kwargs["max_payout"] = float(max_payout)
    if min_div_streak is not None:
        yahoo_kwargs["min_div_streak"] = int(min_div_streak)
    if min_cagr is not None:
        yahoo_kwargs["min_cagr"] = float(min_cagr)
    if min_market_cap is not None:
        yahoo_kwargs["min_market_cap"] = float(min_market_cap)
    if max_pe is not None:
        yahoo_kwargs["max_pe"] = float(max_pe)
    if min_revenue_growth is not None:
        yahoo_kwargs["min_revenue_growth"] = float(min_revenue_growth)
    if include_latam is not None:
        yahoo_kwargs["include_latam"] = bool(include_latam)
<<<<<<< HEAD
    if min_eps_growth is not None:
        yahoo_kwargs["min_eps_growth"] = float(min_eps_growth)
    if min_buyback is not None:
        yahoo_kwargs["min_buyback"] = float(min_buyback)
=======
    if selected_sectors:
        yahoo_kwargs["sectors"] = selected_sectors
>>>>>>> 443d3053

    notes: List[str] = []
    fallback_used = False
    source = "yahoo"

    extra_notes: List[str] = []

    if callable(run_screener_yahoo):
        try:
            raw_result = run_screener_yahoo(**yahoo_kwargs)
        except AppError as exc:  # pragma: no cover - protective branch
            logging.getLogger(__name__).warning(
                "Yahoo screener failed with AppError: %s", exc
            )
            fallback_used = True
        except Exception as exc:  # pragma: no cover - unexpected failure
            logging.getLogger(__name__).exception(
                "Unexpected error from Yahoo screener"
            )
            fallback_used = True
        else:
            df, extra_notes = _normalize_yahoo_response(
                raw_result, include_technicals
            )
    else:
        fallback_used = True

    if fallback_used:
        source = "stub"
        df = run_screener_stub(
            manual_tickers=tickers,
            max_payout=max_payout,
            min_div_streak=min_div_streak,
            min_cagr=min_cagr,
            min_market_cap=min_market_cap,
            max_pe=max_pe,
            min_revenue_growth=min_revenue_growth,
            include_latam=True if include_latam is None else include_latam,
            include_technicals=include_technicals,
<<<<<<< HEAD
            min_eps_growth=min_eps_growth,
            min_buyback=min_buyback,
=======
            sectors=selected_sectors or None,
>>>>>>> 443d3053
        )
        notes.append("⚠️ Datos simulados (Yahoo no disponible)")
        df = _ensure_columns(df, include_technicals)
    else:
        notes.extend(extra_notes)

    if tickers:
        missing = []
        for ticker in tickers:
            rows = df[df["ticker"] == ticker]
            if rows.empty:
                missing.append(ticker)
            else:
                rows = rows.drop(columns=["ticker"], errors="ignore")
                if rows.isna().all(axis=None):
                    missing.append(ticker)
        if missing:
            notes.append(
                "No se encontraron datos para: " + ", ".join(sorted(set(missing)))
            )

    return df, notes, source


def _normalize_yahoo_response(
    result: object, include_technicals: bool
) -> Tuple[pd.DataFrame, List[str]]:
    """Convert different Yahoo screener payloads into a DataFrame and notes."""

    notes: List[str] = []

    if isinstance(result, tuple) and len(result) == 2:
        table, raw_notes = result
        df, nested_notes = _normalize_yahoo_response(table, include_technicals)
        notes.extend(nested_notes)
        notes.extend(_normalize_notes(raw_notes))
        return df, notes

    if isinstance(result, Mapping):
        table = None
        for key in ("table", "data", "df"):
            if key in result:
                table = result[key]
                break
        if table is not None:
            df, nested_notes = _normalize_yahoo_response(table, include_technicals)
            notes.extend(nested_notes)
        else:
            df = pd.DataFrame()
        for key in ("notes", "messages", "warnings"):
            value = result.get(key)
            if value:
                notes.extend(_normalize_notes(value))
        return _ensure_columns(df, include_technicals), notes

    if isinstance(result, pd.DataFrame):
        return _ensure_columns(result, include_technicals), notes

    try:
        df = pd.DataFrame(result)
    except Exception:  # pragma: no cover - defensive guard
        df = pd.DataFrame()
    return _ensure_columns(df, include_technicals), notes


def _normalize_notes(value: object) -> List[str]:
    if value is None:
        return []
    if isinstance(value, str):
        return [value]
    if isinstance(value, Mapping):
        notes: List[str] = []
        for item in value.values():
            notes.extend(_normalize_notes(item))
        return notes
    if isinstance(value, Iterable) and not isinstance(value, (bytes, bytearray)):
        notes: List[str] = []
        for item in value:
            notes.extend(_normalize_notes(item))
        return notes
    return [str(value)]


def _as_optional_float(value: Any) -> Optional[float]:
    if value is None or value == "":
        return None
    try:
        return float(value)
    except (TypeError, ValueError):
        return None


def _as_optional_int(value: Any) -> Optional[int]:
    if value is None or value == "":
        return None
    try:
        return int(value)
    except (TypeError, ValueError):
        return None


def _as_optional_bool(value: Any) -> Optional[bool]:
    if value is None:
        return None
    if isinstance(value, bool):
        return value
    if isinstance(value, (int, float)):
        return bool(value)
    if isinstance(value, str):
        lowered = value.strip().lower()
        if lowered in {"true", "1", "yes", "y", "t"}:
            return True
        if lowered in {"false", "0", "no", "n", "f"}:
            return False
    return None


def generate_opportunities_report(
    filters: Optional[Mapping[str, Any]] = None,
) -> Mapping[str, object]:
    """Entry point used by the UI to produce the opportunities report."""

    filters = filters or {}
    manual = filters.get("manual_tickers") or filters.get("tickers")
    include_technicals_value = filters.get("include_technicals")
    include_technicals_parsed = _as_optional_bool(include_technicals_value)
    if include_technicals_parsed is not None:
        include_technicals = include_technicals_parsed
    elif isinstance(include_technicals_value, bool):
        include_technicals = include_technicals_value
    else:
        include_technicals = False

    df, notes, source = run_opportunities_controller(
        manual_tickers=manual,
        max_payout=_as_optional_float(filters.get("max_payout")),
        min_div_streak=_as_optional_int(filters.get("min_div_streak")),
        min_cagr=_as_optional_float(filters.get("min_cagr")),
        sectors=filters.get("sectors"),
        include_technicals=include_technicals,
        min_market_cap=_as_optional_float(filters.get("min_market_cap")),
        max_pe=_as_optional_float(filters.get("max_pe")),
        min_revenue_growth=_as_optional_float(filters.get("min_revenue_growth")),
        include_latam=_as_optional_bool(filters.get("include_latam")),
        min_eps_growth=_as_optional_float(filters.get("min_eps_growth")),
        min_buyback=_as_optional_float(filters.get("min_buyback")),
    )

    return {"table": df, "notes": notes, "source": source}


__all__ = ["run_opportunities_controller", "generate_opportunities_report"]<|MERGE_RESOLUTION|>--- conflicted
+++ resolved
@@ -131,15 +131,14 @@
         yahoo_kwargs["min_revenue_growth"] = float(min_revenue_growth)
     if include_latam is not None:
         yahoo_kwargs["include_latam"] = bool(include_latam)
-<<<<<<< HEAD
     if min_eps_growth is not None:
         yahoo_kwargs["min_eps_growth"] = float(min_eps_growth)
     if min_buyback is not None:
         yahoo_kwargs["min_buyback"] = float(min_buyback)
-=======
+
     if selected_sectors:
         yahoo_kwargs["sectors"] = selected_sectors
->>>>>>> 443d3053
+
 
     notes: List[str] = []
     fallback_used = False
@@ -179,12 +178,11 @@
             min_revenue_growth=min_revenue_growth,
             include_latam=True if include_latam is None else include_latam,
             include_technicals=include_technicals,
-<<<<<<< HEAD
             min_eps_growth=min_eps_growth,
             min_buyback=min_buyback,
-=======
+
             sectors=selected_sectors or None,
->>>>>>> 443d3053
+
         )
         notes.append("⚠️ Datos simulados (Yahoo no disponible)")
         df = _ensure_columns(df, include_technicals)
