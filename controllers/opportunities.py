--- conflicted
+++ resolved
@@ -208,10 +208,6 @@
             min_score_threshold=min_score_value,
             max_results=max_results_value,
             sectors=selected_sectors or None,
-<<<<<<< HEAD
-
-=======
->>>>>>> d819ae85
         )
         stub_notes: List[str] = []
         if isinstance(stub_result, tuple) and len(stub_result) == 2:
