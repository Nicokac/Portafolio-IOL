"""Controller helpers for the opportunities screener."""
from __future__ import annotations

import logging
import math
import re
import time
from collections import OrderedDict
from threading import Lock
<<<<<<< HEAD
from typing import Any, Dict, Iterable, List, Mapping, Optional, Sequence, Tuple
=======
from numbers import Number
from typing import Any, Iterable, List, Mapping, Optional, Sequence, Tuple
>>>>>>> 962219ff

import pandas as pd

from application.screener.opportunities import run_screener_stub

try:  # The Yahoo implementation may not be available in all environments.
    from application.screener.opportunities import run_screener_yahoo
except ImportError:  # pragma: no cover - fallback handled at runtime
    run_screener_yahoo = None  # type: ignore[assignment]

from shared.errors import AppError
from services.health import record_opportunities_report

_EXPECTED_COLUMNS: Sequence[str] = (
    "ticker",
    "sector",
    "payout_ratio",
    "dividend_streak",
    "cagr",
    "dividend_yield",
    "price",
    "Yahoo Finance Link",
    "score_compuesto",
)
_TECHNICAL_COLUMNS: Sequence[str] = ("rsi", "sma_50", "sma_200")

_CACHE_MAX_ENTRIES = 64
_CacheEntry = Tuple[Mapping[str, object], float]
_OPPORTUNITIES_CACHE: "OrderedDict[tuple, _CacheEntry]" = OrderedDict()
_OPPORTUNITIES_CACHE_LOCK = Lock()


def _normalize_for_key(value: Any) -> Any:
    if isinstance(value, Mapping):
        return tuple((k, _normalize_for_key(v)) for k, v in sorted(value.items()))
    if isinstance(value, (list, tuple, set, frozenset)):
        return tuple(_normalize_for_key(v) for v in value)
    return value


def _build_cache_key(controller_args: Mapping[str, Any]) -> tuple:
    return tuple(
        (key, _normalize_for_key(controller_args.get(key)))
        for key in sorted(controller_args.keys())
    )


def _get_cached_result(key: tuple) -> Optional[_CacheEntry]:
    with _OPPORTUNITIES_CACHE_LOCK:
        entry = _OPPORTUNITIES_CACHE.get(key)
        if entry is None:
            return None
        _OPPORTUNITIES_CACHE.move_to_end(key)
        return entry


def _store_cached_result(key: tuple, result: Mapping[str, object], elapsed_ms: float) -> None:
    with _OPPORTUNITIES_CACHE_LOCK:
        _OPPORTUNITIES_CACHE[key] = (result, elapsed_ms)
        _OPPORTUNITIES_CACHE.move_to_end(key)
        while len(_OPPORTUNITIES_CACHE) > _CACHE_MAX_ENTRIES:
            _OPPORTUNITIES_CACHE.popitem(last=False)


def _clear_opportunities_cache() -> None:
    with _OPPORTUNITIES_CACHE_LOCK:
        _OPPORTUNITIES_CACHE.clear()


def _build_yahoo_link(ticker: object) -> str | pd.NA:
    if ticker is None:
        return pd.NA
    normalized = str(ticker).strip().upper()
    if not normalized:
        return pd.NA
    return f"https://finance.yahoo.com/quote/{normalized}"


def _summarize_active_filters(filters: Mapping[str, Any]) -> Mapping[str, Any]:
    """Return a compact mapping with the filters that are effectively active."""

    summary: dict[str, Any] = {}
    for key, value in filters.items():
        if value is None:
            continue
        if isinstance(value, (list, tuple, set, frozenset)) and not value:
            continue
        if isinstance(value, Mapping) and not value:
            continue
        summary[key] = value
    return summary


def _format_filter_value(key: str, value: Any) -> Optional[str]:
    """Format a single filter value into a human readable fragment."""

    def _format_percentage(raw: Any) -> Optional[str]:
        try:
            numeric = float(raw)
        except (TypeError, ValueError):
            return None
        return f"{numeric:g}%"

    def _format_number(raw: Any) -> Optional[str]:
        try:
            numeric = float(raw)
        except (TypeError, ValueError):
            return None
        if numeric.is_integer():
            return f"{int(numeric)}"
        return f"{numeric:g}"

    if key in {"manual_tickers", "exclude_tickers", "sectors"}:
        if isinstance(value, Iterable) and not isinstance(value, (str, bytes, bytearray)):
            items = [str(item) for item in value if item]
            if not items:
                return None
            label = {
                "manual_tickers": "tickers",
                "exclude_tickers": "excluye",
                "sectors": "sectores",
            }[key]
            return f"{label}: {', '.join(items)}"
        return None
    if key == "include_technicals":
        if bool(value):
            return "indicadores técnicos"
        return None
    if key == "include_latam":
        if value is True:
            return "incluye Latam"
        if value is False:
            return "excluye Latam"
        return None
    if key == "max_results":
        number = _format_number(value)
        if number is None:
            return None
        return f"máx resultados ≤{number}"
    if key == "max_payout":
        percentage = _format_percentage(value)
        if percentage is None:
            return None
        return f"payout ≤{percentage}"
    if key == "min_div_streak":
        try:
            years = int(value)
        except (TypeError, ValueError):
            return None
        return f"racha dividendos ≥{years} años"
    if key == "min_cagr":
        percentage = _format_percentage(value)
        if percentage is None:
            return None
        return f"CAGR dividendos ≥{percentage}"
    if key == "min_market_cap":
        number = _format_number(value)
        if number is None:
            return None
        return f"market cap ≥{number}"
    if key == "max_pe":
        number = _format_number(value)
        if number is None:
            return None
        return f"P/E ≤{number}"
    if key == "min_revenue_growth":
        percentage = _format_percentage(value)
        if percentage is None:
            return None
        return f"crecimiento ingresos ≥{percentage}"
    if key == "min_eps_growth":
        percentage = _format_percentage(value)
        if percentage is None:
            return None
        return f"crecimiento EPS ≥{percentage}"
    if key == "min_buyback":
        percentage = _format_percentage(value)
        if percentage is None:
            return None
        return f"buyback ≥{percentage}"
    if key == "min_score_threshold":
        number = _format_number(value)
        if number is None:
            return None
        return f"score ≥{number}"
    return None


def _build_filters_note(filters: Mapping[str, Any]) -> Optional[str]:
    """Convert active filters into a readable summary note."""

    fragments: List[str] = []
    for key, value in filters.items():
        formatted = _format_filter_value(key, value)
        if formatted:
            fragments.append(formatted)
    if not fragments:
        return None
    return "ℹ️ Filtros aplicados: " + ", ".join(fragments)


def _describe_exception(exc: BaseException) -> str:
    message = str(exc).strip()
    if message:
        return message
    return exc.__class__.__name__


def _clean_manual_tickers(manual_tickers: Optional[Iterable[str]]) -> List[str]:
    """Normalise manual tickers by stripping whitespace and uppercasing."""

    if not manual_tickers:
        return []
    if isinstance(manual_tickers, str):
        manual_tickers = [manual_tickers]
    cleaned: List[str] = []
    seen = set()
    for raw in manual_tickers:
        if raw is None:
            continue
        tickers = re.split(r"[\s,;]+", str(raw))
        for ticker in tickers:
            ticker_clean = ticker.strip().upper()
            if not ticker_clean or ticker_clean in seen:
                continue
            seen.add(ticker_clean)
            cleaned.append(ticker_clean)
    return cleaned


def _clean_sectors(sectors: Optional[Iterable[str]]) -> List[str]:
    if not sectors:
        return []
    cleaned: List[str] = []
    seen: set[str] = set()
    for raw in sectors:
        if raw is None:
            continue
        sector = str(raw).strip()
        if not sector:
            continue
        sector_title = sector.title()
        key = sector_title.casefold()
        if key in seen:
            continue
        seen.add(key)
        cleaned.append(sector_title)
    return cleaned


def _ensure_columns(df: pd.DataFrame, include_technicals: bool) -> pd.DataFrame:
    """Guarantee that the DataFrame exposes the expected schema."""

    preserved_attrs = dict(getattr(df, "attrs", {}))
    df = df.copy()
    expected_columns = list(_EXPECTED_COLUMNS)
    if include_technicals:
        expected_columns.extend(col for col in _TECHNICAL_COLUMNS)

    for column in expected_columns:
        if column not in df.columns:
            df[column] = pd.NA

    # Drop unexpected technical columns when the flag is disabled.
    if not include_technicals:
        df = df.drop(columns=[c for c in _TECHNICAL_COLUMNS if c in df.columns])

    # Reorder columns for consistency.
    ordered_cols = [c for c in expected_columns if c in df.columns]
    df = df[ordered_cols]

    if "ticker" in df.columns and "Yahoo Finance Link" in df.columns:
        links = df["ticker"].map(_build_yahoo_link)
        df.loc[:, "Yahoo Finance Link"] = links.astype("string")

    if preserved_attrs:
        df.attrs.update(preserved_attrs)

    return df


def run_opportunities_controller(
    *,
    manual_tickers: Optional[Iterable[str]] = None,
    exclude_tickers: Optional[Iterable[str]] = None,
    max_payout: Optional[float] = None,
    min_div_streak: Optional[int] = None,
    min_cagr: Optional[float] = None,
    sectors: Optional[Iterable[str]] = None,
    include_technicals: bool = False,
    min_market_cap: Optional[float] = None,
    max_pe: Optional[float] = None,
    min_revenue_growth: Optional[float] = None,
    include_latam: Optional[bool] = None,
    min_eps_growth: Optional[float] = None,
    min_buyback: Optional[float] = None,
    min_score_threshold: Optional[float] = None,
    max_results: Optional[int] = None,
) -> Tuple[pd.DataFrame, List[str], str]:
    """Run the opportunities screener and return the results, notes and source."""

    tickers = _clean_manual_tickers(manual_tickers)
    excluded = _clean_manual_tickers(exclude_tickers)
    excluded_set = set(excluded)

    selected_sectors = _clean_sectors(sectors)

    min_score_value: Optional[float] = None
    if min_score_threshold is not None:
        try:
            min_score_value = float(min_score_threshold)
        except (TypeError, ValueError):
            min_score_value = None

    max_results_value: Optional[int] = None
    if max_results is not None:
        try:
            max_results_value = int(max_results)
        except (TypeError, ValueError):
            max_results_value = None

    yahoo_kwargs: dict[str, Any] = {
        "manual_tickers": tickers or None,
        "include_technicals": include_technicals,
    }
    if excluded_set:
        yahoo_kwargs["exclude_tickers"] = sorted(excluded_set)
    if max_payout is not None:
        yahoo_kwargs["max_payout"] = float(max_payout)
    if min_div_streak is not None:
        yahoo_kwargs["min_div_streak"] = int(min_div_streak)
    if min_cagr is not None:
        yahoo_kwargs["min_cagr"] = float(min_cagr)
    if min_market_cap is not None:
        yahoo_kwargs["min_market_cap"] = float(min_market_cap)
    if max_pe is not None:
        yahoo_kwargs["max_pe"] = float(max_pe)
    if min_revenue_growth is not None:
        yahoo_kwargs["min_revenue_growth"] = float(min_revenue_growth)
    if include_latam is not None:
        yahoo_kwargs["include_latam"] = bool(include_latam)
    if min_eps_growth is not None:
        yahoo_kwargs["min_eps_growth"] = float(min_eps_growth)
    if min_buyback is not None:
        yahoo_kwargs["min_buyback"] = float(min_buyback)
    if min_score_value is not None:
        yahoo_kwargs["min_score_threshold"] = float(min_score_value)
    if max_results_value is not None:
        yahoo_kwargs["max_results"] = int(max_results_value)
    if selected_sectors:
        yahoo_kwargs["sectors"] = selected_sectors


    notes: List[str] = []
    fallback_used = False
    source = "yahoo"

    extra_notes: List[str] = []
    failure_reason: Optional[str] = None
    active_filters = _summarize_active_filters(yahoo_kwargs)
    filters_note = _build_filters_note(active_filters)

    if callable(run_screener_yahoo):
        try:
            raw_result = run_screener_yahoo(**yahoo_kwargs)
        except AppError as exc:  # pragma: no cover - protective branch
            failure_reason = _describe_exception(exc)
            logging.getLogger(__name__).warning(
                "Yahoo screener failed with AppError: %s | filtros activos: %s",
                failure_reason,
                active_filters,
            )
            fallback_used = True
        except Exception as exc:  # pragma: no cover - unexpected failure
            failure_reason = _describe_exception(exc)
            logging.getLogger(__name__).exception(
                "Unexpected error from Yahoo screener | filtros activos: %s",
                active_filters,
            )
            fallback_used = True
        else:
            df, extra_notes = _normalize_yahoo_response(
                raw_result, include_technicals
            )
    else:
        fallback_used = True

    if fallback_used:
        source = "stub"
        stub_result = run_screener_stub(
            manual_tickers=tickers,
            exclude_tickers=excluded or None,
            max_payout=max_payout,
            min_div_streak=min_div_streak,
            min_cagr=min_cagr,
            min_market_cap=min_market_cap,
            max_pe=max_pe,
            min_revenue_growth=min_revenue_growth,
            include_latam=True if include_latam is None else include_latam,
            include_technicals=include_technicals,
            min_eps_growth=min_eps_growth,
            min_buyback=min_buyback,
            min_score_threshold=min_score_value,
            max_results=max_results_value,
            sectors=selected_sectors or None,
        )
        stub_notes: List[str] = []
        if isinstance(stub_result, tuple) and len(stub_result) == 2:
            df, stub_notes = stub_result
        else:
            df = stub_result  # type: ignore[assignment]
        fallback_note: Optional[str] = None
        if failure_reason:
            fallback_note = f"⚠️ Yahoo no disponible — Causa: {failure_reason}"
        if fallback_note:
            notes.append(fallback_note)
        if filters_note:
            notes.append(filters_note)
        if stub_notes:
            notes.extend(_normalize_notes(stub_notes))
        df = _ensure_columns(df, include_technicals)
    else:
        if filters_note:
            notes.append(filters_note)
        notes.extend(extra_notes)

    if tickers:
        missing = []
        for ticker in tickers:
            if ticker in excluded_set:
                continue
            rows = df[df["ticker"] == ticker]
            if rows.empty:
                missing.append(ticker)
            else:
                rows = rows.drop(
                    columns=["ticker", "Yahoo Finance Link"], errors="ignore"
                )
                if rows.isna().all(axis=None):
                    missing.append(ticker)
        if missing:
            notes.append(
                "No se encontraron datos para: " + ", ".join(sorted(set(missing)))
            )

    return df, notes, source


def _normalize_yahoo_response(
    result: object, include_technicals: bool
) -> Tuple[pd.DataFrame, List[str]]:
    """Convert different Yahoo screener payloads into a DataFrame and notes."""

    notes: List[str] = []

    if isinstance(result, tuple) and len(result) == 2:
        table, raw_notes = result
        df, nested_notes = _normalize_yahoo_response(table, include_technicals)
        notes.extend(nested_notes)
        notes.extend(_normalize_notes(raw_notes))
        return df, notes

    if isinstance(result, Mapping):
        table = None
        for key in ("table", "data", "df"):
            if key in result:
                table = result[key]
                break
        if table is not None:
            df, nested_notes = _normalize_yahoo_response(table, include_technicals)
            notes.extend(nested_notes)
        else:
            df = pd.DataFrame()
        for key in ("notes", "messages", "warnings"):
            value = result.get(key)
            if value:
                notes.extend(_normalize_notes(value))
        return _ensure_columns(df, include_technicals), notes

    if isinstance(result, pd.DataFrame):
        return _ensure_columns(result, include_technicals), notes

    try:
        df = pd.DataFrame(result)
    except Exception:  # pragma: no cover - defensive guard
        df = pd.DataFrame()
    return _ensure_columns(df, include_technicals), notes


def _normalize_notes(value: object) -> List[str]:
    if value is None:
        return []
    if isinstance(value, str):
        return [value]
    if isinstance(value, Mapping):
        notes: List[str] = []
        for item in value.values():
            notes.extend(_normalize_notes(item))
        return notes
    if isinstance(value, Iterable) and not isinstance(value, (bytes, bytearray)):
        notes: List[str] = []
        for item in value:
            notes.extend(_normalize_notes(item))
        return notes
    return [str(value)]


def _as_optional_float(value: Any) -> Optional[float]:
    if value is None or value == "":
        return None
    try:
        return float(value)
    except (TypeError, ValueError):
        return None


def _as_optional_int(value: Any) -> Optional[int]:
    if value is None or value == "":
        return None
    try:
        return int(value)
    except (TypeError, ValueError):
        return None


def _as_optional_bool(value: Any) -> Optional[bool]:
    if value is None:
        return None
    if isinstance(value, bool):
        return value
    if isinstance(value, (int, float)):
        return bool(value)
    if isinstance(value, str):
        lowered = value.strip().lower()
        if lowered in {"true", "1", "yes", "y", "t"}:
            return True
        if lowered in {"false", "0", "no", "n", "f"}:
            return False
    return None


<<<<<<< HEAD
def _extract_opportunities_metrics(payload: Mapping[str, Any]) -> Dict[str, Any]:
    metrics: Dict[str, Any] = {}
    raw_metrics = payload.get("metrics")
    if isinstance(raw_metrics, Mapping):
        metrics.update(raw_metrics)

    for key in (
        "universe_initial",
        "universe_final",
        "discard_ratio",
        "highlighted_sectors",
        "counts_by_origin",
    ):
        if key in payload and key not in metrics:
            metrics[key] = payload[key]

    return metrics


def _normalise_controller_payload(
    payload: Any,
) -> Tuple[pd.DataFrame, List[str], str, Dict[str, Any]]:
    if isinstance(payload, Mapping):
        table = payload.get("table")
        if isinstance(table, pd.DataFrame):
            df = table
        else:
            try:
                df = pd.DataFrame(table)
            except Exception:
                df = pd.DataFrame()

        notes = _normalize_notes(payload.get("notes"))
        source = str(payload.get("source") or "desconocido")
        metrics = _extract_opportunities_metrics(payload)
        return df, notes, source, metrics

    if isinstance(payload, tuple) and len(payload) == 3:
        df, notes, source = payload
        normalized_notes = _normalize_notes(notes)
        return df, normalized_notes, source, {}

    return pd.DataFrame(), [], "desconocido", {}
=======
def _convert_summary_value(value: Any) -> Any:
    if isinstance(value, Mapping):
        return {str(k): _convert_summary_value(v) for k, v in value.items()}
    if isinstance(value, (list, tuple, set, frozenset)):
        return [_convert_summary_value(v) for v in value]
    if hasattr(value, "item") and not isinstance(value, Number):
        try:
            return _convert_summary_value(value.item())
        except Exception:  # pragma: no cover - defensive branch
            pass
    if isinstance(value, Number):
        numeric = float(value)
        if math.isnan(numeric) or math.isinf(numeric):
            return None
        if float(numeric).is_integer():
            return int(round(numeric))
        return float(numeric)
    if isinstance(value, str):
        return value
    if value is None:
        return None
    try:
        if pd.isna(value):  # type: ignore[arg-type]
            return None
    except Exception:  # pragma: no cover - defensive branch
        pass
    return value


def _build_summary_payload(
    table: pd.DataFrame | None, filters: Mapping[str, Any]
) -> Mapping[str, Any]:
    summary: dict[str, Any] = {}
    if isinstance(table, pd.DataFrame):
        raw_summary = getattr(table, "attrs", {}).get("summary")
        if isinstance(raw_summary, Mapping):
            summary.update(raw_summary)

    if isinstance(table, pd.DataFrame):
        summary.setdefault("result_count", int(table.index.size))
        summary.setdefault("universe_count", summary.get("result_count"))
    else:
        summary.setdefault("result_count", 0)

    if "discarded_ratio" not in summary:
        try:
            universe = int(summary.get("universe_count") or 0)
            result_count = int(summary.get("result_count") or 0)
        except (TypeError, ValueError):
            universe = 0
            result_count = 0
        summary["discarded_ratio"] = (
            (max(universe - result_count, 0) / universe) if universe else 0.0
        )

    selected_sectors = summary.get("selected_sectors")
    if not selected_sectors:
        raw_sectors = filters.get("sectors") or []
        if isinstance(raw_sectors, (list, tuple, set, frozenset)):
            selected_sectors = [str(item) for item in raw_sectors if item]
        elif raw_sectors:
            selected_sectors = [str(raw_sectors)]
        else:
            selected_sectors = []
        summary["selected_sectors"] = selected_sectors

    normalized = {str(key): _convert_summary_value(value) for key, value in summary.items()}
    return normalized
>>>>>>> 962219ff


def generate_opportunities_report(
    filters: Optional[Mapping[str, Any]] = None,
) -> Mapping[str, object]:
    """Entry point used by the UI to produce the opportunities report."""

    filters = filters or {}
    manual = filters.get("manual_tickers") or filters.get("tickers")
    include_technicals_value = filters.get("include_technicals")
    include_technicals_parsed = _as_optional_bool(include_technicals_value)
    if include_technicals_parsed is not None:
        include_technicals = include_technicals_parsed
    elif isinstance(include_technicals_value, bool):
        include_technicals = include_technicals_value
    else:
        include_technicals = False

    controller_args = {
        "manual_tickers": manual,
        "exclude_tickers": filters.get("exclude_tickers"),
        "max_payout": _as_optional_float(filters.get("max_payout")),
        "min_div_streak": _as_optional_int(filters.get("min_div_streak")),
        "min_cagr": _as_optional_float(filters.get("min_cagr")),
        "sectors": filters.get("sectors"),
        "include_technicals": include_technicals,
        "min_market_cap": _as_optional_float(filters.get("min_market_cap")),
        "max_pe": _as_optional_float(filters.get("max_pe")),
        "min_revenue_growth": _as_optional_float(filters.get("min_revenue_growth")),
        "include_latam": _as_optional_bool(filters.get("include_latam")),
        "min_eps_growth": _as_optional_float(filters.get("min_eps_growth")),
        "min_buyback": _as_optional_float(filters.get("min_buyback")),
        "min_score_threshold": _as_optional_float(filters.get("min_score_threshold")),
        "max_results": _as_optional_int(filters.get("max_results")),
    }

    cache_key = _build_cache_key(controller_args)
    start = time.perf_counter()
    cached_entry = _get_cached_result(cache_key)
    if cached_entry is not None:
        cached_result, baseline_elapsed = cached_entry
        metrics_payload: Dict[str, Any] = {}
        if isinstance(cached_result, Mapping):
            metrics_payload = _extract_opportunities_metrics(cached_result)
        elapsed_ms = (time.perf_counter() - start) * 1000
        record_opportunities_report(
            mode="hit",
            elapsed_ms=elapsed_ms,
            cached_elapsed_ms=baseline_elapsed,
            **metrics_payload,
        )
        return cached_result

    compute_start = time.perf_counter()
    raw_payload = run_opportunities_controller(**controller_args)
    df, notes, source, metrics_payload = _normalise_controller_payload(raw_payload)
    elapsed_ms = (time.perf_counter() - compute_start) * 1000
<<<<<<< HEAD
    result: Dict[str, object] = {"table": df, "notes": notes, "source": source}
    if metrics_payload:
        result["metrics"] = metrics_payload
=======
    summary = _build_summary_payload(df, filters)
    result: Mapping[str, object] = {
        "table": df,
        "notes": notes,
        "source": source,
        "summary": summary,
    }
>>>>>>> 962219ff
    _store_cached_result(cache_key, result, elapsed_ms)
    record_opportunities_report(
        mode="miss",
        elapsed_ms=elapsed_ms,
        cached_elapsed_ms=None,
        **metrics_payload,
    )
    return result


__all__ = ["run_opportunities_controller", "generate_opportunities_report"]<|MERGE_RESOLUTION|>--- conflicted
+++ resolved
@@ -7,12 +7,8 @@
 import time
 from collections import OrderedDict
 from threading import Lock
-<<<<<<< HEAD
 from typing import Any, Dict, Iterable, List, Mapping, Optional, Sequence, Tuple
-=======
 from numbers import Number
-from typing import Any, Iterable, List, Mapping, Optional, Sequence, Tuple
->>>>>>> 962219ff
 
 import pandas as pd
 
@@ -554,7 +550,6 @@
     return None
 
 
-<<<<<<< HEAD
 def _extract_opportunities_metrics(payload: Mapping[str, Any]) -> Dict[str, Any]:
     metrics: Dict[str, Any] = {}
     raw_metrics = payload.get("metrics")
@@ -598,7 +593,6 @@
         return df, normalized_notes, source, {}
 
     return pd.DataFrame(), [], "desconocido", {}
-=======
 def _convert_summary_value(value: Any) -> Any:
     if isinstance(value, Mapping):
         return {str(k): _convert_summary_value(v) for k, v in value.items()}
@@ -667,7 +661,6 @@
 
     normalized = {str(key): _convert_summary_value(value) for key, value in summary.items()}
     return normalized
->>>>>>> 962219ff
 
 
 def generate_opportunities_report(
@@ -725,11 +718,9 @@
     raw_payload = run_opportunities_controller(**controller_args)
     df, notes, source, metrics_payload = _normalise_controller_payload(raw_payload)
     elapsed_ms = (time.perf_counter() - compute_start) * 1000
-<<<<<<< HEAD
     result: Dict[str, object] = {"table": df, "notes": notes, "source": source}
     if metrics_payload:
         result["metrics"] = metrics_payload
-=======
     summary = _build_summary_payload(df, filters)
     result: Mapping[str, object] = {
         "table": df,
@@ -737,7 +728,6 @@
         "source": source,
         "summary": summary,
     }
->>>>>>> 962219ff
     _store_cached_result(cache_key, result, elapsed_ms)
     record_opportunities_report(
         mode="miss",
