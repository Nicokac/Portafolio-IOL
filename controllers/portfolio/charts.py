import plotly.express as px
import streamlit as st

from shared.favorite_symbols import FavoriteSymbols
from ui.favorites import render_favorite_badges, render_favorite_toggle
from ui.tables import render_totals, render_table
from ui.export import PLOTLY_CONFIG
from ui.charts import (
    plot_pl_topn,
    plot_donut_tipo,
    plot_dist_por_tipo,
    plot_pl_daily_topn,
    plot_bubble_pl_vs_costo,
    plot_heat_pl_pct,
)


def generate_basic_charts(df_view, top_n):
    """Generate basic portfolio charts."""
    return {
        "pl_topn": plot_pl_topn(df_view, n=top_n),
        "donut_tipo": plot_donut_tipo(df_view),
        "dist_tipo": plot_dist_por_tipo(df_view),
        "pl_diario": plot_pl_daily_topn(df_view, n=top_n),
    }


<<<<<<< HEAD
def render_basic_section(df_view, controls, ccl_rate, favorites: FavoriteSymbols | None = None):
=======
def render_basic_section(df_view, controls, ccl_rate, totals=None):
>>>>>>> 50f8b693
    """Render totals, table and basic charts for the portfolio."""
    favorites = favorites or FavoriteSymbols(st.session_state)
    symbols = (
        sorted({str(sym) for sym in df_view.get("simbolo", []) if str(sym).strip()})
        if not df_view.empty
        else []
    )

    render_favorite_badges(
        favorites,
        empty_message="⭐ Marcá tus símbolos preferidos para destacarlos en todas las secciones.",
    )

    if symbols:
        options = favorites.sort_options(symbols)
        selected_symbol = st.selectbox(
            "Gestionar favoritos",
            options=options,
            index=favorites.default_index(options),
            key="portfolio_favorite_select",
            format_func=favorites.format_symbol,
        )
        render_favorite_toggle(
            selected_symbol,
            favorites,
            key_prefix="portfolio",
            help_text="La selección impacta todas las pestañas y exportaciones.",
        )

    if df_view.empty:
        st.info("No hay datos del portafolio para mostrar.")
        return

    render_totals(df_view, ccl_rate=ccl_rate, totals=totals)
    render_table(
        df_view,
        controls.order_by,
        controls.desc,
        ccl_rate=ccl_rate,
        show_usd=controls.show_usd,
        favorites=favorites,
    )

    charts = generate_basic_charts(df_view, controls.top_n)
    colA, colB = st.columns(2)
    with colA:
        st.subheader("P/L por símbolo (Top N)")
        fig = charts["pl_topn"]
        if fig is not None:
            st.plotly_chart(
                fig,
                width="stretch",
                key="pl_topn",
                config=PLOTLY_CONFIG,
            )
            st.caption(
                "Barras que muestran qué activos ganan o pierden más. Las más altas son las que más afectan tu resultado."
            )
        else:
            st.info("Sin datos para graficar P/L Top N.")
    with colB:
        st.subheader("Composición por tipo (Donut)")
        fig = charts["donut_tipo"]
        if fig is not None:
            st.plotly_chart(
                fig,
                width="stretch",
                key="donut_tipo",
                config=PLOTLY_CONFIG,
            )
            st.caption(
                "Indica qué porcentaje de tu inversión está en cada tipo de activo para ver si estás diversificando bien."
            )
        else:
            st.info("No hay datos para el donut por tipo.")

    st.subheader("Distribución por tipo (Valorizado)")
    fig = charts["dist_tipo"]
    if fig is not None:
        st.plotly_chart(
            fig,
            width="stretch",
            key="dist_tipo",
            config=PLOTLY_CONFIG,
        )
        st.caption(
            "Compara cuánto dinero tenés en cada categoría de activos. Ayuda a detectar concentraciones."
        )
    else:
        st.info("No hay datos para la distribución por tipo.")

    st.subheader("P/L diario por símbolo (Top N)")
    fig = charts["pl_diario"]
    if fig is not None:
        st.plotly_chart(
            fig,
            width="stretch",
            key="pl_diario",
            config=PLOTLY_CONFIG,
        )
        st.caption(
            "Muestra las ganancias o pérdidas del día para los activos con mayor movimiento."
        )
    else:
        st.info("Aún no hay datos de P/L diario.")


def render_advanced_analysis(df_view):
    """Render advanced analysis charts (bubble and heatmap)."""
    st.subheader("Bubble Chart Interactivo")
    axis_options = [
        c
        for c in ["costo", "pl", "pl_%", "valor_actual", "pl_d"]
        if c in df_view.columns
    ]
    if not axis_options:
        st.info("No hay columnas disponibles para el gráfico bubble.")
    else:
        c1, c2 = st.columns(2)
        with c1:
            x_axis = st.selectbox(
                "Eje X",
                options=axis_options,
                index=axis_options.index("costo") if "costo" in axis_options else 0,
                key="bubble_x",
            )
            x_log = st.checkbox("Escala log X", key="bubble_x_log")
        with c2:
            y_axis = st.selectbox(
                "Eje Y",
                options=axis_options,
                index=axis_options.index("pl")
                if "pl" in axis_options
                else min(1, len(axis_options) - 1),
                key="bubble_y",
            )
            y_log = st.checkbox("Escala log Y", key="bubble_y_log")
        palette_opt = st.selectbox(
            "Paleta",
            ["Tema", "Plotly", "D3", "G10"],
            key="bubble_palette",
        )
        palette_map = {
            "Plotly": px.colors.qualitative.Plotly,
            "D3": px.colors.qualitative.D3,
            "G10": px.colors.qualitative.G10,
        }
        color_seq = palette_map.get(palette_opt) if palette_opt != "Tema" else None
        fig = plot_bubble_pl_vs_costo(
            df_view,
            x_axis=x_axis,
            y_axis=y_axis,
            color_seq=color_seq,
            log_x=x_log,
            log_y=y_log,
        )
        if fig is not None:
            st.plotly_chart(
                fig,
                width="stretch",
                key="bubble_chart",
                config=PLOTLY_CONFIG,
            )
            with st.expander("Descripción"):
                st.caption(
                    "Cada burbuja representa un símbolo; el tamaño refleja el valor actual. Cambia ejes, escalas y paleta para explorar distintos ángulos."
                )
        else:
            st.info("No hay datos suficientes para el gráfico bubble.")

        st.subheader("Heatmap de rendimiento (%) por símbolo")
        heat_scale = st.selectbox(
            "Escala de color",
            ["RdBu", "Viridis", "Plasma", "Cividis", "Turbo"],
            key="heat_scale",
        )
        fig = plot_heat_pl_pct(df_view, color_scale=heat_scale)
        if fig is not None:
            st.plotly_chart(
                fig,
                width="stretch",
                key="heatmap_chart",
                config=PLOTLY_CONFIG,
            )
            with st.expander("Descripción"):
                st.caption(
                    "El color indica la variación porcentual; prueba diferentes escalas para resaltar ganancias o pérdidas."
                )
        else:
            st.info("No hay datos suficientes para el heatmap.")<|MERGE_RESOLUTION|>--- conflicted
+++ resolved
@@ -25,11 +25,13 @@
     }
 
 
-<<<<<<< HEAD
-def render_basic_section(df_view, controls, ccl_rate, favorites: FavoriteSymbols | None = None):
-=======
-def render_basic_section(df_view, controls, ccl_rate, totals=None):
->>>>>>> 50f8b693
+def render_basic_section(
+    df_view,
+    controls,
+    ccl_rate,
+    totals=None,
+    favorites: FavoriteSymbols | None = None,
+):
     """Render totals, table and basic charts for the portfolio."""
     favorites = favorites or FavoriteSymbols(st.session_state)
     symbols = (
