--- conflicted
+++ resolved
@@ -13,11 +13,8 @@
 from application.ta_service import TAService
 from application.portfolio_viewmodel import build_portfolio_viewmodel
 from shared.errors import AppError
-<<<<<<< HEAD
 from shared.favorite_symbols import FavoriteSymbols
-=======
 from services.portfolio_view import PortfolioViewModelService
->>>>>>> 50f8b693
 
 from .load_data import load_portfolio_data
 from .charts import render_basic_section, render_advanced_analysis
@@ -65,11 +62,7 @@
         df_view = viewmodel.positions
 
         if tab_idx == 0:
-<<<<<<< HEAD
-            render_basic_section(df_view, controls, ccl_rate, favorites=favorites)
-=======
-            render_basic_section(df_view, controls, ccl_rate, totals=snapshot.totals)
->>>>>>> 50f8b693
+            render_basic_section(df_view, controls, ccl_rate, favorites=favorites, totals=snapshot.totals)
         elif tab_idx == 1:
             render_advanced_analysis(df_view)
         elif tab_idx == 2:
@@ -78,30 +71,22 @@
             render_fundamental_analysis(df_view, tasvc, favorites=favorites)
         else:
             st.subheader("Indicadores técnicos por activo")
-<<<<<<< HEAD
             render_favorite_badges(
                 favorites,
                 empty_message="⭐ Aún no marcaste favoritos para seguimiento rápido.",
             )
             if not all_symbols:
-=======
             all_symbols_vm = list(viewmodel.metrics.all_symbols)
             if not all_symbols_vm:
->>>>>>> 50f8b693
                 st.info("No hay símbolos en el portafolio para analizar.")
             else:
-                options = favorites.sort_options(all_symbols)
+                options = favorites.sort_options(all_symbols_vm)
                 if not options:
-                    options = list(all_symbols)
+                    options = all_symbols_vm
                 sym = st.selectbox(
                     "Seleccioná un símbolo (CEDEAR / ETF)",
-<<<<<<< HEAD
                     options=options,
                     index=favorites.default_index(options),
-=======
-                    options=all_symbols_vm,
-                    index=0,
->>>>>>> 50f8b693
                     key="ta_symbol",
                     format_func=favorites.format_symbol,
                 )
