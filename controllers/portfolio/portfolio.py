import logging

import streamlit as st

from domain.models import Controls
from ui.sidebar_controls import render_sidebar
from ui.ui_settings import render_ui_controls
from ui.fundamentals import render_fundamental_data
from ui.export import PLOTLY_CONFIG
from ui.charts import plot_technical_analysis_chart
from application.portfolio_service import PortfolioService, map_to_us_ticker
from application.ta_service import TAService
from application.portfolio_viewmodel import build_portfolio_viewmodel
from shared.errors import AppError
from services.portfolio_view import PortfolioViewModelService

from .load_data import load_portfolio_data
from .charts import render_basic_section, render_advanced_analysis
from .risk import render_risk_analysis
from .fundamentals import render_fundamental_analysis
logger = logging.getLogger(__name__)

view_model_service = PortfolioViewModelService()


def render_portfolio_section(container, cli, fx_rates):
    """Render the main portfolio section and return refresh interval."""
    with container:
        psvc = PortfolioService()
        tasvc = TAService()

        df_pos, all_symbols, available_types = load_portfolio_data(cli, psvc)

        controls: Controls = render_sidebar(all_symbols, available_types)
        render_ui_controls()

        refresh_secs = controls.refresh_secs

<<<<<<< HEAD
        snapshot = view_model_service.get_portfolio_view(df_pos, controls, cli, psvc)
        df_view = snapshot.df_view

        ccl_rate = fx_rates.get("ccl")

        tab_labels = [
            "📂 Portafolio",
            "📊 Análisis avanzado",
            "🎲 Análisis de Riesgo",
            "📑 Análisis fundamental",
            "🔎 Análisis de activos",
        ]
=======
        viewmodel = build_portfolio_viewmodel(
            df_pos=df_pos,
            controls=controls,
            cli=cli,
            portfolio_service=psvc,
            fx_rates=fx_rates,
            all_symbols=all_symbols,
            apply_filters_fn=apply_filters,
        )
>>>>>>> dc969082

        tab_labels = list(viewmodel.tab_options)

        tab_idx = st.radio(
            "Secciones",
            options=range(len(tab_labels)),
            format_func=lambda i: tab_labels[i],
            horizontal=True,
            key="portfolio_tab",
        )
        controls = viewmodel.controls
        ccl_rate = viewmodel.metrics.ccl_rate
        df_view = viewmodel.positions

        if tab_idx == 0:
            render_basic_section(df_view, controls, ccl_rate, totals=snapshot.totals)
        elif tab_idx == 1:
            render_advanced_analysis(df_view)
        elif tab_idx == 2:
            render_risk_analysis(df_view, tasvc)
        elif tab_idx == 3:
            render_fundamental_analysis(df_view, tasvc)
        else:
            st.subheader("Indicadores técnicos por activo")
            all_symbols_vm = list(viewmodel.metrics.all_symbols)
            if not all_symbols_vm:
                st.info("No hay símbolos en el portafolio para analizar.")
            else:
                sym = st.selectbox(
                    "Seleccioná un símbolo (CEDEAR / ETF)",
                    options=all_symbols_vm,
                    index=0,
                    key="ta_symbol",
                )
                if sym:
                    try:
                        us_ticker = map_to_us_ticker(sym)
                    except ValueError:
                        st.info("No se encontró ticker US para este activo.")
                    else:
                        try:
                            fundamental_data = tasvc.fundamentals(us_ticker) or {}
                        except AppError as err:
                            st.error(str(err))
                        except Exception:
                            logger.exception(
                                "Error al obtener datos fundamentales para %s", sym
                            )
                            st.error(
                                "No se pudieron obtener datos fundamentales, intente más tarde"
                            )
                        else:
                            render_fundamental_data(fundamental_data)

                        cols = st.columns([1, 1, 1, 1])
                        with cols[0]:
                            period = st.selectbox(
                                "Período", ["3mo", "6mo", "1y", "2y"], index=1
                            )
                        with cols[1]:
                            interval = st.selectbox(
                                "Intervalo", ["1d", "1h", "30m"], index=0
                            )
                        with cols[2]:
                            sma_fast = st.number_input(
                                "SMA corta",
                                min_value=5,
                                max_value=100,
                                value=20,
                                step=1,
                            )
                        with cols[3]:
                            sma_slow = st.number_input(
                                "SMA larga",
                                min_value=10,
                                max_value=250,
                                value=50,
                                step=5,
                            )

                        with st.expander("Parámetros adicionales"):
                            c1, c2, c3 = st.columns(3)
                            macd_fast = c1.number_input(
                                "MACD rápida", min_value=5, max_value=50, value=12, step=1
                            )
                            macd_slow = c2.number_input(
                                "MACD lenta", min_value=10, max_value=200, value=26, step=1
                            )
                            macd_signal = c3.number_input(
                                "MACD señal", min_value=5, max_value=50, value=9, step=1
                            )
                            c4, c5, c6 = st.columns(3)
                            atr_win = c4.number_input(
                                "ATR ventana", min_value=5, max_value=200, value=14, step=1
                            )
                            stoch_win = c5.number_input(
                                "Estocástico ventana", min_value=5, max_value=200, value=14, step=1
                            )
                            stoch_smooth = c6.number_input(
                                "Estocástico suavizado", min_value=1, max_value=50, value=3, step=1
                            )
                            c7, c8, c9 = st.columns(3)
                            ichi_conv = c7.number_input(
                                "Ichimoku conv.", min_value=1, max_value=50, value=9, step=1
                            )
                            ichi_base = c8.number_input(
                                "Ichimoku base", min_value=2, max_value=100, value=26, step=1
                            )
                            ichi_span = c9.number_input(
                                "Ichimoku span B", min_value=2, max_value=200, value=52, step=1
                            )

                        try:
                            df_ind = tasvc.indicators_for(
                                sym,
                                period=period,
                                interval=interval,
                                sma_fast=sma_fast,
                                sma_slow=sma_slow,
                                macd_fast=macd_fast,
                                macd_slow=macd_slow,
                                macd_signal=macd_signal,
                                atr_win=atr_win,
                                stoch_win=stoch_win,
                                stoch_smooth=stoch_smooth,
                                ichi_conv=ichi_conv,
                                ichi_base=ichi_base,
                                ichi_span=ichi_span,
                            )
                        except AppError as err:
                            st.error(str(err))
                            return
                        except Exception:
                            logger.exception(
                                "Error al obtener indicadores técnicos para %s", sym
                            )
                            st.error(
                                "No se pudieron obtener indicadores técnicos, intente más tarde"
                            )
                            return
                        if df_ind.empty:
                            st.info(
                                "No se pudo descargar histórico para ese símbolo/periodo/intervalo."
                            )
                        else:
                            fig = plot_technical_analysis_chart(
                                df_ind, sma_fast, sma_slow
                            )
                            st.plotly_chart(
                                fig,
                                width="stretch",
                                key="ta_chart",
                                config=PLOTLY_CONFIG,
                            )
                            st.caption(
                                "Gráfico de precio con indicadores técnicos como "
                                "medias móviles, RSI o MACD para detectar tendencias "
                                "y señales."
                            )
                            alerts = tasvc.alerts_for(df_ind)
                            if alerts:
                                for a in alerts:
                                    al = a.lower()
                                    if "bajista" in al or "sobrecompra" in al:
                                        st.warning(a)
                                    elif "alcista" in al or "sobreventa" in al:
                                        st.success(a)
                                    else:
                                        st.info(a)
                            else:
                                st.caption("Sin alertas técnicas en la última vela.")

                            st.subheader("Backtesting")
                            strat = st.selectbox(
                                "Estrategia", ["SMA", "MACD", "Estocástico", "Ichimoku"], index=0
                            )
                            try:
                                bt = tasvc.backtest(df_ind, strategy=strat)
                            except AppError as err:
                                st.error(str(err))
                                return
                            except Exception:
                                logger.exception(
                                    "Error al ejecutar backtesting para %s", sym
                                )
                                st.error(
                                    "No se pudo ejecutar el backtesting, intente más tarde"
                                )
                                return
                            if bt.empty:
                                st.info("Sin datos suficientes para el backtesting.")
                            else:
                                st.line_chart(bt["equity"])
                                st.caption(
                                    "La línea muestra cómo habría crecido la inversión usando la estrategia seleccionada."
                                )
                                st.metric(
                                    "Retorno acumulado", f"{bt['equity'].iloc[-1] - 1:.2%}"
                                )

        return refresh_secs<|MERGE_RESOLUTION|>--- conflicted
+++ resolved
@@ -35,21 +35,6 @@
         render_ui_controls()
 
         refresh_secs = controls.refresh_secs
-
-<<<<<<< HEAD
-        snapshot = view_model_service.get_portfolio_view(df_pos, controls, cli, psvc)
-        df_view = snapshot.df_view
-
-        ccl_rate = fx_rates.get("ccl")
-
-        tab_labels = [
-            "📂 Portafolio",
-            "📊 Análisis avanzado",
-            "🎲 Análisis de Riesgo",
-            "📑 Análisis fundamental",
-            "🔎 Análisis de activos",
-        ]
-=======
         viewmodel = build_portfolio_viewmodel(
             df_pos=df_pos,
             controls=controls,
@@ -59,7 +44,6 @@
             all_symbols=all_symbols,
             apply_filters_fn=apply_filters,
         )
->>>>>>> dc969082
 
         tab_labels = list(viewmodel.tab_options)
 
