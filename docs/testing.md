--- conflicted
+++ resolved
@@ -49,16 +49,13 @@
 
 ### Suites legacy (deprecated)
 
-<<<<<<< HEAD
 La carpeta `tests/legacy/` contiene casos heredados que duplican escenarios ya cubiertos en la suite
 principal. Se excluye de la recolección estándar para mantener los tiempos de CI y sirve como
 histórico para comparar comportamientos. Los flujos modernos deben utilizar
 `services.portfolio_view.PortfolioViewModelService`, `application.portfolio_viewmodel` y los fixtures
 de `tests/conftest.py` (especialmente `streamlit_stub`) en lugar de helpers legacy. Si necesitas
 auditarlos manualmente, ejecútalos de forma explícita:
-=======
 El paquete `infrastructure.iol.legacy` permanece disponible únicamente para mantener compatibilidad con integraciones antiguas; su importación ahora emite una advertencia de deprecación y no participa del flujo principal. La carpeta `tests/legacy/` conserva los escenarios originales para auditorías puntuales y continúa excluida de la recolección estándar para preservar los tiempos de CI. Si necesitás ejecutarlos manualmente, hacelo de forma explícita:
->>>>>>> 57b70771
 
 ```bash
 pytest tests/legacy
