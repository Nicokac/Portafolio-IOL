# Guía de pruebas

Esta guía resume los prerequisitos y comandos necesarios para ejecutar la suite completa del
proyecto, incluyendo las verificaciones opcionales que dependen de servicios externos.

## Prerrequisitos

- Python 3.10 o superior.
- Dependencias de producción y QA instaladas:
  ```bash
  pip install -r requirements.txt -r requirements-dev.txt
  ```
  > `requirements.txt` se sincroniza desde `[project.dependencies]` de `pyproject.toml` con `python scripts/sync_requirements.py`. Asegurate de correrlo si cambiaste las versiones fijadas antes de reinstalar dependencias.
- No es necesario instalar Streamlit para ejecutar la suite. Los tests incorporan un stub local
  que reemplaza al módulo y provee las APIs utilizadas por la UI.
- Variables de entorno opcionales para pruebas específicas:
  - `RUN_LIVE_YF=1` habilita los tests que consultan Yahoo Finance en vivo.
  - `FRED_API_KEY` y `FRED_SECTOR_SERIES` permiten ejercitar llamadas reales a FRED en entornos
    donde se desea validar la integración macro. La suite estándar utiliza stubs, por lo que no son
    obligatorias.

## Suite completa

Ejecuta todas las pruebas desde la raíz del repositorio:

```bash
pytest
```

Cuando necesites una corrida rápida sin la sobrecarga de cobertura puedes
invocar Pytest anulando el valor de `addopts` definido en `pyproject.toml`:

```bash
pytest --override-ini addopts=''
```

Esto resulta útil para los ciclos de TDD locales o al depurar suites nuevas
que no requieren medir cobertura.

El proyecto incorpora `pytest.ini` con marcadores y configuración de logging. La ejecución completa
usa los stubs deterministas para mantener resultados reproducibles. La release 0.3.4.3 consolida la
telemetría dentro de la pestaña Monitoreo, mantiene la rotación automática de `analysis.log` y
añade verificaciones visuales sobre el sidebar unificado, el badge global de estado y el nuevo bloque
de enlaces del footer, por lo que los tests deben asegurar que los snapshots y los logs comprimidos
generados por la app se publiquen como artefactos. La release 0.3.4.4.2 profundiza este trabajo al
apilar los controles del sidebar en tarjetas verticales con feedback visual específico por sección,
por lo que las verificaciones manuales deben incluir capturas del nuevo layout y la animación de
<<<<<<< HEAD
feedback al aplicar filtros. La release 0.3.4.4.5 extiende esta validación al heatmap de riesgo,
exigiendo evidencias de que cada tipo de activo se correlaciona únicamente con sus símbolos
homogéneos, que los CEDEARs omiten acciones locales (LOMA, YPFD, TECO2) y que existe una pestaña
específica para las Acciones locales con su propio tablero de correlaciones.
=======
feedback al aplicar filtros. La release 0.3.4.4.4 extiende esta validación al heatmap de riesgo,
exigiendo evidencias de que cada tipo de activo se correlaciona únicamente con sus símbolos
homogéneos y que los CEDEARs omiten acciones locales (LOMA, YPFD, TECO2) incluso cuando las
cotizaciones llegan etiquetadas de forma inconsistente.
>>>>>>> eb22fdab

> Las pruebas visuales se deben realizar mediante inspección manual del layout, verificando jerarquía tipográfica, alineación y visibilidad del menú de acciones.

### Pruebas manuales sugeridas (0.3.4.3)

1. **Sidebar de controles apilado.** Abrí la aplicación en resoluciones desktop y medianas para validar que las tarjetas de Actualización, Filtros, Moneda, Orden, Gráficos y Acciones se rendericen una debajo de la otra con padding uniforme, chips activos, tooltips cortos y botones de refresco/cierre funcionando.
2. **Pestaña Monitoreo activa.** Navegá a la pestaña **Monitoreo** y confirmá que el healthcheck conserva las secciones de dependencias, snapshots, oportunidades y diagnósticos, registrando TTLs y latencias con la misma profundidad que el antiguo sidebar.
3. **Badge global y footer.** Revisá que bajo el encabezado principal aparezca el badge de estado general y que el footer incluya el bloque de enlaces útiles con contraste reducido en los metadatos.
4. **Heatmap alineado por tipo.** En la pestaña **Riesgo**, filtrá por CEDEARs y confirmá que el heatmap solo muestra tickers del catálogo base, excluyendo LOMA, YPFD y TECO2. Capturá evidencia de la advertencia cuando un tipo no tiene suficientes símbolos para generar la matriz.

### Generadores aleatorios reproducibles

El módulo `application.risk_service` expone un generador persistente `default_rng`, inicializado con
`numpy.random.SeedSequence`, para todas las simulaciones Monte Carlo. Durante las pruebas podés
inyectar tu propio generador pasando el parámetro `rng` a `monte_carlo_simulation`, por ejemplo:

```python
from numpy.random import SeedSequence, default_rng

result = monte_carlo_simulation(
    returns,
    weights,
    n_sims=1024,
    horizon=64,
    rng=default_rng(SeedSequence(2024)),
)
```

De esta manera cada test controla explícitamente la semilla sin depender de `numpy.random.seed`, y
los escenarios siguen siendo reproducibles incluso cuando se ejecutan en paralelo.

## CI Checklist (0.3.4.3)

1. **Suite determinista sin legacy.** Ejecuta `pytest --maxfail=1 --disable-warnings -q --ignore=tests/legacy` y
   verifica que el resumen final no recolecte casos desde `tests/legacy/`.
2. **Cobertura obligatoria con foco en `/Cotizacion`.** Corre `pytest --cov=application --cov=controllers --cov-report=term-missing --cov-report=html --cov-report=xml`
   y asegúrate de subir `coverage.xml` y el directorio `htmlcov/` como artefactos del job, revisando que
   las rutas del endpoint de cotizaciones queden dentro del reporte.
3. **Auditoría de importaciones legacy.** Añade un paso que ejecute
   `rg "infrastructure\.iol\.legacy" application controllers services tests` y marque el pipeline como
   fallido si aparecen coincidencias fuera de `tests/legacy/` o de fixtures destinados a compatibilidad.
4. **Exportaciones consistentes.** Invoca `python scripts/export_analysis.py --input ~/.portafolio_iol/snapshots --formats both --output exports/ci`
 (o reutiliza `tmp_path` en las suites) y revisa que cada snapshot incluya los CSV (`kpis.csv`,
  `positions.csv`, `history.csv`, `contribution_by_symbol.csv`, etc.), el ZIP `analysis.zip`, el Excel
  `analysis.xlsx`, el resumen `summary.csv`, el snapshot de entorno (`environment.json`) y el paquete de logs rotados (`analysis.log` + `.gz`).
5. **TTLs y monitoreo visibles.** Ejecuta la app en modo headless y capturá la pestaña **Monitoreo** para confirmar que cada proveedor muestra el TTL restante configurado en `CACHE_TTL_*` y que el timeline de sesión despliega los hitos (login, screenings, exportaciones) en orden.
6. **Sidebar apilado y badge global.** Capturá el sidebar con los bloques apilados (Actualización, Filtros, Moneda, Orden, Gráficos y Acciones) verificando que cada tarjeta conserve padding uniforme, tooltips cortos y feedback visual al aplicar filtros. Confirmá también que el bloque **⚙️ Configuración general** y el badge global de salud se rendericen sin solaparse con el nuevo layout.
7. **Footer con enlaces útiles.** Acompañá el pipeline con capturas o vídeos que muestren el bloque de enlaces útiles en el footer y el contraste suavizado de los metadatos.
8. **Checklist previa al merge.** Antes de aprobar la release inspecciona los artefactos del pipeline y
  confirma que `htmlcov/`, `coverage.xml`, `analysis.zip`, `analysis.xlsx`, `summary.csv`, el snapshot de entorno y
  los archivos `analysis.log*` rotados (desde `~/.portafolio_iol/logs/`) estén adjuntos. Si falta alguno, la ejecución debe considerarse fallida.
9. **Puerta de seguridad.** Ejecuta `bandit -r application controllers services` para auditar llamadas inseguras
  y `pip-audit --requirement requirements.txt --requirement requirements-dev.txt` para identificar
  dependencias vulnerables. Ambos comandos deben formar parte del pipeline y bloquear el merge ante
  hallazgos críticos.
9. **Verificación del feed live.** Incluye un paso que ejecute `pytest tests/integration/test_quotes_flow.py`
   (o el job equivalente) y aserte que la UI muestre la etiqueta "Observabilidad operativa" con el TTL restante,
   el bloque de **Descargas de observabilidad** habilite la descarga del snapshot de entorno y que `analysis.log`
   registre la rotación correspondiente cuando `/Titulos/Cotizacion` entrega precios en tiempo real.

### Suites legacy (deprecated)

La carpeta `tests/legacy/` contiene casos heredados que duplican escenarios ya cubiertos en la suite
principal. Se excluye de la recolección estándar para mantener los tiempos de CI y sirve como
histórico para comparar comportamientos. Los flujos modernos deben utilizar
`services.portfolio_view.PortfolioViewModelService`, `application.portfolio_viewmodel` y los fixtures
de `tests/conftest.py` (especialmente `streamlit_stub`) en lugar de helpers legacy. Si necesitas
auditarlos manualmente, ejecútalos de forma explícita:
El paquete `infrastructure.iol.legacy` permanece disponible únicamente para mantener compatibilidad con integraciones antiguas; su importación ahora emite una advertencia de deprecación y no participa del flujo principal. La carpeta `tests/legacy/` conserva los escenarios originales para auditorías puntuales y continúa excluida de la recolección estándar para preservar los tiempos de CI. Si necesitás ejecutarlos manualmente, hacelo de forma explícita:

```bash
pytest tests/legacy
```

### Stubs de Streamlit y control de fixtures

Las suites de UI y sidebar utilizan un stub definido en `tests/conftest.py` que emula las
funciones y componentes de Streamlit (sidebar, formularios, columnas, etc.). Algunas
consideraciones para extender o depurar estas pruebas:

- El stub registra cada llamada y expone el helper `streamlit_stub.get_records("tipo")` para
  inspeccionar los eventos renderizados por los componentes.
- Métodos como `set_button_result`, `set_checkbox_result` y `set_form_submit_result` permiten
  simular la interacción del usuario desde los tests sin depender de `streamlit.testing`.
- Si se añade nuevo comportamiento en la UI que invoque APIs de Streamlit no cubiertas, amplia el
  stub agregando el método correspondiente y registrando su uso.
- Para validar las notificaciones internas (`st.toast`), monkeypatchea la función como en
  `application/test/test_login_flow.py` y aserta sobre las banderas de `session_state`
  (`show_refresh_toast`, `logout_done`) o sobre el stub personalizado que definas.

Gracias a esta infraestructura, las suites pueden ejecutarse en entornos mínimos (CI headless,
containers livianos) sin requerir dependencias binarias de Streamlit.

Para acotar la ejecución a subconjuntos específicos, puedes lanzar `pytest` con rutas o filtros
frecuentes:

- `pytest controllers/test/test_opportunities_controller.py`: ejecuta sólo las pruebas del
  controlador de oportunidades.
- `pytest tests/ui/test_portfolio_ui.py -k risk`: limita la ejecución a los escenarios que cubren
  las visualizaciones de riesgo renderizadas en la UI.

### Validación de snapshots y almacenamiento persistente

La release 0.3.4.0 restablece la bitácora unificada, mantiene el flujo de cotizaciones en vivo, propaga
el indicador de procedencia a `/Titulos/Cotizacion`, añade el país al view-model del portafolio, expone los TTL configurados para cada proveedor dentro del health sidebar y despliega un timeline de sesión con los hitos (login, screenings, exportaciones, fallbacks) asociados a cada ejecución.
Las
pruebas continúan reforzando el fallback jerárquico mientras verifican que el feed live quede etiquetado
correctamente en la UI, que `~/.portafolio_iol/logs/analysis.log` capture cada screening con el `session_tag` correspondiente y que los artefactos por país lleguen a
los exports aun cuando Kaleido no esté instalado (Excel siempre se genera con tablas aunque falten PNG). Para cubrirlos en QA combina pruebas automáticas y verificaciones manuales:

- `pytest tests/test_sidebar_controls.py -k snapshot`: comprueba que los presets persistan en
  `st.session_state["controls_snapshot"]` y que el estado se limpie correctamente al cerrar sesión.
- `pytest services/test/test_portfolio_view_model.py`: valida que `PortfolioViewSnapshot` reutilice
  el cálculo previo cuando el dataset no cambia, asegurando que el contador de hits aumente en la UI.
- `pytest tests/integration/test_opportunities_flow.py -k snapshot`: smoke test integrado que
  verifica la creación y el consumo de snapshots durante screenings consecutivos.

Para reproducir la telemetría manualmente:

1. Ejecuta `streamlit run app.py` y lanza dos screenings con los mismos filtros. Observa cómo el
   bloque **Snapshots y almacenamiento** aumenta `snapshot_hits` en la segunda corrida y cómo el
   timeline de sesión incorpora cada evento con timestamp, origen y `session_tag`.
2. Exporta el análisis enriquecido desde la línea de comandos para validar la paridad con la UI:
   ```bash
   python scripts/export_analysis.py --input ~/.portafolio_iol/snapshots --formats both --output exports/manual_checks
   ```
   Revisa `exports/manual_checks/<snapshot>/kpis.csv` y confirma que la columna `generated_at`
   coincida con el valor mostrado en el health sidebar. El archivo `exports/manual_checks/summary.csv`
   resume los KPI crudos (`raw_value`) para comparar rápidamente contra la UI. Cada subdirectorio
   incluye los CSV de tablas, el ZIP `analysis.zip` con el bundle y el Excel `analysis.xlsx` con las
   hojas y gráficos equivalentes a la UI.

### Validaciones Markowitz

- Ejecuta `pytest tests/application/test_risk_metrics.py -k markowitz` para confirmar que la
  optimización degrada a pesos `NaN` ante matrices singulares sin romper la UI.
- Valida que la pestaña de riesgo no renderice la distribución cuando los pesos no están disponibles;
  puedes simularlo filtrando el portafolio a dos activos idénticos y revisando los logs generados por la
  pestaña.
- La suite `pytest tests/integration/test_portfolio_tabs.py` confirma que las pestañas siguen
  operativas y que los presets mantienen pesos normalizados (suma igual a 1) tras las nuevas
  validaciones.

### Configuración del backend de snapshots en CI

El módulo `services.snapshots` difiere la configuración automática hasta la primera llamada a
`save_snapshot` o `list_snapshots`. Esto permite que `app.py`, scripts o fixtures de `pytest`
inyecten un backend explícito mediante `snapshots.configure_storage(...)` antes de utilizar las
APIs públicas.

En pipelines efímeros se recomienda declarar explícitamente las variables de entorno o fijar la
configuración al inicio de la suite para evitar que los artefactos se escriban en el workspace
compartido:

- `SNAPSHOT_BACKEND`: acepta `json`, `sqlite` o `null`. Usa `null` para habilitar
  `NullSnapshotStorage` y desactivar por completo la persistencia durante los tests.
- `SNAPSHOT_STORAGE_PATH`: ruta absoluta donde se almacenarán los archivos de snapshots cuando se
  utiliza un backend basado en disco. En runners como GitHub Actions puedes apuntar a
  `$RUNNER_TEMP/portfolio_snapshots.json` para generar los archivos en un directorio temporal que se
  limpia automáticamente.
- Para validar exportaciones o flujos multi-proveedor dentro del pipeline, fija
  `SNAPSHOT_STORAGE_PATH` a la carpeta provista por `tmp_path` (por ejemplo, `${{ runner.temp }}`) y
  ejecuta `pytest tests/integration/` completo. La suite ejerce los degradadores de proveedores y
  confirma que las exportaciones generen CSV, ZIP y Excel por snapshot.

Si necesitás desactivar la persistencia de snapshots durante CI, podés forzar el backend nulo en el
hook de `pytest_sessionstart` o en un fixture de alcance global:

```python
from services import snapshots


@pytest.fixture(scope="session", autouse=True)
def disable_snapshots_for_ci():
    snapshots.configure_storage(backend="null")
```

Cuando un test o script requiera un backend efímero sin afectar `_STORAGE`, utilizá el helper
`temporary_snapshot_storage` o creá la instancia manualmente:

```python
with snapshots.temporary_snapshot_storage(backend="json", path=tmp_path) as session:
    record = session.save_snapshot("portfolio", payload={}, metadata={})

storage = snapshots.create_storage(backend="sqlite", path=tmp_path / "snap.db")
storage.save_snapshot("portfolio", payload={}, metadata={})
```

Ambos métodos permiten trabajar con backends aislados sin tocar `_STORAGE` global.

Tras cada ejecución conviene borrar cualquier archivo residual para mantener el entorno limpio:

```bash
rm -f data/snapshots.json data/snapshots.db
find "$RUNNER_TEMP" -maxdepth 1 -type f -name "portfolio_snapshots.*" -delete
```

Las fixtures de `pytest` que dependen de snapshots (por ejemplo, en `tests/services/test_snapshots.py`
y `tests/integration/test_snapshot_export_flow.py`) reconfiguran el backend hacia `tmp_path` o
`NullSnapshotStorage` y restauran la configuración global al finalizar cada caso. Si añadís nuevos
escenarios que persistan snapshots, reutiliza el mismo patrón para no contaminar otros tests.

## Pruebas con APIs en vivo

Los tests marcados como `live_yahoo` consultan Yahoo Finance y se consideran opcionales. Para
incluirlos debes exportar la variable y filtrar por el marcador:

```bash
export RUN_LIVE_YF=1
pytest -m live_yahoo
```

Estos escenarios dependen de datos de mercado en tiempo real y pueden variar entre corridas. Se
recomienda ejecutarlos sólo en entornos controlados.

## Flags útiles y depuración

- `pytest -k <expresión>`: corre únicamente los tests cuyo nombre coincide con la expresión.
- `pytest -x`: detiene la ejecución al primer fallo (útil para ciclos cortos).
- `pytest --maxfail=1 --disable-warnings -q`: modo compacto para pipelines CI.
- `pytest --ff`: reejecuta primero los tests fallidos en la corrida previa.

El proyecto utiliza fixtures que escriben artefactos temporales bajo `tmp_path`. Asegúrate de contar
con permisos de escritura en el directorio temporal del sistema.

## Integración en CI/CD

Para mantener las ejecuciones reproducibles en pipelines, establece las variables de entorno que
desactivan integraciones externas y ejecuta la suite en modo compacto. Los siguientes ejemplos
ilustran cómo instalar dependencias, inyectar los mocks por defecto y lanzar `pytest` en los sistemas
de CI más comunes.

### GitHub Actions

```yaml
name: qa

on:
  push:
    branches: [ main ]
  pull_request:
    branches: [ main ]

jobs:
  tests:
    runs-on: ubuntu-latest
    env:
      RUN_LIVE_YF: "0"           # Fuerza el uso de stubs para Yahoo Finance
      FRED_API_KEY: ""          # Variables vacías para evitar llamadas reales
      WORLD_BANK_API_KEY: ""
    steps:
      - uses: actions/checkout@v4
      - uses: actions/setup-python@v5
        with:
          python-version: "3.10"
      - name: Instalar dependencias
        run: |
          pip install -r requirements.txt -r requirements-dev.txt
      - name: Ejecutar pruebas
        run: pytest --maxfail=1 --disable-warnings -q
      - name: Generar coverage
        run: pytest --cov=application --cov=controllers --cov-report=term --cov-report=html
      - name: Generar exportaciones CI
        run: |
          python scripts/export_analysis.py --input ~/.portafolio_iol/snapshots --formats both --output exports/ci
          find exports/ci -maxdepth 2 -type f || true
      - name: Publicar artefacto coverage
        uses: actions/upload-artifact@v4
        with:
          name: htmlcov
          path: htmlcov
      - name: Publicar exportaciones
        uses: actions/upload-artifact@v4
        with:
          name: exports-ci
          path: |
            exports/ci
```

El artefacto `htmlcov/index.html` queda disponible en la sección "Artifacts" del job. Descárgalo y
abre el archivo en tu navegador para revisar los módulos con menor cobertura. El paso
`Generar exportaciones CI` asume que los tests o jobs previos generaron snapshots bajo
`~/.portafolio_iol/snapshots`; si tu pipeline usa rutas temporales diferentes, ajusta los parámetros
`--input` y `--output` o crea snapshots de prueba antes de invocar el script.

### GitLab CI

```yaml
stages:
  - test

pytest:
  stage: test
  image: python:3.10-slim
  variables:
    RUN_LIVE_YF: "0"
    FRED_API_KEY: ""
    WORLD_BANK_API_KEY: ""
    PIP_CACHE_DIR: "$CI_PROJECT_DIR/.cache/pip"
  cache:
    paths:
      - .cache/pip
  script:
    - pip install -r requirements.txt -r requirements-dev.txt
    - pytest --maxfail=1 --disable-warnings -q
    - pytest --cov=application --cov=controllers --cov-report=term-missing --cov-report=xml
    - python scripts/export_analysis.py --input ~/.portafolio_iol/snapshots --formats both --output exports/ci
  artifacts:
    when: always
    paths:
      - coverage.xml
      - htmlcov/
      - exports/ci/
    reports:
      cobertura: coverage.xml
```

En GitLab, el reporte Cobertura queda adjunto al job y puede visualizarse en la pestaña **CI/CD →
Pipelines → Jobs → Artifacts**. Para el detalle HTML, descarga el directorio `htmlcov` y abre
`index.html` localmente. El directorio `exports/ci` publicado como artefacto debe contener los CSV,
`analysis.zip`, `analysis.xlsx` y `summary.csv`; si queda vacío, revisa las rutas de snapshots usadas
por la suite.<|MERGE_RESOLUTION|>--- conflicted
+++ resolved
@@ -45,17 +45,14 @@
 generados por la app se publiquen como artefactos. La release 0.3.4.4.2 profundiza este trabajo al
 apilar los controles del sidebar en tarjetas verticales con feedback visual específico por sección,
 por lo que las verificaciones manuales deben incluir capturas del nuevo layout y la animación de
-<<<<<<< HEAD
 feedback al aplicar filtros. La release 0.3.4.4.5 extiende esta validación al heatmap de riesgo,
 exigiendo evidencias de que cada tipo de activo se correlaciona únicamente con sus símbolos
 homogéneos, que los CEDEARs omiten acciones locales (LOMA, YPFD, TECO2) y que existe una pestaña
 específica para las Acciones locales con su propio tablero de correlaciones.
-=======
 feedback al aplicar filtros. La release 0.3.4.4.4 extiende esta validación al heatmap de riesgo,
 exigiendo evidencias de que cada tipo de activo se correlaciona únicamente con sus símbolos
 homogéneos y que los CEDEARs omiten acciones locales (LOMA, YPFD, TECO2) incluso cuando las
 cotizaciones llegan etiquetadas de forma inconsistente.
->>>>>>> eb22fdab
 
 > Las pruebas visuales se deben realizar mediante inspección manual del layout, verificando jerarquía tipográfica, alineación y visibilidad del menú de acciones.
 
