--- conflicted
+++ resolved
@@ -146,21 +146,13 @@
   - **Síntomas:** El script termina con `FileNotFoundError` o `PermissionError` al escribir en `exports/`.
   - **Diagnóstico rápido:** Comprueba que la ruta indicada en `--output` exista y que el usuario tenga permisos de escritura. Ejecuta:
     ```bash
-<<<<<<< HEAD
-    python scripts/export_analysis.py --input ~/.portafolio_iol/snapshots --formats csv --output /tmp/exports_probe
-=======
     python scripts/export_analysis.py --output /tmp/probe --format csv
->>>>>>> 0649b769
     ```
     para descartar un problema con rutas relativas.
   - **Resolución:**
     1. Crea el directorio de destino (`mkdir -p exports`) o usa una ruta absoluta accesible.
     2. Verifica que `pandas` esté instalado en el entorno (`pip install -r requirements.txt`).
-<<<<<<< HEAD
-    3. Si necesitas ampliar el contenido, utiliza `--metrics help` o `--charts help` para revisar las claves disponibles y vuelve a ejecutar el comando con las opciones deseadas.
-=======
     3. Revisa que `analysis.zip` y los CSV (`kpis.csv`, `positions.csv`, etc.) se generen dentro del subdirectorio del snapshot; si falta alguna columna en el resultado, confirma que `run_screener_stub` siga intacto y que no se hayan modificado los nombres esperados.
->>>>>>> 0649b769
 
 - **Los tests con Yahoo (`pytest -m live_yahoo`) fallan por rate limiting.**
   - **Síntomas:** `pytest` reporta `HTTPError` o `Timeout` al consultar Yahoo Finance.
