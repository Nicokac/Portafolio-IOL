--- conflicted
+++ resolved
@@ -13,11 +13,7 @@
 from cryptography.fernet import Fernet, InvalidToken
 
 from shared.config import settings
-<<<<<<< HEAD
-from shared.exceptions import NetworkError
-=======
 from shared.errors import InvalidCredentialsError, NetworkError, TimeoutError
->>>>>>> 699019de
 
 logger = logging.getLogger(__name__)
 
@@ -31,12 +27,6 @@
     except Exception as e:
         logger.warning("Clave de cifrado inválida: %s", e)
 
-<<<<<<< HEAD
-
-class InvalidCredentialsError(Exception):
-    """Se lanza cuando el usuario o contraseña son inválidos."""
-=======
->>>>>>> 699019de
 @dataclass
 class IOLAuth:
     user: str
