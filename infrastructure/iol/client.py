# infrastructure/iol/client.py
from __future__ import annotations

import json
import logging
import threading
import time
from concurrent.futures import ThreadPoolExecutor, as_completed
from pathlib import Path
from typing import Any, Dict, Iterable, Optional, Tuple

import requests
import streamlit as st
from iolConn import Iol
from iolConn.common.exceptions import NoAuthException

from shared.config import settings
from shared.errors import InvalidCredentialsError
from shared.time_provider import TimeProvider
from shared.utils import _to_float

from .auth import IOLAuth
from .ports import IIOLProvider

logger = logging.getLogger(__name__)

API_BASE_URL = "https://api.invertironline.com/api/v2"
PORTFOLIO_CACHE = Path(".cache/last_portfolio.json")
PORTFOLIO_URL = f"{API_BASE_URL}/portafolio"

REQ_TIMEOUT = 30
RETRIES = 1
BACKOFF_SEC = 0.5
USER_AGENT = "IOL-Portfolio/1.0 (+iol_client)"


def _elapsed_ms(start_ts: float) -> int:
    return int((time.time() - start_ts) * 1000)


class IOLClient(IIOLProvider):
    """Native IOL client implementing the IIOLProvider contract."""

    def __init__(
        self,
        user: str,
        password: str,
        tokens_file: Path | str | None = None,
        auth: IOLAuth | None = None,
    ) -> None:
        self.user = (user or "").strip()
        self.password = (password or "").strip()
        if auth is not None:
            self.auth = auth
        else:
            self.auth = IOLAuth(
                self.user,
                self.password,
                tokens_file=tokens_file,
                allow_plain_tokens=settings.allow_plain_tokens,
            )

        self.session = requests.Session()
        self.session.headers.update({"User-Agent": USER_AGENT})
        self.api_base = API_BASE_URL

        self.iol_market: Optional[Iol] = None
        self._market_ready = False
        self._market_lock = threading.RLock()
        self._ensure_market_auth()

        safe_user = f"{self.user[:3]}***" if self.user else ""
        tokens_path = getattr(self.auth, "tokens_path", str(tokens_file))
        has_refresh = bool(getattr(self.auth, "refresh", None))
        logger.info(
            "IOLClient init",
            extra={"user": safe_user, "tokens_file": tokens_path, "has_refresh": has_refresh},
        )

    # ------------------------------------------------------------------
    # HTTP helpers
    # ------------------------------------------------------------------
    def _request(self, method: str, url: str, **kwargs) -> Optional[requests.Response]:
        last_exc: Optional[Exception] = None
        for attempt in range(RETRIES + 1):
            headers = kwargs.pop("headers", {})
            headers.update(self.auth.auth_header())
            try:
                response = self.session.request(
                    method,
                    url,
                    headers=headers,
                    timeout=REQ_TIMEOUT,
                    **kwargs,
                )
                if response.status_code == 401:
                    try:
                        self.auth.refresh()
                    except InvalidCredentialsError:
                        raise
                    headers = kwargs.pop("headers", {})
                    headers.update(self.auth.auth_header())
                    response = self.session.request(
                        method,
                        url,
                        headers=headers,
                        timeout=REQ_TIMEOUT,
                        **kwargs,
                    )
                    if response.status_code == 401:
                        raise InvalidCredentialsError("Credenciales inválidas")
                response.raise_for_status()
                return response
            except requests.HTTPError as exc:
                last_exc = exc
                if exc.response is not None and exc.response.status_code == 404:
                    logger.warning("%s %s devolvió 404", method, url)
                    return None
            except requests.RequestException as exc:
                last_exc = exc

            if attempt < RETRIES:
                time.sleep(BACKOFF_SEC * (attempt + 1))

        if last_exc:
            if (
                isinstance(last_exc, requests.HTTPError)
                and last_exc.response is not None
                and last_exc.response.status_code >= 500
            ):
                raise last_exc
            logger.warning("Request %s %s falló: %s", method, url, last_exc)
        return None

    # ------------------------------------------------------------------
    # Portfolio
    # ------------------------------------------------------------------
    def _fetch_portfolio_live(self) -> Dict[str, Any]:
        start = time.time()
        response = self._request("GET", PORTFOLIO_URL)
        elapsed = _elapsed_ms(start)
        logger.info("get_portfolio %s ms", elapsed)
        if response is None:
            raise requests.RequestException("Respuesta vacía del endpoint de portafolio")
        try:
            data = response.json() or {}
        except ValueError as exc:
            raise requests.RequestException("Respuesta inválida de portafolio") from exc
        return data

    def _write_portfolio_cache(self, data: Dict[str, Any]) -> None:
        try:
            PORTFOLIO_CACHE.parent.mkdir(parents=True, exist_ok=True)
            PORTFOLIO_CACHE.write_text(
                json.dumps(data, ensure_ascii=False, indent=2),
                encoding="utf-8",
            )
        except OSError as exc:  # pragma: no cover - warning path
            logger.warning("No se pudo guardar cache portafolio: %s", exc, exc_info=True)

    def _load_portfolio_cache(self) -> Dict[str, Any]:
        try:
            raw = PORTFOLIO_CACHE.read_text(encoding="utf-8")
            return json.loads(raw)
        except (OSError, json.JSONDecodeError) as exc:
            logger.error("No se pudo leer cache portafolio: %s", exc, exc_info=True)
            return {"activos": []}

    def get_portfolio(self) -> Dict[str, Any]:
        try:
            data = self._fetch_portfolio_live()
        except InvalidCredentialsError:
            raise
        except requests.RequestException as exc:
            logger.warning("get_portfolio falló: %s", exc, exc_info=True)
            return self._load_portfolio_cache()
        except Exception:
            logger.exception("get_portfolio falló inesperadamente")
            raise
        else:
            self._write_portfolio_cache(data)
            return data

    # ------------------------------------------------------------------
    # Market helpers
    # ------------------------------------------------------------------
    def _ensure_market_auth(self) -> None:
        if self._market_ready and self.iol_market is not None:
            return
        with self._market_lock:
            if self._market_ready and self.iol_market is not None:
                return

            self.iol_market = Iol(self.user, self.password)
            bearer = self.auth.tokens.get("access_token")
            refresh = self.auth.tokens.get("refresh_token")
            if bearer and refresh:
                self.iol_market.bearer = bearer
                self.iol_market.refresh_token = refresh
                bearer_time = TimeProvider.now_datetime().replace(tzinfo=None)
                self.iol_market.bearer_time = bearer_time
            elif not self.password:
                st.session_state["force_login"] = True
                raise InvalidCredentialsError("Token inválido")

            try:
                logger.debug("Autenticando mercado con bearer")
                self.iol_market.gestionar()
                logger.info("Autenticación mercado con bearer ok")
            except NoAuthException:
                logger.info("Bearer inválido; autenticando con contraseña")
                self.iol_market = Iol(self.user, self.password)
                try:
                    self.iol_market.gestionar()
                    logger.info("Autenticación mercado con contraseña ok")
                except NoAuthException as exc:
                    logger.error("Autenticación mercado con contraseña falló", exc_info=True)
                    raise exc
            self._market_ready = True

    # ------------------------------------------------------------------
    # Quote parsing helpers
    # ------------------------------------------------------------------
    @staticmethod
    def _parse_price_fields(data: Dict[str, Any]) -> Optional[float]:
        if not isinstance(data, dict):
            return None
        for key in ("ultimoPrecio", "ultimo", "last", "lastPrice", "precio", "cierre", "close"):
            value = data.get(key)
            if isinstance(value, (int, float)):
                return float(value)
            if isinstance(value, str):
                parsed = _to_float(value)
                if parsed is not None:
                    return parsed
            if isinstance(value, dict):
                for nested_key in ("value", "amount", "precio"):
                    nested_value = value.get(nested_key)
                    parsed = _to_float(nested_value)
                    if parsed is not None:
                        return parsed
        return None

    @staticmethod
    def _parse_chg_pct_fields(data: Dict[str, Any], last: Optional[float] = None) -> Optional[float]:
        if not isinstance(data, dict):
            return None

        for key in ("variacion", "variacionPorcentual", "cambioPorcentual", "changePercent"):
            value = data.get(key)
            if isinstance(value, (int, float)):
                return float(value)
            if isinstance(value, str):
                value = value.replace("%", "").strip()
                parsed = _to_float(value)
                if parsed is not None:
                    return parsed

        prev_close: Optional[float] = None
        for key in ("cierreAnterior", "previousClose"):
            prev_close = _to_float(data.get(key))
            if prev_close is not None:
                break

        if prev_close is None:
            return None

        delta = _to_float(data.get("puntosVariacion"))
        if delta is not None:
            return delta / prev_close * 100 if prev_close else None

        if last is None:
            last = IOLClient._parse_price_fields(data)
        if last is None:
            return None

        return (last - prev_close) / prev_close * 100

    @classmethod
    def _normalize_quote_payload(cls, data: Any) -> Dict[str, Optional[float]]:
        if not isinstance(data, dict):
            return {"last": None, "chg_pct": None, "asof": None, "provider": None}

        last = cls._parse_price_fields(data)
        chg_pct = cls._parse_chg_pct_fields(data, last)

        asof: Optional[str]
        asof_value = data.get("asof")
        if asof_value is None:
            for candidate in (
                "fechaHora",  # legacy IOL
                "fecha",  # v2 payloads
                "timestamp",
                "time",
                "date",
                "ts",
            ):
                asof_value = data.get(candidate)
                if asof_value:
                    break
        if hasattr(asof_value, "isoformat"):
            asof = asof_value.isoformat()
        elif isinstance(asof_value, (int, float)):
            asof = str(float(asof_value))
        elif isinstance(asof_value, str):
            asof = asof_value.strip() or None
        else:
            asof = None

        provider_raw = data.get("provider")
        if isinstance(provider_raw, str):
            provider = provider_raw.strip() or None
        elif provider_raw is None:
            provider = "iol"
        else:
            provider = str(provider_raw)

        return {"last": last, "chg_pct": chg_pct, "asof": asof, "provider": provider}

    # ------------------------------------------------------------------
    # Quotes helpers
    # ------------------------------------------------------------------
    @staticmethod
    def _map_symbol_for_adapter(market: str, symbol: str) -> str:
        market_key = (market or "").strip().lower()
        ticker = (symbol or "").strip().upper()
        if not ticker:
            return ticker
        if market_key not in {"bcba", "merv"}:
            return ticker
        try:
            from shared.config import get_config

            cfg = get_config()
        except Exception:  # pragma: no cover - defensive guard
            return ticker

        mapping = cfg.get("cedear_to_us") if isinstance(cfg, dict) else None
        if isinstance(mapping, dict):
            mapped = mapping.get(ticker)
            if isinstance(mapped, str) and mapped.strip():
                return mapped.strip().upper()
        return ticker

    @staticmethod
    def _normalize_ohlc_payload(frame: Any, provider: str) -> Dict[str, Optional[float]]:
        try:
            import pandas as pd  # type: ignore
        except Exception:  # pragma: no cover - defensive import
            pd = None  # type: ignore

        if pd is None or frame is None:
            return {"last": None, "chg_pct": None, "asof": None, "provider": None}

        try:
            df = frame if isinstance(frame, pd.DataFrame) else None
        except Exception:  # pragma: no cover - defensive guard
            df = None
        if df is None or df.empty:
            return {"last": None, "chg_pct": None, "asof": None, "provider": None}

        df_sorted = df.sort_index()
        last_row = df_sorted.iloc[-1]
        last_close = _to_float(last_row.get("Close"))
        if last_close is None:
            return {"last": None, "chg_pct": None, "asof": None, "provider": None}

        prev_close = None
        if len(df_sorted.index) >= 2:
            prev_close = _to_float(df_sorted.iloc[-2].get("Close"))
        chg_pct = None
        if prev_close not in (None, 0):
            chg_pct = (last_close - prev_close) / prev_close * 100.0

        timestamp = df_sorted.index[-1]
        if hasattr(timestamp, "isoformat"):
            asof = timestamp.isoformat()
        else:
            asof = str(timestamp)

        provider_key = str(provider or "").strip().lower()
        if provider_key == "alpha_vantage":
            provider_key = "av"

        return {
            "last": last_close,
            "chg_pct": chg_pct,
            "asof": asof,
            "provider": provider_key or None,
        }

    def _fallback_quote_via_ohlc(
        self,
        market: str,
        symbol: str,
        *,
        panel: str | None = None,
    ) -> Dict[str, Optional[float]] | None:
        mapped_symbol = self._map_symbol_for_adapter(market, symbol)
        params = {"period": "1mo", "interval": "1d"}
        try:
            from services.ohlc_adapter import OHLCAdapter

            adapter = OHLCAdapter()
            frame = adapter.fetch(mapped_symbol, **params)
            provider_name: Optional[str] = None
            cache_key = adapter._make_cache_key(mapped_symbol, params)  # type: ignore[attr-defined]
            cache_store = getattr(adapter, "_cache", {})
            entry = cache_store.get(cache_key) if isinstance(cache_store, dict) else None
            if entry is not None:
                provider_name = getattr(entry, "provider", None)
            payload = self._normalize_ohlc_payload(frame, provider_name or "")
            if payload["last"] is not None:
                logger.info(
                    "IOLClient fallback OHLCAdapter %s:%s -> %s",
                    market,
                    symbol,
                    payload.get("provider"),
                )
                return payload
        except Exception as exc:
            logger.warning(
                "IOLClient OHLCAdapter fallback failed %s:%s -> %s",
                market,
                symbol,
                exc,
            )
        return None

    # ------------------------------------------------------------------
    # Quotes
    # ------------------------------------------------------------------
    def get_last_price(self, *, mercado: str, simbolo: str) -> Optional[float]:
        mercado = (mercado or "bcba").lower()
        simbolo = (simbolo or "").upper()
        try:
            self._ensure_market_auth()
            data = self.iol_market.price_to_json(mercado=mercado, simbolo=simbolo)
        except NoAuthException:
            self._market_ready = False
            self._ensure_market_auth()
            data = self.iol_market.price_to_json(mercado=mercado, simbolo=simbolo)
        except Exception as exc:
            logger.warning("get_last_price error %s:%s -> %s", mercado, simbolo, exc)
            return None

        return self._parse_price_fields(data) if isinstance(data, dict) else None

    def get_quote(
        self,
        market: str = "bcba",
        symbol: str = "",
        panel: str | None = None,
        *,
        mercado: str | None = None,
        simbolo: str | None = None,
    ) -> Optional[Dict[str, Optional[float]]]:
        resolved_market = (mercado if mercado is not None else market or "bcba").lower()
        resolved_symbol = (simbolo if simbolo is not None else symbol or "").upper()
        base_url = getattr(self, "_base", self.api_base).rstrip("/")
        url = f"{base_url}/marketdata/{resolved_market}/{resolved_symbol}"
        url = f"{url}/{panel}" if panel else f"{url}/Cotizacion"

        try:
            response = self._request("GET", url)
            if response is None:
                logger.warning(
                    "get_quote sin respuesta %s:%s (%s)",
                    resolved_market,
                    resolved_symbol,
                    "response=None",
                )
<<<<<<< HEAD
                fallback = self._fallback_quote_via_ohlc(
                    resolved_market, resolved_symbol, panel=panel
                )
                if fallback is not None:
                    return fallback
                return {"last": None, "chg_pct": None, "asof": None, "provider": "stale"}
=======
                return self._legacy_quote_fallback(
                    resolved_market, resolved_symbol, panel
                )
>>>>>>> 2684650e
            raise_for_status = getattr(response, "raise_for_status", None)
            if callable(raise_for_status):
                raise_for_status()
        except InvalidCredentialsError:
            raise
        except requests.HTTPError as exc:
            status_code = exc.response.status_code if exc.response is not None else None
            if status_code == 500:
                logger.warning("IOL 500 → omitiendo símbolo %s:%s", resolved_market, resolved_symbol)
<<<<<<< HEAD
                try:
                    from infrastructure.iol.legacy.iol_client import IOLClient as LegacyIOLClient

                    legacy_client = LegacyIOLClient(
                        self.user,
                        self.password,
                        tokens_file=getattr(self.auth, "tokens_path", None),
                        auth=self.auth,
                    )
                    return legacy_client.get_quote(
                        market=resolved_market,
                        symbol=resolved_symbol,
                        panel=panel,
                    )
                except Exception as fallback_exc:  # pragma: no cover - defensive guard
                    logger.error(
                        "Fallback legacy IOLClient.get_quote falló %s:%s -> %s",
                        resolved_market,
                        resolved_symbol,
                        fallback_exc,
                        exc_info=True,
                    )
                    fallback = self._fallback_quote_via_ohlc(
                        resolved_market, resolved_symbol, panel=panel
                    )
                    if fallback is not None:
                        return fallback
                    return {
                        "last": None,
                        "chg_pct": None,
                        "asof": None,
                        "provider": "stale",
                    }
=======
                return self._legacy_quote_fallback(resolved_market, resolved_symbol, panel)
>>>>>>> 2684650e
            raise
        except Exception as exc:  # pragma: no cover - defensive guard
            logger.warning(
                "get_quote sin respuesta %s:%s (%s)",
                resolved_market,
                resolved_symbol,
                exc,
            )
            fallback = self._fallback_quote_via_ohlc(
                resolved_market, resolved_symbol, panel=panel
            )
            if fallback is not None:
                return fallback
            return {"last": None, "chg_pct": None, "asof": None, "provider": "stale"}

        status_code = getattr(response, "status_code", "n/a")
        logger.debug("IOLClient.get_quote -> %s [%s]", url, status_code)

        try:
            data = response.json() or {}
        except ValueError as exc:
            logger.warning(
                "get_quote sin respuesta %s:%s (%s)",
                resolved_market,
                resolved_symbol,
                exc,
            )
            fallback = self._fallback_quote_via_ohlc(
                resolved_market, resolved_symbol, panel=panel
            )
            if fallback is not None:
                return fallback
            return {"last": None, "chg_pct": None, "asof": None, "provider": "stale"}

        payload = self._normalize_quote_payload(data)
        if payload.get("provider") is None:
            payload["provider"] = "iol"
        return payload

    def _legacy_quote_fallback(
        self,
        resolved_market: str,
        resolved_symbol: str,
        panel: str | None,
    ) -> Dict[str, Optional[float]]:
        try:
            from infrastructure.iol.legacy.iol_client import IOLClient as LegacyIOLClient

            legacy_client = LegacyIOLClient(
                self.user,
                self.password,
                tokens_file=getattr(self.auth, "tokens_path", None),
                auth=self.auth,
            )
            payload = legacy_client.get_quote(
                market=resolved_market,
                symbol=resolved_symbol,
                panel=panel,
            )
            if payload is None:
                return {"last": None, "chg_pct": None}
            return payload
        except Exception as fallback_exc:  # pragma: no cover - defensive guard
            logger.error(
                "Fallback legacy IOLClient.get_quote falló %s:%s -> %s",
                resolved_market,
                resolved_symbol,
                fallback_exc,
                exc_info=True,
            )
            return {"last": None, "chg_pct": None}

    def get_quotes_bulk(
        self,
        items: Iterable[Tuple[str, str] | Tuple[str, str, str | None]],
        max_workers: int = 8,
    ) -> Dict[Tuple[str, str], Dict[str, Optional[float]]]:
        requests: list[tuple[str, str, str | None]] = []
        for raw in items:
            market: str | None = None
            symbol: str | None = None
            panel: str | None = None
            if isinstance(raw, dict):
                market = raw.get("market", raw.get("mercado"))
                symbol = raw.get("symbol", raw.get("simbolo"))
                panel = raw.get("panel")
            elif isinstance(raw, (list, tuple)):
                if len(raw) >= 2:
                    market = raw[0]
                    symbol = raw[1]
                if len(raw) >= 3:
                    panel = raw[2]
            else:
                market = getattr(raw, "market", getattr(raw, "mercado", None))
                symbol = getattr(raw, "symbol", getattr(raw, "simbolo", None))
                panel = getattr(raw, "panel", None)

            norm_market = (market or "bcba").lower()
            norm_symbol = (symbol or "").upper()
            requests.append((norm_market, norm_symbol, panel))

        if not requests:
            return {}
        self._ensure_market_auth()

        result: Dict[Tuple[str, str], Dict[str, Optional[float]]] = {}
        workers = min(max_workers, max(1, len(requests)))
        with ThreadPoolExecutor(max_workers=workers) as executor:
            future_map = {
                executor.submit(self.get_quote, market, symbol, panel): (market, symbol)
                for market, symbol, panel in requests
            }
            for future in as_completed(future_map):
                key = future_map[future]
                try:
                    payload = future.result()
                    if payload is None:
                        payload = {"last": None, "chg_pct": None}
                    result[key] = payload
                except requests.HTTPError as exc:
                    response = exc.response
                    if response is not None and response.status_code == 500:
                        market, symbol = key
                        logger.warning(
                            "IOL 500 → omitiendo símbolo %s:%s", market, symbol
                        )
                        continue
                    raise
                except Exception as exc:  # pragma: no cover - defensive guard
                    logger.warning("get_quotes_bulk %s:%s error -> %s", key[0], key[1], exc)
                    result[key] = {"last": None, "chg_pct": None}
        return result


class IOLClientAdapter(IOLClient):
    """Backward compatible alias for the old adapter name."""


def build_iol_client(
    user: str,
    password: str,
    tokens_file: Path | str | None = None,
    auth: IOLAuth | None = None,
) -> IOLClient:
    return IOLClient(user, password, tokens_file=tokens_file, auth=auth)


__all__ = ["IOLClient", "IOLClientAdapter", "build_iol_client"]
<|MERGE_RESOLUTION|>--- conflicted
+++ resolved
@@ -470,18 +470,12 @@
                     resolved_symbol,
                     "response=None",
                 )
-<<<<<<< HEAD
                 fallback = self._fallback_quote_via_ohlc(
                     resolved_market, resolved_symbol, panel=panel
                 )
                 if fallback is not None:
                     return fallback
                 return {"last": None, "chg_pct": None, "asof": None, "provider": "stale"}
-=======
-                return self._legacy_quote_fallback(
-                    resolved_market, resolved_symbol, panel
-                )
->>>>>>> 2684650e
             raise_for_status = getattr(response, "raise_for_status", None)
             if callable(raise_for_status):
                 raise_for_status()
@@ -491,7 +485,6 @@
             status_code = exc.response.status_code if exc.response is not None else None
             if status_code == 500:
                 logger.warning("IOL 500 → omitiendo símbolo %s:%s", resolved_market, resolved_symbol)
-<<<<<<< HEAD
                 try:
                     from infrastructure.iol.legacy.iol_client import IOLClient as LegacyIOLClient
 
@@ -525,9 +518,6 @@
                         "asof": None,
                         "provider": "stale",
                     }
-=======
-                return self._legacy_quote_fallback(resolved_market, resolved_symbol, panel)
->>>>>>> 2684650e
             raise
         except Exception as exc:  # pragma: no cover - defensive guard
             logger.warning(
