--- conflicted
+++ resolved
@@ -5,12 +5,9 @@
 from typing import Dict, Any, Optional, Iterable, Tuple
 import time
 import logging
-<<<<<<< HEAD
 import threading
 from datetime import datetime, timezone
 from email.utils import parsedate_to_datetime
-=======
->>>>>>> 710fdcb8
 from concurrent.futures import ThreadPoolExecutor, as_completed
 
 import requests
@@ -19,11 +16,8 @@
 from shared.settings import legacy_login_backoff_base, legacy_login_max_retries
 from shared.utils import _to_float
 from infrastructure.iol.auth import IOLAuth, InvalidCredentialsError
-<<<<<<< HEAD
 from services.quote_rate_limit import quote_rate_limiter
-=======
 from infrastructure.iol.legacy.session import LegacySession
->>>>>>> 710fdcb8
 PORTFOLIO_URL = "https://api.invertironline.com/api/v2/portafolio"
 
 REQ_TIMEOUT = 30
@@ -292,17 +286,7 @@
         resolved_market = (mercado if mercado is not None else market or "bcba").lower()
         resolved_symbol = (simbolo if simbolo is not None else symbol or "").upper()
         try:
-<<<<<<< HEAD
-            quote_rate_limiter.wait_for_slot("legacy")
-            self._ensure_market_auth()
-            data = self.iol_market.price_to_json(mercado=resolved_market, simbolo=resolved_symbol)
-        except NoAuthException:
-            self._market_ready = False
-            self._ensure_market_auth()
-            data = self.iol_market.price_to_json(mercado=resolved_market, simbolo=resolved_symbol)
-=======
             data, auth_failed = self._fetch_market_payload(resolved_market, resolved_symbol, panel)
->>>>>>> 710fdcb8
         except Exception as e:
             logger.warning("get_quote error %s:%s -> %s", resolved_market, resolved_symbol, e)
             empty = {"last": None, "chg_pct": None}
