--- conflicted
+++ resolved
@@ -1,10 +1,6 @@
 [project]
 name = "portafolio-iol"
-<<<<<<< HEAD
-version = "0.3.25.1"
-=======
 version = "0.3.25.1"  # Keep shared.version.DEFAULT_VERSION aligned with this value
->>>>>>> b5bd1a88
 
 [tool.pytest.ini_options]
 markers = [
