import hashlib
import json
<<<<<<< HEAD
import logging
import re
import time
=======
import logging, time, hashlib
from datetime import datetime, timezone
from email.utils import parsedate_to_datetime
from pathlib import Path
>>>>>>> 9fb5c62f
from concurrent.futures import ThreadPoolExecutor, as_completed
from pathlib import Path
from threading import Lock
from typing import Any, Callable, Dict, Tuple
from uuid import uuid4

from shared.cache import cache
from shared.errors import ExternalAPIError, NetworkError, TimeoutError
import requests
import streamlit as st

from services.health import (
    record_fx_api_response,
    record_fx_cache_usage,
    record_iol_refresh,
    record_portfolio_load,
    record_quote_load,
    record_quote_provider_usage,
)

from infrastructure.iol.client import (
    IIOLProvider,
    IOLClient,
    build_iol_client as _build_iol_client,
)
from infrastructure.iol.auth import IOLAuth, InvalidCredentialsError
from infrastructure.fx.provider import FXProviderAdapter
from shared.settings import (
    cache_ttl_fx,
    cache_ttl_portfolio,
    cache_ttl_quotes,
    max_quote_workers,
    quotes_ttl_seconds,
    settings,
)
from services.quote_rate_limit import quote_rate_limiter


logger = logging.getLogger(__name__)


class RateLimiter:
    """Token bucket rate limiter used to throttle expensive operations."""

    def __init__(
        self,
        *,
        capacity: int,
        refill_rate: float,
        monotonic: Callable[[], float] | None = None,
        sleeper: Callable[[float], None] | None = None,
    ) -> None:
        if capacity <= 0:
            raise ValueError("capacity must be greater than zero")
        if refill_rate <= 0:
            raise ValueError("refill_rate must be greater than zero")
        self._capacity = float(capacity)
        self._tokens = float(capacity)
        self._refill_rate = float(refill_rate)
        self._monotonic = monotonic or time.monotonic
        self._sleep = sleeper or time.sleep
        self._lock = Lock()
        self._last_refill = self._monotonic()

    def acquire(self, tokens: float = 1.0) -> None:
        """Block until ``tokens`` are available in the bucket."""

        if tokens <= 0:
            return

        request = float(tokens)
        while True:
            with self._lock:
                now = self._monotonic()
                elapsed = now - self._last_refill
                if elapsed > 0:
                    self._tokens = min(
                        self._capacity,
                        self._tokens + elapsed * self._refill_rate,
                    )
                    self._last_refill = now
                if self._tokens >= request:
                    self._tokens -= request
                    return
                needed = request - self._tokens
                wait_time = needed / self._refill_rate

            self._sleep(wait_time)


# In-memory quote cache
_QUOTE_CACHE: Dict[Tuple[str, str, str | None], Dict[str, Any]] = {}
_QUOTE_LOCK = Lock()
_QUOTE_PERSIST_LOCK = Lock()
_QUOTE_PERSIST_CACHE: Dict[str, Any] | None = None

QUOTE_STALE_TTL_SECONDS = float(quotes_ttl_seconds or 0)
_QUOTE_PERSIST_PATH = Path("data/quotes_cache.json")

_MAX_RATE_LIMIT_RETRIES = 2


def _quote_cache_key(market: str, symbol: str, panel: str | None) -> str:
    panel_token = "" if panel in (None, "") else str(panel)
    return "|".join([market, symbol, panel_token])


def _resolve_rate_limit_provider(cli: Any) -> str:
    module = getattr(getattr(cli, "__class__", None), "__module__", "")
    if isinstance(module, str) and module.startswith("infrastructure.iol.legacy"):
        return "legacy"
    return "iol"


def _parse_retry_after_seconds(response) -> float | None:
    if response is None:
        return None
    headers = getattr(response, "headers", {}) or {}
    value = headers.get("Retry-After")
    if not value:
        return None
    try:
        return max(0.0, float(value))
    except (TypeError, ValueError):
        try:
            dt = parsedate_to_datetime(value)
        except (TypeError, ValueError, OverflowError):
            return None
        if dt is None:
            return None
        if dt.tzinfo is None:
            dt = dt.replace(tzinfo=timezone.utc)
        now = datetime.now(timezone.utc)
        delta = (dt - now).total_seconds()
        return max(0.0, delta)


def _as_optional_float(value: Any) -> float | None:
    try:
        if value is None:
            return None
        return float(value)
    except (TypeError, ValueError):
        return None


def _load_persisted_quotes() -> Dict[str, Any]:
    global _QUOTE_PERSIST_CACHE
    with _QUOTE_PERSIST_LOCK:
        if _QUOTE_PERSIST_CACHE is not None:
            return dict(_QUOTE_PERSIST_CACHE)
        try:
            text = _QUOTE_PERSIST_PATH.read_text(encoding="utf-8")
            raw = json.loads(text) or {}
            if not isinstance(raw, dict):
                raw = {}
        except (OSError, json.JSONDecodeError):
            raw = {}
        _QUOTE_PERSIST_CACHE = raw
        return dict(raw)


def _store_persisted_quotes(cache: Dict[str, Any]) -> None:
    global _QUOTE_PERSIST_CACHE
    with _QUOTE_PERSIST_LOCK:
        _QUOTE_PERSIST_CACHE = dict(cache)
        try:
            _QUOTE_PERSIST_PATH.parent.mkdir(parents=True, exist_ok=True)
            _QUOTE_PERSIST_PATH.write_text(
                json.dumps(_QUOTE_PERSIST_CACHE, ensure_ascii=False, indent=2),
                encoding="utf-8",
            )
        except OSError as exc:  # pragma: no cover - defensive guard
            logger.warning("No se pudo persistir cache de cotizaciones: %s", exc)


def _load_persisted_entry(cache_key: str) -> tuple[dict[str, Any], float] | None:
    cache = _load_persisted_quotes()
    entry = cache.get(cache_key)
    if not isinstance(entry, dict):
        return None
    data = entry.get("data")
    ts_value = entry.get("ts")
    if not isinstance(data, dict):
        return None
    ts = _as_optional_float(ts_value)
    if ts is None:
        return None
    return dict(data), ts


def _persist_quote(cache_key: str, payload: dict[str, Any], ts: float) -> None:
    if not isinstance(payload, dict):
        return
    if payload.get("last") is None:
        return
    normalized = _normalize_quote(payload)
    if normalized.get("last") is None:
        return
    entry = {"data": normalized, "ts": float(ts)}
    cache = _load_persisted_quotes()
    cache[cache_key] = entry
    _store_persisted_quotes(cache)


def _purge_expired_quotes(now: float, fallback_ttl: float) -> None:
    """Remove quote cache entries whose TTL has expired."""

    fallback = max(float(fallback_ttl), 0.0)
    if fallback == 0:
        _QUOTE_CACHE.clear()
        return

    expired_keys = []
    for cache_key, record in list(_QUOTE_CACHE.items()):
        record_ttl = record.get("ttl")
        if record_ttl is None:
            record_ttl = fallback
        try:
            record_ttl = float(record_ttl)
        except (TypeError, ValueError):
            record_ttl = fallback
        record["ttl"] = record_ttl
        ts = record.get("ts")
        if ts is None:
            ts_value = now
        else:
            try:
                ts_value = float(ts)
            except (TypeError, ValueError):
                ts_value = now
        record["ts"] = ts_value
        if record_ttl <= 0 or now - ts_value >= record_ttl:
            expired_keys.append(cache_key)

    for cache_key in expired_keys:
        _QUOTE_CACHE.pop(cache_key, None)


def _trigger_logout() -> None:
    """Clear session and tokens triggering a fresh login."""
    try:
        from application import auth_service

        u = st.session_state.get("IOL_USERNAME", "")
        auth_service.logout(u)
    except Exception as e:  # pragma: no cover - defensive
        logger.warning("auto logout failed: %s", e)
        raise


def _normalize_quote(raw: dict | None) -> dict:
    """Extract and compute basic quote information."""

    base = {"last": None, "chg_pct": None, "asof": None, "provider": None}
    if not isinstance(raw, dict) or not raw:
        return dict(base)

    data: dict[str, Any] = dict(base)

    provider_raw = raw.get("provider")
    if isinstance(provider_raw, str):
        provider = provider_raw.strip() or None
    elif provider_raw is None and raw.get("stale"):
        provider = "stale"
    elif provider_raw is None:
        provider = None
    else:
        provider = str(provider_raw)
    data["provider"] = provider

    asof_value = raw.get("asof")
    if asof_value is None:
        for key in ("fecha", "fechaHora", "timestamp", "time", "date", "ts"):
            candidate = raw.get(key)
            if candidate is not None:
                asof_value = candidate
                break
    if hasattr(asof_value, "isoformat"):
        data["asof"] = asof_value.isoformat()
    elif isinstance(asof_value, (int, float)):
        data["asof"] = str(float(asof_value))
    elif isinstance(asof_value, str):
        text = asof_value.strip()
        data["asof"] = text or None

    raw_last = raw.get("last")
    if raw_last is None:
        last_value = IOLClient._parse_price_fields(raw)
    else:
        last_value = IOLClient._parse_price_fields({"last": raw_last})
        if last_value is None:
            try:
                last_value = float(raw_last)
            except (TypeError, ValueError):
                last_value = None
    data["last"] = last_value

    raw_chg = raw.get("chg_pct")
    if isinstance(raw_chg, (int, float)):
        chg_pct = float(raw_chg)
    elif isinstance(raw_chg, str):
        try:
            chg_pct = float(raw_chg.replace("%", "").strip())
        except (TypeError, ValueError):
            chg_pct = None
    else:
        chg_pct = None
    if chg_pct is None:
        chg_pct = IOLClient._parse_chg_pct_fields(raw, last_value)
    data["chg_pct"] = chg_pct

    return data


def _resolve_auth_ref(cli: Any):
    auth = getattr(cli, "auth", None)
    if auth is not None:
        return auth
    inner = getattr(cli, "_cli", None)
    if inner is not None:
        return getattr(inner, "auth", None)
    return None


def _get_quote_cached(
    cli,
    market: str,
    symbol: str,
    panel: str | None = None,
    ttl: int = cache_ttl_quotes,
) -> dict:
    norm_market = str(market).lower()
    norm_symbol = str(symbol).upper()
    cache_key = (norm_market, norm_symbol, panel)
    persist_key = _quote_cache_key(norm_market, norm_symbol, panel)
    try:
        ttl_seconds = float(ttl)
    except (TypeError, ValueError):
        ttl_seconds = float(cache_ttl_quotes or 0)
    if ttl_seconds < 0:
        ttl_seconds = 0.0
    now = time.time()
    fetch_start = now
    if ttl_seconds <= 0:
        with _QUOTE_LOCK:
            _QUOTE_CACHE.clear()
    else:
        with _QUOTE_LOCK:
            _purge_expired_quotes(now, ttl_seconds)
            rec = _QUOTE_CACHE.get(cache_key)
            if rec:
                try:
                    rec_ttl = float(rec.get("ttl", ttl_seconds))
                except (TypeError, ValueError):
                    rec_ttl = ttl_seconds
                    rec["ttl"] = rec_ttl
                ts = rec.get("ts", now)
                try:
                    ts_value = float(ts)
                except (TypeError, ValueError):
                    ts_value = now
                    rec["ts"] = ts_value
                if rec_ttl > 0 and now - ts_value < rec_ttl:
                    data = dict(rec.get("data", {}))
                    provider = data.get("provider") or "cache"
                    record_quote_provider_usage(
                        provider,
                        elapsed_ms=0.0,
                        stale=bool(data.get("stale")),
                        source="memory",
                    )
                    return data
    provider_key = _resolve_rate_limit_provider(cli)
    q: dict[str, Any] | None = None
    data: dict[str, Any] | None = None
    last_error: Exception | None = None

    for attempt in range(_MAX_RATE_LIMIT_RETRIES + 1):
        quote_rate_limiter.wait_for_slot(provider_key)
        try:
            q = cli.get_quote(norm_market, norm_symbol, panel=panel) or {}
            data = _normalize_quote(q)
            break
        except InvalidCredentialsError:
            auth = _resolve_auth_ref(cli)
            if auth is not None:
                try:
                    auth.clear_tokens()
                except Exception:
                    pass
            _trigger_logout()
            q = {"provider": "error"}
            data = {
                "last": None,
                "chg_pct": None,
                "asof": None,
                "provider": "error",
            }
            break
        except requests.HTTPError as http_exc:
            last_error = http_exc
            status_code = (
                http_exc.response.status_code if http_exc.response is not None else None
            )
            if status_code == 429 and attempt < _MAX_RATE_LIMIT_RETRIES:
                retry_after = _parse_retry_after_seconds(http_exc.response)
                wait_time = quote_rate_limiter.penalize(
                    provider_key, minimum_wait=retry_after
                )
                logger.info(
                    "Rate limited (429) %s:%s, waiting %.3fs before retry",
                    norm_market,
                    norm_symbol,
                    wait_time,
                )
                continue
            logger.warning(
                "get_quote HTTP error %s:%s -> %s",
                norm_market,
                norm_symbol,
                status_code or http_exc,
            )
            q = {"provider": "error"}
            data = {
                "last": None,
                "chg_pct": None,
                "asof": None,
                "provider": "error",
            }
            break
        except Exception as e:
            last_error = e
            logger.warning("get_quote falló para %s:%s -> %s", norm_market, norm_symbol, e)
            q = {"provider": "error"}
            data = {
                "last": None,
                "chg_pct": None,
                "asof": None,
                "provider": "error",
            }
            break

    if data is None:
        logger.warning(
            "get_quote no pudo recuperar datos para %s:%s (error=%s)",
            norm_market,
            norm_symbol,
            last_error,
        )
        q = {"provider": "error"}
        data = {"last": None, "chg_pct": None, "asof": None, "provider": "error"}
    store_time = time.time()
    elapsed_ms = (store_time - fetch_start) * 1000.0

    stale = bool(q.get("stale")) if isinstance(q, dict) else False

    if data.get("provider") is None and not stale:
        data["provider"] = "iol"

    if ttl_seconds <= 0:
        provider_name = data.get("provider") or "unknown"
        record_quote_provider_usage(
            provider_name,
            elapsed_ms=elapsed_ms if data.get("last") is not None else None,
            stale=stale or data.get("last") is None,
            source="live" if elapsed_ms else "memory",
        )
        return data

    if data.get("last") is None:
        persisted = _load_persisted_entry(persist_key)
        if persisted is not None:
            cached_data, cached_ts = persisted
            if QUOTE_STALE_TTL_SECONDS > 0:
                if store_time - cached_ts <= QUOTE_STALE_TTL_SECONDS:
                    fallback_data = dict(_normalize_quote(cached_data))
                    fallback_data["stale"] = True
                    fallback_data.setdefault("provider", cached_data.get("provider") or "stale")
                    record_quote_provider_usage(
                        fallback_data.get("provider") or "stale",
                        elapsed_ms=None,
                        stale=True,
                        source="persistent",
                    )
                    return fallback_data
            elif QUOTE_STALE_TTL_SECONDS == 0:
                fallback_data = dict(_normalize_quote(cached_data))
                fallback_data["stale"] = True
                fallback_data.setdefault("provider", cached_data.get("provider") or "stale")
                record_quote_provider_usage(
                    fallback_data.get("provider") or "stale",
                    elapsed_ms=None,
                    stale=True,
                    source="persistent",
                )
                return fallback_data

    with _QUOTE_LOCK:
        _purge_expired_quotes(store_time, ttl_seconds)
        _QUOTE_CACHE[cache_key] = {"ts": store_time, "ttl": ttl_seconds, "data": data}
    if data.get("last") is not None and not stale:
        _persist_quote(persist_key, data, store_time)
    provider_name = data.get("provider") or "unknown"
    record_quote_provider_usage(
        provider_name,
        elapsed_ms=elapsed_ms if data.get("last") is not None else None,
        stale=stale or data.get("last") is None,
        source="live",
    )
    return data


@cache.cache_resource
def get_client_cached(
    cache_key: str, user: str, tokens_file: Path | str | None
) -> IIOLProvider:
    auth = IOLAuth(
        user,
        "",
        tokens_file=tokens_file,
        allow_plain_tokens=settings.allow_plain_tokens,
    )
    try:
        auth.refresh()
        record_iol_refresh(True)
    except InvalidCredentialsError as e:
        auth.clear_tokens()
        st.session_state["force_login"] = True
        record_iol_refresh(False, detail="Credenciales inválidas")
        raise e
    except Exception as e:
        record_iol_refresh(False, detail=e)
        raise
    return _build_iol_client(user, "", tokens_file=tokens_file, auth=auth)


@cache.cache_data(ttl=cache_ttl_portfolio)
def fetch_portfolio(_cli: IIOLProvider):
    start = time.time()
    tokens_path = getattr(getattr(_cli, "auth", None), "tokens_path", None)
    try:
        data = _cli.get_portfolio()
    except InvalidCredentialsError:
        auth = _resolve_auth_ref(_cli)
        if auth is not None:
            try:
                auth.clear_tokens()
            except Exception:
                pass
        _trigger_logout()
        logger.info(
            "fetch_portfolio using cache due to invalid credentials",
            extra={"tokens_file": tokens_path},
        )
        record_portfolio_load(None, source="cache", detail="invalid-credentials")
        return {"_cached": True}
    except requests.Timeout as e:
        logger.info(
            "fetch_portfolio failed due to network timeout: %s",
            e,
            extra={"tokens_file": tokens_path},
        )
        record_portfolio_load(None, source="error", detail="timeout")
        raise TimeoutError("Error de red al consultar el portafolio") from e
    except requests.RequestException as e:
        logger.info(
            "fetch_portfolio failed due to network error: %s",
            e,
            extra={"tokens_file": tokens_path},
        )
        record_portfolio_load(None, source="error", detail="network-error")
        raise NetworkError("Error de red al consultar el portafolio") from e
    elapsed = (time.time() - start) * 1000
    record_portfolio_load(elapsed, source="api")
    log = logger.warning if elapsed > 600 else logger.info
    log(
        "fetch_portfolio done in %.0fms",
        elapsed,
        extra={"tokens_file": tokens_path},
    )
    return data


@cache.cache_data(ttl=cache_ttl_quotes)
def fetch_quotes_bulk(_cli: IIOLProvider, items):
    items = list(items or [])
    start = time.time()
    get_bulk = getattr(_cli, "get_quotes_bulk", None)
    fallback_mode = not callable(get_bulk)

    try:
        if callable(get_bulk):
            data = get_bulk(items)
            if isinstance(data, dict):
                normalized_bulk = {}
                for k, v in data.items():
                    if v is None:
                        logger.warning(
                            "get_quotes_bulk returned empty entry for %s:%s", k[0], k[1]
                        )
                        continue
                    quote = _normalize_quote(v)
                    if isinstance(quote, dict):
                        normalized_bulk[k] = quote
                        logger.debug("quote %s:%s -> %s", k[0], k[1], quote)
                data = normalized_bulk
            elapsed = (time.time() - start) * 1000
            log = logger.warning if elapsed > 1000 else logger.info
            log("fetch_quotes_bulk done in %.0fms (%d items)", elapsed, len(items))
            record_quote_load(elapsed, source="bulk", count=len(items))
            return data
    except InvalidCredentialsError:
        try:
            _cli._cli.auth.clear_tokens()
        except Exception:
            pass
        _trigger_logout()
        record_quote_load(None, source="auth-error", count=len(items))
        return {}
    except requests.RequestException as e:
        logger.exception("get_quotes_bulk falló: %s", e)
        record_quote_load(None, source="error", count=len(items))
        raise NetworkError("Error de red al obtener cotizaciones") from e

    out = {}
    ttl = cache_ttl_quotes
    max_workers = max_quote_workers
    normalized: list[tuple[str, str, str | None]] = []
    for raw in items:
        market: str | None = None
        symbol: str | None = None
        panel: str | None = None
        if isinstance(raw, dict):
            market = raw.get("market", raw.get("mercado"))
            symbol = raw.get("symbol", raw.get("simbolo"))
            panel = raw.get("panel")
        elif isinstance(raw, (list, tuple)):
            if len(raw) >= 2:
                market = raw[0]
                symbol = raw[1]
            if len(raw) >= 3:
                panel = raw[2]
        else:
            market = getattr(raw, "market", getattr(raw, "mercado", None))
            symbol = getattr(raw, "symbol", getattr(raw, "simbolo", None))
            panel = getattr(raw, "panel", None)

        panel_value = None if panel is None else str(panel)
        norm_market = str(market or "bcba").lower()
        norm_symbol = str(symbol or "").upper()
        normalized.append((norm_market, norm_symbol, panel_value))

    with ThreadPoolExecutor(max_workers=min(max_workers, len(normalized) or 1)) as ex:
        futs = {
            ex.submit(_get_quote_cached, _cli, market, symbol, panel, ttl): (market, symbol)
            for market, symbol, panel in normalized
        }
        for fut in as_completed(futs):
            key = futs[fut]
            try:
                quote = fut.result()
            except Exception as e:
                logger.exception(
                    "get_quote failed for %s:%s -> %s", key[0], key[1], e
                )
                quote = {"last": None, "chg_pct": None, "asof": None, "provider": "error"}
            if isinstance(quote, dict):
                logger.debug("quote %s:%s -> %s", key[0], key[1], quote)
            out[key] = quote
    elapsed = (time.time() - start) * 1000
    log = logger.warning if elapsed > 1000 else logger.info
    log("fetch_quotes_bulk done in %.0fms (%d items)", elapsed, len(items))
    record_quote_load(
        elapsed,
        source="fallback" if fallback_mode else "per-symbol",
        count=len(items),
    )
    return out


@cache.cache_resource
def get_fx_provider() -> FXProviderAdapter:
    return FXProviderAdapter()


@cache.cache_data(ttl=cache_ttl_fx)
def fetch_fx_rates():
    data: dict = {}
    error: str | None = None
    start = time.time()
    provider: FXProviderAdapter | None = None
    try:
        provider = get_fx_provider()
        data, error = provider.get_rates()
    except requests.RequestException as e:
        error = f"FX provider failed: {e}"
        logger.exception(error)
        raise ExternalAPIError(error) from e
    except RuntimeError as e:
        error = f"FX provider failed: {e}"
        logger.exception(error)
    finally:
        if provider is not None:
            provider.close()
        record_fx_api_response(
            error=error,
            elapsed_ms=(time.time() - start) * 1000,
        )
    return data, error


def get_fx_rates_cached():
    now = time.time()
    ttl = cache_ttl_fx
    last = st.session_state.get("fx_rates_ts", 0)
    if "fx_rates" not in st.session_state or now - last > ttl:
        data, error = fetch_fx_rates()
        st.session_state["fx_rates"] = data
        st.session_state["fx_rates_error"] = error
        st.session_state["fx_rates_ts"] = now
        record_fx_cache_usage("refresh", age=0.0)
    else:
        age = now - last if last else None
        record_fx_cache_usage("hit", age=age)
    return (
        st.session_state.get("fx_rates", {}),
        st.session_state.get("fx_rates_error"),
    )


def build_iol_client(
    user: str | None = None,
) -> tuple[IIOLProvider | None, Exception | None]:
    user = user or st.session_state.get("IOL_USERNAME") or settings.IOL_USERNAME
    if not user:
        return None, RuntimeError("missing user")
    if "client_salt" not in st.session_state:
        st.session_state["client_salt"] = uuid4().hex
    salt = str(st.session_state.get("client_salt", ""))
    tokens_file = cache.get("tokens_file")
    if not tokens_file:
        sanitized = re.sub(r"[^A-Za-z0-9_-]", "_", user)
        user_hash = hashlib.sha256(user.encode()).hexdigest()[:12]
        tokens_file = Path("tokens") / f"{sanitized}-{user_hash}.json"
        cache.set("tokens_file", str(tokens_file))
    cache_key = hashlib.sha256(
        f"{tokens_file}:{salt}".encode()
    ).hexdigest()
    st.session_state["cache_key"] = cache_key
    try:
        cli = get_client_cached(cache_key, user, tokens_file)
        return cli, None
    except InvalidCredentialsError as e:
        _trigger_logout()
        return None, e
    except Exception as e:
        logger.exception("build_iol_client failed: %s", e)
        return None, e

<|MERGE_RESOLUTION|>--- conflicted
+++ resolved
@@ -1,15 +1,12 @@
 import hashlib
 import json
-<<<<<<< HEAD
 import logging
 import re
 import time
-=======
 import logging, time, hashlib
 from datetime import datetime, timezone
 from email.utils import parsedate_to_datetime
 from pathlib import Path
->>>>>>> 9fb5c62f
 from concurrent.futures import ThreadPoolExecutor, as_completed
 from pathlib import Path
 from threading import Lock
