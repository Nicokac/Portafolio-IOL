--- conflicted
+++ resolved
@@ -25,7 +25,6 @@
 )
 from infrastructure.iol.auth import IOLAuth, InvalidCredentialsError
 from infrastructure.fx.provider import FXProviderAdapter
-from shared.exceptions import NetworkError, ExternalAPIError
 from shared.settings import (
     cache_ttl_fx,
     cache_ttl_portfolio,
@@ -232,7 +231,6 @@
     start = time.time()
     try:
         data, error = get_fx_provider().get_rates()
-<<<<<<< HEAD
     except ExternalAPIError as e:
         error = str(e)
         logger.warning("FX provider error: %s", e)
@@ -240,13 +238,6 @@
         error = str(e)
         logger.error("FX provider network error: %s", e)
     except Exception as e:  # pragma: no cover - defensive
-=======
-    except requests.RequestException as e:
-        error = f"FX provider failed: {e}"
-        logger.exception(error)
-        raise ExternalAPIError(error) from e
-    except RuntimeError as e:
->>>>>>> 699019de
         error = f"FX provider failed: {e}"
         logger.exception(error)
     finally:
