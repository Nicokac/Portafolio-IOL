from __future__ import annotations

"""Helpers to capture health metrics and expose them via ``st.session_state``."""

from collections import deque
import math
from typing import Any, Deque, Dict, Iterable, Mapping, Optional
import time

import streamlit as st


_HEALTH_KEY = "health_metrics"
_OPPORTUNITIES_HISTORY_KEY = "opportunities_history"
_OPPORTUNITIES_STATS_KEY = "opportunities_stats"
_OPPORTUNITIES_HISTORY_LIMIT = 5
_LATENCY_FAST_THRESHOLD_MS = 250.0
_LATENCY_MEDIUM_THRESHOLD_MS = 750.0


def _store() -> Dict[str, Any]:
    """Return the mutable health metrics store from the session state."""
    return st.session_state.setdefault(_HEALTH_KEY, {})


def _clean_detail(detail: Optional[str]) -> Optional[str]:
    if detail is None:
        return None
    text = str(detail).strip()
    return text or None


def record_iol_refresh(success: bool, *, detail: Optional[str] = None) -> None:
    """Persist the outcome of the last IOL login/refresh attempt."""
    store = _store()
    store["iol_refresh"] = {
        "status": "success" if success else "error",
        "detail": _clean_detail(detail),
        "ts": time.time(),
    }


def record_yfinance_usage(source: str, *, detail: Optional[str] = None) -> None:
    """Persist whether Yahoo Finance or a fallback served the last request."""
    store = _store()
    store["yfinance"] = {
        "source": source,
        "detail": _clean_detail(detail),
        "ts": time.time(),
    }


def record_fx_api_response(
    *, error: Optional[str] = None, elapsed_ms: Optional[float] = None
) -> None:
    """Persist metadata about the latest FX API call."""
    store = _store()
    store["fx_api"] = {
        "status": "success" if not error else "error",
        "error": _clean_detail(error),
        "elapsed_ms": float(elapsed_ms) if elapsed_ms is not None else None,
        "ts": time.time(),
    }


def record_macro_api_usage(
    *,
    attempts: Iterable[Mapping[str, Any]],
    notes: Optional[Iterable[str]] = None,
    metrics: Optional[Mapping[str, Any]] = None,
) -> None:
    """Persist information about the macro/sector data providers."""

    normalized_attempts: list[Dict[str, Any]] = []
    for attempt in attempts:
        if not isinstance(attempt, Mapping):
            continue
        entry: Dict[str, Any] = {
            "provider": str(attempt.get("provider") or "unknown"),
            "status": str(attempt.get("status") or "unknown"),
        }
        if "label" in attempt:
            entry["label"] = str(attempt["label"])
        elapsed = attempt.get("elapsed_ms")
        if elapsed is not None:
            try:
                entry["elapsed_ms"] = float(elapsed)
            except (TypeError, ValueError):
                pass
        detail = _clean_detail(attempt.get("detail"))
        if detail:
            entry["detail"] = detail
        if attempt.get("fallback"):
            entry["fallback"] = True
        missing = attempt.get("missing_series")
        if isinstance(missing, Iterable) and not isinstance(missing, (str, bytes, bytearray)):
            items = [str(item).strip() for item in missing if str(item).strip()]
            if items:
                entry["missing_series"] = items
        normalized_attempts.append(entry)

    payload: Dict[str, Any] = {"attempts": normalized_attempts, "ts": time.time()}

    if notes is not None:
        normalized_notes = [str(note) for note in notes if str(note).strip()]
        payload["notes"] = normalized_notes

    if metrics is not None:
        payload["metrics"] = dict(metrics)

    store = _store()
<<<<<<< HEAD
    store["macro_api"] = payload
=======
    provider_label = str(provider or "unknown").strip() or "unknown"
    provider_key = provider_label.casefold()
    status_value = str(status or "unknown").strip().casefold() or "unknown"
    elapsed_value = _as_optional_float(elapsed_ms)
    latest_entry = {
        "provider": provider_key,
        "provider_label": provider_label,
        "status": status_value,
        "elapsed_ms": elapsed_value,
        "detail": _clean_detail(detail),
        "fallback": bool(fallback),
        "ts": time.time(),
    }
>>>>>>> b5851613

    raw_macro = store.get("macro_api")
    macro_data: Dict[str, Any]
    if isinstance(raw_macro, Mapping):
        macro_data = dict(raw_macro)
    else:
        macro_data = {}

    macro_data["latest"] = latest_entry

    providers: Dict[str, Any]
    raw_providers = macro_data.get("providers")
    if isinstance(raw_providers, Mapping):
        providers = dict(raw_providers)
    else:
        providers = {}

    provider_stats_raw = providers.get(provider_key)
    if isinstance(provider_stats_raw, Mapping):
        provider_stats = dict(provider_stats_raw)
    else:
        provider_stats = {}

    provider_stats["latest"] = latest_entry
    provider_stats["label"] = provider_label
    provider_stats["total"] = int(provider_stats.get("total", 0) or 0) + 1

    status_counts = provider_stats.get("status_counts")
    if not isinstance(status_counts, dict):
        status_counts = {}
    status_counts[status_value] = int(status_counts.get(status_value, 0) or 0) + 1
    provider_stats["status_counts"] = status_counts

    latency_buckets = provider_stats.get("latency_buckets")
    if not isinstance(latency_buckets, dict):
        latency_buckets = {}
    bucket = _classify_latency_bucket(elapsed_value)
    latency_buckets[bucket] = int(latency_buckets.get(bucket, 0) or 0) + 1
    provider_stats["latency_buckets"] = latency_buckets

    if fallback:
        provider_stats["fallback_count"] = int(
            provider_stats.get("fallback_count", 0) or 0
        ) + 1

    if status_value == "error":
        provider_stats["error_count"] = int(
            provider_stats.get("error_count", 0) or 0
        ) + 1

    providers[provider_key] = provider_stats
    macro_data["providers"] = providers
    store["macro_api"] = macro_data


def record_fx_cache_usage(mode: str, *, age: Optional[float] = None) -> None:
    """Persist information about session cache usage for FX rates."""
    store = _store()
    store["fx_cache"] = {
        "mode": mode,
        "age": float(age) if age is not None else None,
        "ts": time.time(),
    }


def record_portfolio_load(
    elapsed_ms: Optional[float], *, source: str, detail: Optional[str] = None
) -> None:
    """Persist response time and source for the latest portfolio load."""
    store = _store()
    store["portfolio"] = {
        "elapsed_ms": float(elapsed_ms) if elapsed_ms is not None else None,
        "source": source,
        "detail": _clean_detail(detail),
        "ts": time.time(),
    }


def record_quote_load(
    elapsed_ms: Optional[float], *, source: str, count: Optional[int] = None
) -> None:
    """Persist response time and source for the latest quote load."""
    store = _store()
    store["quotes"] = {
        "elapsed_ms": float(elapsed_ms) if elapsed_ms is not None else None,
        "source": source,
        "count": int(count) if count is not None else None,
        "ts": time.time(),
    }


def _as_optional_int(value: Any) -> Optional[int]:
    if value is None:
        return None
    try:
        return int(value)
    except (TypeError, ValueError):
        return None


def _as_optional_float(value: Any) -> Optional[float]:
    if value is None:
        return None
    try:
        return float(value)
    except (TypeError, ValueError):
        return None


def _normalize_sectors(value: Any) -> Optional[list[str]]:
    if value is None:
        return None
    if isinstance(value, str):
        item = value.strip()
        return [item] if item else None
    if isinstance(value, Iterable) and not isinstance(value, (bytes, bytearray, str)):
        items = [str(item).strip() for item in value if str(item).strip()]
        return items or None
    return None


def _normalize_origin_counts(value: Any) -> Optional[Dict[str, int | float]]:
    if value is None:
        return None
    if not isinstance(value, Mapping):
        return None

    normalized: Dict[str, int | float] = {}
    for raw_key, raw_value in value.items():
        key = str(raw_key).strip()
        if not key:
            continue
        numeric = _as_optional_float(raw_value)
        if numeric is None:
            continue
        if float(numeric).is_integer():
            normalized[key] = int(numeric)
        else:
            normalized[key] = float(numeric)
    return normalized or None


def _classify_latency_bucket(value: Optional[float]) -> str:
    if value is None:
        return "missing"
    try:
        numeric = float(value)
    except (TypeError, ValueError):
        return "missing"
    if not math.isfinite(numeric):
        return "missing"
    if numeric <= _LATENCY_FAST_THRESHOLD_MS:
        return "fast"
    if numeric <= _LATENCY_MEDIUM_THRESHOLD_MS:
        return "medium"
    return "slow"


def _increment_latency_bucket(stats: Dict[str, Any], prefix: str, value: Optional[float]) -> None:
    raw_buckets = stats.get(f"{prefix}_buckets")
    if isinstance(raw_buckets, Mapping):
        buckets = dict(raw_buckets)
    else:
        buckets = {}
    bucket = _classify_latency_bucket(value)
    buckets[bucket] = int(buckets.get(bucket, 0) or 0) + 1
    stats[f"{prefix}_buckets"] = buckets


def record_opportunities_report(
    *,
    mode: str,
    elapsed_ms: Optional[float],
    cached_elapsed_ms: Optional[float],
    universe_initial: Optional[Any] = None,
    universe_final: Optional[Any] = None,
    discard_ratio: Optional[Any] = None,
    highlighted_sectors: Optional[Any] = None,
    counts_by_origin: Optional[Any] = None,
    **extra_metrics: Any,
) -> None:
    """Persist cache usage metrics for the opportunities screening."""

    store = _store()
    entry: Dict[str, Any] = {
        "mode": mode,
        "elapsed_ms": float(elapsed_ms) if elapsed_ms is not None else None,
        "cached_elapsed_ms": (
            float(cached_elapsed_ms) if cached_elapsed_ms is not None else None
        ),
        "ts": time.time(),
    }

    initial = _as_optional_int(universe_initial)
    final = _as_optional_int(universe_final)
    if initial is not None:
        entry["universe_initial"] = initial
    if final is not None:
        entry["universe_final"] = final

    ratio = _as_optional_float(discard_ratio)
    if ratio is not None:
        entry["discard_ratio"] = ratio

    sectors = _normalize_sectors(highlighted_sectors)
    if sectors is not None:
        entry["highlighted_sectors"] = sectors

    origins = _normalize_origin_counts(counts_by_origin)
    if origins is not None:
        entry["counts_by_origin"] = origins

    if extra_metrics:
        extras: Dict[str, Any] = {}
        for key, value in extra_metrics.items():
            normalized_key = str(key)
            # ``None`` values offer no insight and would just clutter the payload.
            if value is None:
                continue
            if isinstance(value, (list, tuple, set, frozenset)):
                extras[normalized_key] = [
                    item for item in value if item is not None
                ]
            elif isinstance(value, dict):
                extras[normalized_key] = {
                    str(sub_key): sub_value
                    for sub_key, sub_value in value.items()
                    if sub_value is not None
                }
            else:
                extras[normalized_key] = value
        if extras:
            entry.setdefault("extra_metrics", {}).update(extras)

    store["opportunities"] = entry

    stats = store.get(_OPPORTUNITIES_STATS_KEY)
    if not isinstance(stats, dict):
        stats = {
            "modes": {},
            "elapsed_sum": 0.0,
            "elapsed_sum_sq": 0.0,
            "elapsed_count": 0,
            "cached_sum": 0.0,
            "cached_sum_sq": 0.0,
            "cached_count": 0,
            "improvement_count": 0,
            "improvement_wins": 0,
            "improvement_losses": 0,
            "improvement_ties": 0,
            "improvement_delta_sum": 0.0,
        }

    stats["invocation_count"] = int(stats.get("invocation_count", 0) or 0) + 1

    modes: Dict[str, int] = stats.setdefault("modes", {})
    modes[mode] = int(modes.get(mode, 0)) + 1

    elapsed_value = _as_optional_float(elapsed_ms)
    if elapsed_value is not None:
        stats["elapsed_count"] = int(stats.get("elapsed_count", 0)) + 1
        stats["elapsed_sum"] = float(stats.get("elapsed_sum", 0.0)) + elapsed_value
        stats["elapsed_sum_sq"] = (
            float(stats.get("elapsed_sum_sq", 0.0)) + elapsed_value * elapsed_value
        )
        _increment_latency_bucket(stats, "elapsed", elapsed_value)
    else:
        _increment_latency_bucket(stats, "elapsed", None)

    cached_value = _as_optional_float(cached_elapsed_ms)
    if cached_value is not None:
        stats["cached_count"] = int(stats.get("cached_count", 0)) + 1
        stats["cached_sum"] = float(stats.get("cached_sum", 0.0)) + cached_value
        stats["cached_sum_sq"] = (
            float(stats.get("cached_sum_sq", 0.0)) + cached_value * cached_value
        )
        _increment_latency_bucket(stats, "cached", cached_value)
    else:
        _increment_latency_bucket(stats, "cached", None)

    if elapsed_value is not None and cached_value is not None:
        stats["improvement_count"] = int(stats.get("improvement_count", 0)) + 1
        diff = cached_value - elapsed_value
        stats["improvement_delta_sum"] = float(
            stats.get("improvement_delta_sum", 0.0)
        ) + diff
        if diff > 0:
            stats["improvement_wins"] = int(stats.get("improvement_wins", 0)) + 1
        elif diff < 0:
            stats["improvement_losses"] = int(stats.get("improvement_losses", 0)) + 1
        else:
            stats["improvement_ties"] = int(stats.get("improvement_ties", 0)) + 1

    if str(mode or "").casefold() in {"error", "failure"}:
        stats["error_count"] = int(stats.get("error_count", 0) or 0) + 1
        by_mode = stats.setdefault("error_by_mode", {})
        by_mode[mode] = int(by_mode.get(mode, 0) or 0) + 1

    store[_OPPORTUNITIES_STATS_KEY] = stats

    raw_history = store.get(_OPPORTUNITIES_HISTORY_KEY)
    history: Deque[Dict[str, Any]]
    if isinstance(raw_history, deque):
        history = raw_history
    elif isinstance(raw_history, list):
        history = deque(raw_history, maxlen=_OPPORTUNITIES_HISTORY_LIMIT)
    else:
        history = deque(maxlen=_OPPORTUNITIES_HISTORY_LIMIT)

    history.append(entry)
    store[_OPPORTUNITIES_HISTORY_KEY] = history


def get_health_metrics() -> Dict[str, Any]:
    """Return a shallow copy of the tracked metrics for UI consumption."""
    store = _store()

    def _summarize_stats(raw_stats: Any) -> Dict[str, Any]:
        if not isinstance(raw_stats, Mapping):
            return {}

        summary: Dict[str, Any] = {}

        modes: Dict[str, int] = {}
        raw_modes = raw_stats.get("modes")
        if isinstance(raw_modes, Mapping):
            for key, value in raw_modes.items():
                try:
                    modes[str(key)] = int(value)
                except (TypeError, ValueError):
                    continue
        if modes:
            total_modes = sum(max(count, 0) for count in modes.values())
            total_modes = max(total_modes, 0)
            if total_modes:
                summary["mode_counts"] = modes
                summary["mode_total"] = total_modes
                summary["mode_ratios"] = {
                    name: count / total_modes for name, count in modes.items()
                }
                hit_count = modes.get("hit", 0)
                summary["hit_ratio"] = hit_count / total_modes

        def _summarize_timing(prefix: str) -> Optional[Dict[str, Any]]:
            count = int(raw_stats.get(f"{prefix}_count", 0) or 0)
            if count <= 0:
                return None
            sum_value = float(raw_stats.get(f"{prefix}_sum", 0.0) or 0.0)
            sum_sq_value = float(raw_stats.get(f"{prefix}_sum_sq", 0.0) or 0.0)
            avg = sum_value / count
            variance = max(sum_sq_value / count - avg * avg, 0.0)
            stdev = math.sqrt(variance)
            return {"count": count, "avg": avg, "stdev": stdev}

        elapsed_stats = _summarize_timing("elapsed")
        if elapsed_stats:
            summary["elapsed"] = elapsed_stats

        cached_stats = _summarize_timing("cached")
        if cached_stats:
            summary["cached_elapsed"] = cached_stats

        def _summarize_buckets(prefix: str) -> Optional[Dict[str, Any]]:
            raw_buckets = raw_stats.get(f"{prefix}_buckets")
            if not isinstance(raw_buckets, Mapping):
                return None

            counts: Dict[str, int] = {}
            total = 0
            for bucket in ("fast", "medium", "slow", "missing"):
                try:
                    count = int(raw_buckets.get(bucket, 0) or 0)
                except (TypeError, ValueError):
                    continue
                if count < 0:
                    continue
                counts[bucket] = count
                total += count

            if total <= 0:
                return None

            ratios = {name: count / total for name, count in counts.items()}
            return {"counts": counts, "total": total, "ratios": ratios}

        elapsed_buckets = _summarize_buckets("elapsed")
        if elapsed_buckets:
            summary["elapsed_buckets"] = elapsed_buckets

        cached_buckets = _summarize_buckets("cached")
        if cached_buckets:
            summary["cached_buckets"] = cached_buckets

        improvement_count = int(raw_stats.get("improvement_count", 0) or 0)
        if improvement_count > 0:
            wins = int(raw_stats.get("improvement_wins", 0) or 0)
            losses = int(raw_stats.get("improvement_losses", 0) or 0)
            ties = int(raw_stats.get("improvement_ties", 0) or 0)
            delta_sum = float(raw_stats.get("improvement_delta_sum", 0.0) or 0.0)
            summary["improvement"] = {
                "count": improvement_count,
                "wins": wins,
                "losses": losses,
                "ties": ties,
                "win_ratio": wins / improvement_count,
                "loss_ratio": losses / improvement_count,
                "tie_ratio": ties / improvement_count,
                "avg_delta_ms": delta_sum / improvement_count,
            }

        error_total = int(raw_stats.get("error_count", 0) or 0)
        if error_total > 0:
            base_total = int(raw_stats.get("invocation_count", 0) or 0)
            ratio = (error_total / base_total) if base_total else None
            error_summary: Dict[str, Any] = {"total": error_total}
            if ratio is not None:
                error_summary["ratio"] = ratio
            error_by_mode_raw = raw_stats.get("error_by_mode")
            if isinstance(error_by_mode_raw, Mapping):
                error_summary["by_mode"] = {
                    str(name): int(value)
                    for name, value in error_by_mode_raw.items()
                    if _as_optional_int(value) is not None
                }
            summary["errors"] = error_summary

        return summary

    def _summarize_macro(raw_macro: Any) -> Dict[str, Any]:
        if not isinstance(raw_macro, Mapping):
            return {}

        summary: Dict[str, Any] = {}

        latest = raw_macro.get("latest")
        if isinstance(latest, Mapping):
            summary["latest"] = dict(latest)

        raw_providers = raw_macro.get("providers")
        providers: Dict[str, Any] = {}
        overall_status_counts: Dict[str, int] = {}
        overall_buckets: Dict[str, int] = {}
        overall_total = 0
        overall_errors = 0
        overall_fallbacks = 0

        if isinstance(raw_providers, Mapping):
            for key, raw_stats in raw_providers.items():
                provider_name = str(key)
                if not isinstance(raw_stats, Mapping):
                    continue

                provider_summary: Dict[str, Any] = {}
                latest_entry = raw_stats.get("latest")
                if isinstance(latest_entry, Mapping):
                    provider_summary["latest"] = dict(latest_entry)

                total_count = _as_optional_int(raw_stats.get("total")) or 0
                provider_summary["count"] = total_count
                overall_total += total_count

                label = raw_stats.get("label")
                if isinstance(label, str) and label:
                    provider_summary["label"] = label
                else:
                    provider_summary["label"] = provider_name

                raw_status_counts = raw_stats.get("status_counts")
                status_counts: Dict[str, int] = {}
                if isinstance(raw_status_counts, Mapping):
                    for status_name, value in raw_status_counts.items():
                        count = _as_optional_int(value)
                        if count is None or count < 0:
                            continue
                        status_key = str(status_name)
                        status_counts[status_key] = count
                        overall_status_counts[status_key] = (
                            overall_status_counts.get(status_key, 0) + count
                        )
                if status_counts:
                    provider_summary["status_counts"] = status_counts
                    provider_summary["status_ratios"] = {
                        status: count / total_count
                        for status, count in status_counts.items()
                        if total_count
                    }

                fallback_count = _as_optional_int(raw_stats.get("fallback_count")) or 0
                provider_summary["fallback_count"] = fallback_count
                if total_count:
                    provider_summary["fallback_ratio"] = fallback_count / total_count
                overall_fallbacks += fallback_count

                error_count = _as_optional_int(raw_stats.get("error_count")) or 0
                provider_summary["error_count"] = error_count
                if total_count:
                    provider_summary["error_ratio"] = error_count / total_count
                overall_errors += error_count

                raw_buckets = raw_stats.get("latency_buckets")
                if isinstance(raw_buckets, Mapping):
                    bucket_counts: Dict[str, int] = {}
                    bucket_total = 0
                    for bucket in ("fast", "medium", "slow", "missing"):
                        count = _as_optional_int(raw_buckets.get(bucket))
                        if count is None or count < 0:
                            continue
                        bucket_counts[bucket] = count
                        bucket_total += count
                        overall_buckets[bucket] = overall_buckets.get(bucket, 0) + count
                    if bucket_counts and bucket_total:
                        provider_summary["latency_buckets"] = {
                            "counts": bucket_counts,
                            "total": bucket_total,
                            "ratios": {
                                name: count / bucket_total
                                for name, count in bucket_counts.items()
                                if bucket_total
                            },
                        }

                providers[provider_name] = provider_summary

        if providers:
            summary["providers"] = providers

        if overall_total > 0:
            latency_total = sum(overall_buckets.values())
            latency_summary: Optional[Dict[str, Any]] = None
            if latency_total > 0:
                latency_summary = {
                    "counts": dict(overall_buckets),
                    "total": latency_total,
                    "ratios": {
                        name: count / latency_total
                        for name, count in overall_buckets.items()
                        if latency_total
                    },
                }

            summary["overall"] = {
                "count": overall_total,
                "status_counts": overall_status_counts,
                "status_ratios": {
                    name: count / overall_total
                    for name, count in overall_status_counts.items()
                    if overall_total
                },
                "fallback_count": overall_fallbacks,
                "fallback_ratio": overall_fallbacks / overall_total,
                "error_count": overall_errors,
                "error_ratio": overall_errors / overall_total,
            }
            if latency_summary:
                summary["overall"]["latency_buckets"] = latency_summary

        return summary

    return {
        "iol_refresh": store.get("iol_refresh"),
        "yfinance": store.get("yfinance"),
        "fx_api": store.get("fx_api"),
        "fx_cache": store.get("fx_cache"),
        "macro_api": _summarize_macro(store.get("macro_api")),
        "portfolio": store.get("portfolio"),
        "quotes": store.get("quotes"),
        "opportunities": store.get("opportunities"),
        "opportunities_history": list(store.get(_OPPORTUNITIES_HISTORY_KEY, [])),
        "opportunities_stats": _summarize_stats(store.get(_OPPORTUNITIES_STATS_KEY)),
    }


__all__ = [
    "get_health_metrics",
    "record_fx_api_response",
    "record_fx_cache_usage",
    "record_iol_refresh",
    "record_portfolio_load",
    "record_quote_load",
    "record_opportunities_report",
    "record_yfinance_usage",
]<|MERGE_RESOLUTION|>--- conflicted
+++ resolved
@@ -109,23 +109,7 @@
         payload["metrics"] = dict(metrics)
 
     store = _store()
-<<<<<<< HEAD
     store["macro_api"] = payload
-=======
-    provider_label = str(provider or "unknown").strip() or "unknown"
-    provider_key = provider_label.casefold()
-    status_value = str(status or "unknown").strip().casefold() or "unknown"
-    elapsed_value = _as_optional_float(elapsed_ms)
-    latest_entry = {
-        "provider": provider_key,
-        "provider_label": provider_label,
-        "status": status_value,
-        "elapsed_ms": elapsed_value,
-        "detail": _clean_detail(detail),
-        "fallback": bool(fallback),
-        "ts": time.time(),
-    }
->>>>>>> b5851613
 
     raw_macro = store.get("macro_api")
     macro_data: Dict[str, Any]
