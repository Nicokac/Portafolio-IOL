from __future__ import annotations

"""Helpers to capture health metrics and expose them via ``st.session_state``."""

from collections import deque
import logging
import math
from typing import Any, Deque, Dict, Iterable, Mapping, Optional, Sequence
import time

import streamlit as st

from shared.settings import cache_ttl_fx


_HEALTH_KEY = "health_metrics"
_OPPORTUNITIES_HISTORY_KEY = "opportunities_history"
_OPPORTUNITIES_STATS_KEY = "opportunities_stats"
_OPPORTUNITIES_HISTORY_LIMIT = 5
_MARKET_DATA_INCIDENTS_KEY = "market_data_incidents"
_MARKET_DATA_INCIDENT_LIMIT = 20
_LATENCY_FAST_THRESHOLD_MS = 250.0
_LATENCY_MEDIUM_THRESHOLD_MS = 750.0
_PROVIDER_HISTORY_LIMIT = 8
_TAB_LATENCIES_KEY = "tab_latencies"
_TAB_LATENCY_HISTORY_LIMIT = 32
_ADAPTER_FALLBACK_KEY = "adapter_fallbacks"
_RISK_INCIDENTS_KEY = "risk_incidents"
_RISK_INCIDENT_HISTORY_LIMIT = 50
_QUOTE_RATE_LIMIT_KEY = "quote_rate_limits"
<<<<<<< HEAD
_SNAPSHOT_EVENT_KEY = "snapshot_event"
=======
_PORTFOLIO_HISTORY_LIMIT = 32
_QUOTE_HISTORY_LIMIT = 32
_FX_API_HISTORY_LIMIT = 32
_FX_CACHE_HISTORY_LIMIT = 32


analysis_logger = logging.getLogger("analysis")
>>>>>>> d6d50d67

_PROVIDER_LABELS = {
    "alpha_vantage": "Alpha Vantage",
    "av": "Alpha Vantage",
    "polygon": "Polygon",
    "fred": "FRED",
    "worldbank": "World Bank",
    "iol": "IOL v2",
    "legacy": "IOL Legacy",
    "stale": "Cache persistente",
    "cache": "Caché en memoria",
}

_QUOTE_PROVIDER_HISTORY_LIMIT = 12


def _store() -> Dict[str, Any]:
    """Return the mutable health metrics store from the session state."""
    return st.session_state.setdefault(_HEALTH_KEY, {})


def _clean_detail(detail: Optional[str]) -> Optional[str]:
    if detail is None:
        return None
    text = str(detail).strip()
    return text or None


def _normalize_backend_details(raw_backend: Any) -> Dict[str, Any]:
    if not isinstance(raw_backend, Mapping):
        return {}

    details: Dict[str, Any] = {}
    for key, value in raw_backend.items():
        key_text = str(key).strip()
        if not key_text:
            continue
        if value is None:
            continue
        if isinstance(value, (str, bytes)):
            text = str(value).strip()
            if not text:
                continue
            details[key_text] = text
        elif isinstance(value, (int, float, bool)):
            details[key_text] = value
        else:
            details[key_text] = str(value)
    return details


def record_snapshot_event(
    *,
    kind: str,
    status: str,
    action: Optional[str] = None,
    storage_id: Optional[str] = None,
    detail: Optional[str] = None,
    backend: Optional[Mapping[str, Any]] = None,
) -> None:
    """Persist information about the latest snapshot interaction."""

    kind_text = str(kind or "generic").strip() or "generic"
    status_text = str(status or "unknown").strip() or "unknown"
    action_text = str(action or "").strip()
    storage_id_text = str(storage_id or "").strip()
    detail_text = _clean_detail(detail)

    event: Dict[str, Any] = {"kind": kind_text, "status": status_text, "ts": time.time()}
    if action_text:
        event["action"] = action_text
    if storage_id_text:
        event["storage_id"] = storage_id_text
    if detail_text:
        event["detail"] = detail_text

    backend_details = _normalize_backend_details(backend or {})
    if backend_details:
        event["backend"] = backend_details

    store = _store()
    store[_SNAPSHOT_EVENT_KEY] = event


def record_iol_refresh(success: bool, *, detail: Optional[str] = None) -> None:
    """Persist the outcome of the last IOL login/refresh attempt."""
    store = _store()
    store["iol_refresh"] = {
        "status": "success" if success else "error",
        "detail": _clean_detail(detail),
        "ts": time.time(),
    }


def record_quote_rate_limit_wait(provider: str, wait_seconds: float, *, reason: str) -> None:
    """Track waiting time introduced by quote provider rate limiting."""

    provider_label = str(provider or "unknown").strip() or "unknown"
    provider_key = provider_label.casefold()
    wait = _as_optional_float(wait_seconds)
    if wait is None:
        return

    store = _store()
    raw_limits = store.get(_QUOTE_RATE_LIMIT_KEY)
    if isinstance(raw_limits, Mapping):
        limits = dict(raw_limits)
    else:
        limits = {}

    raw_entry = limits.get(provider_key)
    if isinstance(raw_entry, Mapping):
        entry = dict(raw_entry)
    else:
        entry = {}

    entry["provider"] = provider_key
    entry["label"] = _PROVIDER_LABELS.get(provider_key, provider_label)
    entry["count"] = int(entry.get("count", 0) or 0) + 1
    entry["wait_total"] = float(entry.get("wait_total", 0.0) or 0.0) + wait
    entry["wait_last"] = wait
    entry["last_reason"] = str(reason or "throttle").strip() or "throttle"
    entry["ts"] = time.time()

    reason_counts = entry.get("reason_counts")
    if isinstance(reason_counts, Mapping):
        reason_counts = dict(reason_counts)
    else:
        reason_counts = {}
    reason_key = entry["last_reason"]
    reason_counts[reason_key] = int(reason_counts.get(reason_key, 0) or 0) + 1
    entry["reason_counts"] = reason_counts

    limits[provider_key] = entry
    store[_QUOTE_RATE_LIMIT_KEY] = limits


def _ensure_history_deque(raw_history: Any, *, limit: int) -> Deque[Dict[str, Any]]:
    """Return a deque that can be safely reused to store provider history."""

    if isinstance(raw_history, deque) and raw_history.maxlen == limit:
        return raw_history

    history: Deque[Dict[str, Any]] = deque(maxlen=limit)
    if isinstance(raw_history, Iterable) and not isinstance(
        raw_history, (str, bytes, bytearray)
    ):
        for entry in raw_history:
            normalized = _normalize_provider_event(entry)
            if normalized is not None:
                history.append(normalized)
    return history


def _ensure_latency_history(raw_history: Any, *, limit: int) -> Deque[float]:
    """Return a deque storing float latencies with bounded size."""

    if isinstance(raw_history, deque) and raw_history.maxlen == limit:
        return raw_history

    history: Deque[float] = deque(maxlen=limit)
    if isinstance(raw_history, Iterable) and not isinstance(
        raw_history, (str, bytes, bytearray)
    ):
        for value in raw_history:
            numeric = _as_optional_float(value)
            if numeric is None:
                continue
            history.append(float(numeric))
    return history


def _ensure_event_history(raw_history: Any, *, limit: int) -> Deque[Dict[str, Any]]:
    """Return a deque that keeps track of the latest metric events."""

    if isinstance(raw_history, deque) and raw_history.maxlen == limit:
        return raw_history

    history: Deque[Dict[str, Any]] = deque(maxlen=limit)
    if isinstance(raw_history, Iterable) and not isinstance(
        raw_history, (str, bytes, bytearray)
    ):
        for entry in raw_history:
            if isinstance(entry, Mapping):
                history.append(dict(entry))
    return history


def _normalize_numeric(value: float) -> float | int:
    numeric = float(value)
    if numeric.is_integer():
        return int(numeric)
    return numeric


def _serialize_event_history(raw_history: Any) -> list[Dict[str, Any]]:
    if isinstance(raw_history, deque):
        iterable = raw_history
    elif isinstance(raw_history, Iterable) and not isinstance(
        raw_history, (str, bytes, bytearray)
    ):
        iterable = raw_history
    else:
        return []

    serialized: list[Dict[str, Any]] = []
    for entry in iterable:
        if isinstance(entry, Mapping):
            serialized.append(dict(entry))
    return serialized


def _summarize_metric_block(
    stats: Mapping[str, Any],
    prefix: str,
) -> Optional[Dict[str, Any]]:
    if not isinstance(stats, Mapping):
        return None

    try:
        count = int(stats.get(f"{prefix}_count", 0) or 0)
    except (TypeError, ValueError):
        count = 0
    if count <= 0:
        return None

    try:
        sum_value = float(stats.get(f"{prefix}_sum", 0.0) or 0.0)
    except (TypeError, ValueError):
        sum_value = 0.0

    try:
        sum_sq_value = float(stats.get(f"{prefix}_sum_sq", 0.0) or 0.0)
    except (TypeError, ValueError):
        sum_sq_value = 0.0

    avg = sum_value / count
    variance = max(sum_sq_value / count - avg * avg, 0.0)
    block: Dict[str, Any] = {
        "count": count,
        "avg": avg,
        "stdev": math.sqrt(variance),
    }

    min_value = _as_optional_float(stats.get(f"{prefix}_min"))
    if min_value is not None and math.isfinite(min_value):
        block["min"] = float(min_value)
    max_value = _as_optional_float(stats.get(f"{prefix}_max"))
    if max_value is not None and math.isfinite(max_value):
        block["max"] = float(max_value)

    history_key = f"{prefix}_history"
    history_raw = stats.get(history_key)
    if isinstance(history_raw, deque):
        samples: list[float | int] = []
        for value in history_raw:
            numeric = _as_optional_float(value)
            if numeric is None or not math.isfinite(numeric):
                continue
            samples.append(_normalize_numeric(numeric))
        if samples:
            block["samples"] = samples

    return block


def _normalize_counter_map(raw_map: Any) -> Dict[str, int]:
    if not isinstance(raw_map, Mapping):
        return {}
    counters: Dict[str, int] = {}
    for key, value in raw_map.items():
        try:
            numeric = int(value)
        except (TypeError, ValueError):
            continue
        if numeric < 0:
            continue
        name = str(key).strip()
        if not name:
            continue
        counters[name] = numeric
    return counters


def _summarize_portfolio_stats(stats: Any) -> Dict[str, Any]:
    if not isinstance(stats, Mapping):
        return {}

    summary: Dict[str, Any] = {}
    try:
        invocations = int(stats.get("invocations", 0) or 0)
    except (TypeError, ValueError):
        invocations = 0
    if invocations:
        summary["invocations"] = invocations

    latency_block = _summarize_metric_block(stats, "latency")
    if latency_block:
        summary["latency"] = latency_block

    latency_count = int(stats.get("latency_count", 0) or 0)
    missing = invocations - latency_count
    if missing > 0:
        summary["missing_latency"] = missing

    sources = _normalize_counter_map(stats.get("sources"))
    if sources:
        total = sum(sources.values())
        source_data: Dict[str, Any] = {"counts": sources}
        if total:
            source_data["ratios"] = _compute_ratio_map(sources, total)
        summary["sources"] = source_data

    events = _serialize_event_history(stats.get("event_history"))
    if events:
        summary["events"] = events

    return summary


def _summarize_quote_stats(stats: Any) -> Dict[str, Any]:
    if not isinstance(stats, Mapping):
        return {}

    summary = _summarize_portfolio_stats(stats)

    batch_block = _summarize_metric_block(stats, "batch")
    if batch_block:
        summary["batch"] = batch_block

    return summary


def _summarize_fx_api_stats(stats: Any) -> Dict[str, Any]:
    if not isinstance(stats, Mapping):
        return {}

    summary: Dict[str, Any] = {}

    try:
        invocations = int(stats.get("invocations", 0) or 0)
    except (TypeError, ValueError):
        invocations = 0
    if invocations:
        summary["invocations"] = invocations

    latency_block = _summarize_metric_block(stats, "latency")
    if latency_block:
        summary["latency"] = latency_block

    statuses = _normalize_counter_map(stats.get("status_counts"))
    if statuses:
        total = sum(statuses.values())
        status_payload: Dict[str, Any] = {"counts": statuses}
        if total:
            status_payload["ratios"] = _compute_ratio_map(statuses, total)
        summary["status"] = status_payload

    errors = _normalize_counter_map(stats.get("error_counts"))
    if errors:
        summary["errors"] = errors

    last_error = stats.get("last_error")
    if isinstance(last_error, str) and last_error:
        summary["last_error"] = last_error

    events = _serialize_event_history(stats.get("event_history"))
    if events:
        summary["events"] = events

    return summary


def _summarize_fx_cache_stats(stats: Any) -> Dict[str, Any]:
    if not isinstance(stats, Mapping):
        return {}

    summary: Dict[str, Any] = {}

    try:
        invocations = int(stats.get("invocations", 0) or 0)
    except (TypeError, ValueError):
        invocations = 0
    if invocations:
        summary["invocations"] = invocations

    modes = _normalize_counter_map(stats.get("mode_counts"))
    if modes:
        total_modes = sum(modes.values())
        mode_payload: Dict[str, Any] = {"counts": modes}
        if total_modes:
            mode_payload["ratios"] = _compute_ratio_map(modes, total_modes)
        summary["modes"] = mode_payload

    labels = _normalize_counter_map(stats.get("label_counts"))
    if labels:
        total_labels = sum(labels.values())
        label_payload: Dict[str, Any] = {"counts": labels}
        if total_labels:
            label_payload["ratios"] = _compute_ratio_map(labels, total_labels)
        summary["labels"] = label_payload

    age_block = _summarize_metric_block(stats, "age")
    if age_block:
        summary["age"] = age_block

    last_label = stats.get("last_label")
    if isinstance(last_label, str) and last_label:
        summary["last_label"] = last_label

    events = _serialize_event_history(stats.get("event_history"))
    if events:
        summary["events"] = events

    return summary


def _classify_fx_cache_event(
    mode: str,
    age: Optional[float],
    stats: Mapping[str, Any],
) -> str:
    normalized_mode = str(mode or "unknown").strip().casefold() or "unknown"
    age_value = _as_optional_float(age)
    has_data = bool(stats.get("has_data"))

    if normalized_mode == "hit":
        if age_value is None:
            return "empty"
        if not math.isfinite(age_value):
            return "unknown"
        if age_value > cache_ttl_fx:
            return "stale"
        return "fresh"

    if normalized_mode == "refresh":
        return "stale" if has_data else "empty"

    return "unknown"


def _log_analysis_event(
    event: str,
    latest: Mapping[str, Any],
    metrics: Mapping[str, Any],
) -> None:
    if not metrics:
        return

    analysis_logger.info(
        "%s updated",
        event,
        extra={
            "analysis": {
                "event": event,
                "latest": dict(latest),
                "metrics": dict(metrics),
            }
        },
    )

def record_yfinance_usage(
    source: str,
    *,
    detail: Optional[str] = None,
    status: Optional[str] = None,
    fallback: Optional[bool] = None,
) -> None:
    """Persist whether Yahoo Finance or a fallback served the last request."""

    provider = str(source or "unknown").strip() or "unknown"
    now = time.time()
    detail_text = _clean_detail(detail)
    fallback_flag = bool(fallback) if fallback is not None else provider.casefold() != "yfinance"
    status_text_raw = str(status or "").strip().casefold()
    if not status_text_raw:
        status_text_raw = "fallback" if fallback_flag else "success"

    store = _store()
    existing = store.get("yfinance")
    data: Dict[str, Any]
    if isinstance(existing, Mapping):
        data = dict(existing)
    else:
        data = {}

    history = _ensure_history_deque(data.get("history"), limit=_PROVIDER_HISTORY_LIMIT)
    event: Dict[str, Any] = {
        "provider": provider,
        "result": status_text_raw,
        "fallback": fallback_flag,
        "ts": now,
    }
    if detail_text:
        event["detail"] = detail_text
    history.append(event)

    data["source"] = provider
    data["ts"] = now
    data["history"] = history
    data["fallback"] = fallback_flag
    data["latest_provider"] = provider
    data["latest_result"] = status_text_raw
    data["result"] = status_text_raw
    if detail_text is not None:
        data["detail"] = detail_text
    elif "detail" in data:
        del data["detail"]

    store["yfinance"] = data


def record_market_data_incident(
    *,
    adapter: str,
    provider: str,
    status: str,
    detail: Optional[str] = None,
    fallback: bool | None = None,
) -> None:
    """Persist incidents for market data adapters."""

    entry = {
        "adapter": str(adapter),
        "provider": str(provider),
        "status": str(status),
        "ts": time.time(),
    }
    detail_text = _clean_detail(detail)
    if detail_text:
        entry["detail"] = detail_text
    if fallback is not None:
        entry["fallback"] = bool(fallback)

    store = _store()
    incidents = list(store.get(_MARKET_DATA_INCIDENTS_KEY, []))
    incidents.append(entry)
    store[_MARKET_DATA_INCIDENTS_KEY] = incidents[-_MARKET_DATA_INCIDENT_LIMIT:]


def record_risk_incident(
    *,
    category: str,
    severity: str = "warning",
    detail: Optional[str] = None,
    fallback: bool | None = None,
    source: Optional[str] = None,
    tags: Optional[Iterable[str]] = None,
    metadata: Optional[Mapping[str, Any]] = None,
) -> None:
    """Persist structured information about detected risk incidents."""

    now = time.time()
    category_text = str(category or "unknown").strip() or "unknown"
    severity_raw = str(severity or "unknown").strip() or "unknown"
    severity_key = severity_raw.casefold() or "unknown"
    detail_text = _clean_detail(detail)
    source_text = _clean_detail(source)

    if tags is not None:
        tag_list = []
        for tag in tags:
            text = str(tag).strip()
            if text:
                tag_list.append(text)
        if not tag_list:
            tag_list = None
    else:
        tag_list = None

    metadata_payload: Optional[Dict[str, Any]] = None
    if isinstance(metadata, Mapping):
        metadata_payload = {}
        for key, value in metadata.items():
            key_text = str(key).strip()
            if not key_text:
                continue
            metadata_payload[key_text] = value
        if not metadata_payload:
            metadata_payload = None

    fallback_flag: Optional[bool]
    if fallback is None:
        fallback_flag = None
    else:
        fallback_flag = bool(fallback)

    entry: Dict[str, Any] = {
        "category": category_text,
        "severity": severity_key,
        "severity_label": severity_raw,
        "ts": now,
    }
    if detail_text:
        entry["detail"] = detail_text
    if fallback_flag is not None:
        entry["fallback"] = fallback_flag
    if source_text:
        entry["source"] = source_text
    if tag_list:
        entry["tags"] = tag_list
    if metadata_payload is not None:
        entry["metadata"] = metadata_payload

    store = _store()
    raw_risk = store.get(_RISK_INCIDENTS_KEY)
    if isinstance(raw_risk, Mapping):
        risk_data = dict(raw_risk)
    else:
        risk_data = {}

    total = int(risk_data.get("total", 0) or 0) + 1
    risk_data["total"] = total

    fallback_total = int(risk_data.get("fallback_count", 0) or 0)
    if fallback_flag:
        fallback_total += 1
    risk_data["fallback_count"] = fallback_total
    risk_data["fallback_ratio"] = (fallback_total / total) if total else 0.0

    raw_categories = risk_data.get("by_category")
    if isinstance(raw_categories, Mapping):
        categories: Dict[str, Any] = {
            str(key): dict(value)
            for key, value in raw_categories.items()
            if isinstance(value, Mapping)
        }
    else:
        categories = {}

    category_stats = categories.get(category_text, {})
    if not isinstance(category_stats, Mapping):
        category_stats = {}
    else:
        category_stats = dict(category_stats)

    category_total = int(category_stats.get("count", 0) or 0) + 1
    category_stats["label"] = category_stats.get("label") or category_text
    category_stats["count"] = category_total

    category_fallback = int(category_stats.get("fallback_count", 0) or 0)
    if fallback_flag:
        category_fallback += 1
    category_stats["fallback_count"] = category_fallback
    category_stats["fallback_ratio"] = (
        category_fallback / category_total if category_total else 0.0
    )

    severity_counts_raw = category_stats.get("severity_counts")
    if isinstance(severity_counts_raw, Mapping):
        severity_counts = {
            str(key): int(value)
            for key, value in severity_counts_raw.items()
            if _as_optional_int(value) is not None
        }
    else:
        severity_counts = {}
    severity_counts[severity_key] = int(severity_counts.get(severity_key, 0)) + 1
    category_stats["severity_counts"] = severity_counts
    category_stats["severity_ratios"] = _compute_ratio_map(
        severity_counts, category_total
    )

    category_stats["last_severity"] = severity_key
    category_stats["last_ts"] = now
    if detail_text:
        category_stats["last_detail"] = detail_text
    if fallback_flag is not None:
        category_stats["last_fallback"] = fallback_flag
    if source_text:
        category_stats["last_source"] = source_text
    if tag_list:
        category_stats["last_tags"] = tag_list

    categories[category_text] = category_stats
    risk_data["by_category"] = categories

    raw_severities = risk_data.get("by_severity")
    if isinstance(raw_severities, Mapping):
        severities: Dict[str, Any] = {
            str(key): dict(value)
            for key, value in raw_severities.items()
            if isinstance(value, Mapping)
        }
    else:
        severities = {}

    severity_stats = severities.get(severity_key, {})
    if not isinstance(severity_stats, Mapping):
        severity_stats = {}
    else:
        severity_stats = dict(severity_stats)

    severity_total = int(severity_stats.get("count", 0) or 0) + 1
    severity_stats["label"] = severity_stats.get("label") or severity_raw
    severity_stats["count"] = severity_total

    severity_fallback = int(severity_stats.get("fallback_count", 0) or 0)
    if fallback_flag:
        severity_fallback += 1
    severity_stats["fallback_count"] = severity_fallback
    severity_stats["fallback_ratio"] = (
        severity_fallback / severity_total if severity_total else 0.0
    )

    categories_by_severity_raw = severity_stats.get("categories")
    if isinstance(categories_by_severity_raw, Mapping):
        categories_by_severity = {
            str(key): int(value)
            for key, value in categories_by_severity_raw.items()
            if _as_optional_int(value) is not None
        }
    else:
        categories_by_severity = {}
    categories_by_severity[category_text] = (
        int(categories_by_severity.get(category_text, 0)) + 1
    )
    severity_stats["categories"] = categories_by_severity
    severity_stats["category_ratios"] = _compute_ratio_map(
        categories_by_severity, severity_total
    )
    severity_stats["last_ts"] = now
    severity_stats["last_category"] = category_text

    severities[severity_key] = severity_stats
    risk_data["by_severity"] = severities

    latest_entry = dict(entry)
    risk_data["latest"] = latest_entry

    raw_latest_by_category = risk_data.get("latest_by_category")
    if isinstance(raw_latest_by_category, Mapping):
        latest_by_category: Dict[str, Any] = {
            str(key): dict(value)
            for key, value in raw_latest_by_category.items()
            if isinstance(value, Mapping)
        }
    else:
        latest_by_category = {}
    latest_by_category[category_text] = latest_entry
    risk_data["latest_by_category"] = latest_by_category

    history_raw = risk_data.get("history")
    if isinstance(history_raw, deque):
        history = history_raw
    elif isinstance(history_raw, Iterable) and not isinstance(
        history_raw, (str, bytes, bytearray)
    ):
        history = deque(history_raw, maxlen=_RISK_INCIDENT_HISTORY_LIMIT)
    else:
        history = deque(maxlen=_RISK_INCIDENT_HISTORY_LIMIT)
    history.append(latest_entry)
    risk_data["history"] = history

    store[_RISK_INCIDENTS_KEY] = risk_data


def record_fx_api_response(
    *, error: Optional[str] = None, elapsed_ms: Optional[float] = None
) -> None:
    """Persist metadata about the latest FX API call."""
    store = _store()
    status_text = "success" if not error else "error"
    error_text = _clean_detail(error)
    numeric_latency = _as_optional_float(elapsed_ms)
    now = time.time()

    summary: Dict[str, Any] = {
        "status": status_text,
        "error": error_text,
        "elapsed_ms": float(numeric_latency) if numeric_latency is not None else None,
        "ts": now,
    }

    stats_raw = store.get("fx_api_stats")
    stats: Dict[str, Any]
    if isinstance(stats_raw, Mapping):
        stats = dict(stats_raw)
    else:
        stats = {}

    stats["invocations"] = int(stats.get("invocations", 0) or 0) + 1

    status_counts_raw = stats.get("status_counts")
    if isinstance(status_counts_raw, Mapping):
        status_counts = dict(status_counts_raw)
    else:
        status_counts = {}
    status_counts[status_text] = int(status_counts.get(status_text, 0) or 0) + 1
    stats["status_counts"] = status_counts

    if error_text:
        error_counts_raw = stats.get("error_counts")
        if isinstance(error_counts_raw, Mapping):
            error_counts = dict(error_counts_raw)
        else:
            error_counts = {}
        error_counts[error_text] = int(error_counts.get(error_text, 0) or 0) + 1
        stats["error_counts"] = error_counts
        stats["last_error"] = error_text

    if numeric_latency is not None and math.isfinite(numeric_latency):
        value = float(numeric_latency)
        stats["latency_count"] = int(stats.get("latency_count", 0) or 0) + 1
        stats["latency_sum"] = float(stats.get("latency_sum", 0.0) or 0.0) + value
        stats["latency_sum_sq"] = (
            float(stats.get("latency_sum_sq", 0.0) or 0.0) + value * value
        )
        current_min = _as_optional_float(stats.get("latency_min"))
        stats["latency_min"] = value if current_min is None else min(current_min, value)
        current_max = _as_optional_float(stats.get("latency_max"))
        stats["latency_max"] = value if current_max is None else max(current_max, value)
        latency_history = _ensure_latency_history(
            stats.get("latency_history"), limit=_FX_API_HISTORY_LIMIT
        )
        latency_history.append(value)
        stats["latency_history"] = latency_history
        stats["last_elapsed_ms"] = value
    else:
        stats["missing_latency"] = int(stats.get("missing_latency", 0) or 0) + 1

    stats["last_status"] = status_text
    stats["last_ts"] = now

    latest_event = dict(summary)
    event_history = _ensure_event_history(
        stats.get("event_history"), limit=_FX_API_HISTORY_LIMIT
    )
    event_history.append(latest_event)
    stats["event_history"] = event_history

    store["fx_api_stats"] = stats

    metrics_summary = _summarize_fx_api_stats(stats)
    if metrics_summary:
        summary["stats"] = metrics_summary

    store["fx_api"] = summary

    _log_analysis_event("fx.api", latest_event, metrics_summary)


def record_macro_api_usage(
    *,
    attempts: Iterable[Mapping[str, Any]],
    notes: Optional[Iterable[str]] = None,
    metrics: Optional[Mapping[str, Any]] = None,
    latest: Optional[Mapping[str, Any]] = None,
) -> None:
    """Persist information about the macro/sector data providers."""

    now = time.time()

    def _normalize_attempt(entry: Mapping[str, Any]) -> Dict[str, Any]:
        provider_raw = entry.get("provider")
        provider_text = str(provider_raw or "unknown").strip() or "unknown"
        provider_key = provider_text.casefold()

        label_raw = entry.get("label") or entry.get("provider_label")
        label = str(label_raw or provider_text).strip() or provider_text

        status_raw = str(entry.get("status") or "unknown").strip() or "unknown"
        status_value = status_raw.casefold() or "unknown"

        normalized: Dict[str, Any] = {
            "provider": provider_key,
            "provider_label": label,
            "status": status_raw,
            "provider_key": provider_key,
            "status_normalized": status_value,
            "provider_display": provider_text,
        }

        elapsed_value = _as_optional_float(entry.get("elapsed_ms"))
        if elapsed_value is not None:
            normalized["elapsed_ms"] = elapsed_value

        detail = _clean_detail(entry.get("detail"))
        if detail:
            normalized["detail"] = detail

        if entry.get("fallback"):
            normalized["fallback"] = True

        missing = _normalize_sectors(entry.get("missing_series"))
        if missing:
            normalized["missing_series"] = missing

        timestamp = entry.get("ts")
        try:
            normalized["ts"] = float(timestamp)
        except (TypeError, ValueError):
            normalized["ts"] = now

        return normalized

    normalized_attempts: list[Dict[str, Any]] = []
    for attempt in attempts:
        if not isinstance(attempt, Mapping):
            continue
        normalized_attempts.append(_normalize_attempt(attempt))

    normalized_latest: Optional[Dict[str, Any]] = None
    if isinstance(latest, Mapping):
        normalized_latest = _normalize_attempt(latest)
    elif normalized_attempts:
        normalized_latest = dict(normalized_attempts[-1])

    normalized_notes: Optional[list[str]] = None
    if notes is not None:
        normalized_notes = [str(note).strip() for note in notes if str(note).strip()]

    normalized_metrics: Optional[Dict[str, Any]] = None
    if metrics is not None:
        normalized_metrics = dict(metrics)

    store = _store()
    raw_macro = store.get("macro_api")
    macro_data: Dict[str, Any]
    if isinstance(raw_macro, Mapping):
        macro_data = dict(raw_macro)
    else:
        macro_data = {}

    macro_data["ts"] = now
    macro_data["attempts"] = normalized_attempts
    if normalized_notes is not None:
        macro_data["notes"] = normalized_notes
    if normalized_metrics is not None:
        macro_data["metrics"] = normalized_metrics
    if normalized_latest is not None:
        macro_data["latest"] = normalized_latest

    raw_providers = macro_data.get("providers")
    providers: Dict[str, Any] = {}
    if isinstance(raw_providers, Mapping):
        for key, value in raw_providers.items():
            if isinstance(value, Mapping):
                providers[key] = dict(value)

    def _update_provider_stats(entry: Mapping[str, Any]) -> None:
        provider_key = str(
            entry.get("provider_key") or entry.get("provider") or "unknown"
        ).casefold()
        provider_label = str(
            entry.get("provider_label") or entry.get("label") or provider_key
        ).strip() or provider_key
        status_value = str(
            entry.get("status_normalized") or entry.get("status") or "unknown"
        ).casefold() or "unknown"
        elapsed_value = _as_optional_float(entry.get("elapsed_ms"))
        fallback_flag = bool(entry.get("fallback"))
        detail_value = _clean_detail(entry.get("detail"))
        missing_series = _normalize_sectors(entry.get("missing_series"))

        provider_stats_raw = providers.get(provider_key)
        if isinstance(provider_stats_raw, Mapping):
            provider_stats = dict(provider_stats_raw)
        else:
            provider_stats = {}

        latest_payload: Dict[str, Any] = {
            "provider": provider_key,
            "provider_label": provider_label,
            "status": status_value,
            "fallback": fallback_flag,
        }
        if elapsed_value is not None:
            latest_payload["elapsed_ms"] = elapsed_value
        ts_value = entry.get("ts")
        try:
            latest_payload["ts"] = float(ts_value)
        except (TypeError, ValueError):
            latest_payload["ts"] = now
        if detail_value:
            latest_payload["detail"] = detail_value
        if missing_series:
            latest_payload["missing_series"] = missing_series

        provider_stats["latest"] = latest_payload
        provider_stats["label"] = provider_label
        provider_stats["total"] = int(provider_stats.get("total", 0) or 0) + 1

        status_counts = provider_stats.get("status_counts")
        if not isinstance(status_counts, dict):
            status_counts = {}
        status_counts[status_value] = int(status_counts.get(status_value, 0) or 0) + 1
        provider_stats["status_counts"] = status_counts

        _increment_latency_bucket(provider_stats, "latency", elapsed_value)

        if fallback_flag:
            provider_stats["fallback_count"] = int(
                provider_stats.get("fallback_count", 0) or 0
            ) + 1

        if status_value == "error":
            provider_stats["error_count"] = int(
                provider_stats.get("error_count", 0) or 0
            ) + 1

        history_raw = provider_stats.get("history")
        if isinstance(history_raw, deque):
            history = deque(history_raw, maxlen=_PROVIDER_HISTORY_LIMIT)
        elif isinstance(history_raw, Iterable) and not isinstance(
            history_raw, (bytes, bytearray, str)
        ):
            history = deque(history_raw, maxlen=_PROVIDER_HISTORY_LIMIT)
        else:
            history = deque(maxlen=_PROVIDER_HISTORY_LIMIT)
        if status_value != "success" or fallback_flag:
            history.append(
                {
                    "status": status_value,
                    "detail": detail_value,
                    "fallback": fallback_flag,
                    "elapsed_ms": elapsed_value,
                    "missing_series": missing_series,
                    "ts": latest_payload.get("ts", now),
                }
            )
        provider_stats["history"] = list(history)

        total = int(provider_stats.get("total", 0) or 0)
        provider_stats["count"] = total
        provider_stats["status_counts"] = {
            str(key): int(value) for key, value in status_counts.items()
        }
        provider_stats["status_ratios"] = _compute_ratio_map(status_counts, total)

        error_total = int(provider_stats.get("error_count", 0) or 0)
        provider_stats["error_count"] = error_total
        provider_stats["error_ratio"] = (error_total / total) if total else 0.0

        fallback_total = int(provider_stats.get("fallback_count", 0) or 0)
        provider_stats["fallback_count"] = fallback_total
        provider_stats["fallback_ratio"] = (fallback_total / total) if total else 0.0

        latency_raw = provider_stats.get("latency_buckets")
        if isinstance(latency_raw, Mapping):
            latency_data = dict(latency_raw)
        else:
            latency_data = {}
        counts_raw = latency_data.get("counts")
        if isinstance(counts_raw, Mapping):
            counts = {str(key): int(counts_raw.get(key, 0) or 0) for key in counts_raw}
        else:
            counts = {}
        latency_data["counts"] = counts
        latency_data["total"] = total
        latency_data["ratios"] = _compute_ratio_map(counts, total)
        provider_stats["latency_buckets"] = latency_data

        providers[provider_key] = provider_stats

    for entry in normalized_attempts:
        _update_provider_stats(entry)

    macro_data["providers"] = providers
    overall = _aggregate_provider_overall(providers)
    if overall:
        macro_data["overall"] = overall
    store["macro_api"] = macro_data


def record_fx_cache_usage(mode: str, *, age: Optional[float] = None) -> None:
    """Persist information about session cache usage for FX rates."""
    store = _store()

    mode_text = str(mode or "unknown").strip() or "unknown"
    mode_key = mode_text.casefold()
    numeric_age = _as_optional_float(age)
    now = time.time()

    entry: Dict[str, Any] = {
        "mode": mode_text,
        "age": float(numeric_age) if numeric_age is not None else None,
        "ts": now,
    }

    stats_raw = store.get("fx_cache_stats")
    stats: Dict[str, Any]
    if isinstance(stats_raw, Mapping):
        stats = dict(stats_raw)
    else:
        stats = {}

    stats["invocations"] = int(stats.get("invocations", 0) or 0) + 1

    mode_counts_raw = stats.get("mode_counts")
    if isinstance(mode_counts_raw, Mapping):
        mode_counts = dict(mode_counts_raw)
    else:
        mode_counts = {}
    mode_counts[mode_key] = int(mode_counts.get(mode_key, 0) or 0) + 1
    stats["mode_counts"] = mode_counts

    classification = _classify_fx_cache_event(mode_text, numeric_age, stats)
    if classification:
        entry["label"] = classification
        label_counts_raw = stats.get("label_counts")
        if isinstance(label_counts_raw, Mapping):
            label_counts = dict(label_counts_raw)
        else:
            label_counts = {}
        label_counts[classification] = int(label_counts.get(classification, 0) or 0) + 1
        stats["label_counts"] = label_counts
        stats["last_label"] = classification

    if mode_key in {"hit", "refresh"}:
        stats["has_data"] = True

    stats["last_mode"] = mode_key
    if numeric_age is not None and math.isfinite(numeric_age):
        stats["age_count"] = int(stats.get("age_count", 0) or 0) + 1
        stats["age_sum"] = float(stats.get("age_sum", 0.0) or 0.0) + numeric_age
        stats["age_sum_sq"] = (
            float(stats.get("age_sum_sq", 0.0) or 0.0) + numeric_age * numeric_age
        )
        current_min = _as_optional_float(stats.get("age_min"))
        stats["age_min"] = (
            numeric_age if current_min is None else min(current_min, numeric_age)
        )
        current_max = _as_optional_float(stats.get("age_max"))
        stats["age_max"] = (
            numeric_age if current_max is None else max(current_max, numeric_age)
        )
        age_history = _ensure_latency_history(
            stats.get("age_history"), limit=_FX_CACHE_HISTORY_LIMIT
        )
        age_history.append(numeric_age)
        stats["age_history"] = age_history

    stats["last_age"] = numeric_age

    event_history = _ensure_event_history(
        stats.get("event_history"), limit=_FX_CACHE_HISTORY_LIMIT
    )
    latest_event = dict(entry)
    event_history.append(latest_event)
    stats["event_history"] = event_history

    store["fx_cache_stats"] = stats

    summary = _summarize_fx_cache_stats(stats)
    if summary:
        entry["stats"] = summary

    store["fx_cache"] = entry

    _log_analysis_event("fx.cache", latest_event, summary)


def record_portfolio_load(
    elapsed_ms: Optional[float], *, source: str, detail: Optional[str] = None
) -> None:
    """Persist response time and source for the latest portfolio load."""
    store = _store()
    source_text = str(source or "unknown").strip() or "unknown"
    detail_text = _clean_detail(detail)
    numeric_latency = _as_optional_float(elapsed_ms)
    now = time.time()

    summary: Dict[str, Any] = {
        "elapsed_ms": float(numeric_latency) if numeric_latency is not None else None,
        "source": source_text,
        "detail": detail_text,
        "ts": now,
    }

    stats_raw = store.get("portfolio_stats")
    stats: Dict[str, Any]
    if isinstance(stats_raw, Mapping):
        stats = dict(stats_raw)
    else:
        stats = {}

    stats["invocations"] = int(stats.get("invocations", 0) or 0) + 1

    source_counts_raw = stats.get("sources")
    if isinstance(source_counts_raw, Mapping):
        source_counts = dict(source_counts_raw)
    else:
        source_counts = {}
    source_counts[source_text] = int(source_counts.get(source_text, 0) or 0) + 1
    stats["sources"] = source_counts

    if numeric_latency is not None and math.isfinite(numeric_latency):
        value = float(numeric_latency)
        stats["latency_count"] = int(stats.get("latency_count", 0) or 0) + 1
        stats["latency_sum"] = float(stats.get("latency_sum", 0.0) or 0.0) + value
        stats["latency_sum_sq"] = (
            float(stats.get("latency_sum_sq", 0.0) or 0.0) + value * value
        )
        current_min = _as_optional_float(stats.get("latency_min"))
        stats["latency_min"] = value if current_min is None else min(current_min, value)
        current_max = _as_optional_float(stats.get("latency_max"))
        stats["latency_max"] = value if current_max is None else max(current_max, value)
        latency_history = _ensure_latency_history(
            stats.get("latency_history"), limit=_PORTFOLIO_HISTORY_LIMIT
        )
        latency_history.append(value)
        stats["latency_history"] = latency_history
        stats["last_elapsed_ms"] = value
    else:
        stats["missing_latency"] = int(stats.get("missing_latency", 0) or 0) + 1

    stats["last_source"] = source_text
    stats["last_detail"] = detail_text
    stats["last_ts"] = now

    latest_event = dict(summary)
    event_history = _ensure_event_history(
        stats.get("event_history"), limit=_PORTFOLIO_HISTORY_LIMIT
    )
    event_history.append(latest_event)
    stats["event_history"] = event_history

    store["portfolio_stats"] = stats

    metrics_summary = _summarize_portfolio_stats(stats)
    if metrics_summary:
        summary["stats"] = metrics_summary

    store["portfolio"] = summary

    _log_analysis_event("portfolio.load", latest_event, metrics_summary)


def record_tab_latency(
    tab: str,
    elapsed_ms: Optional[float],
    *,
    status: str = "success",
) -> None:
    """Track latency distributions per analytical tab."""

    tab_key_raw = str(tab or "").strip()
    tab_key = tab_key_raw.casefold() or "unknown"
    status_key = str(status or "").strip().casefold() or "unknown"

    store = _store()
    raw_tabs = store.get(_TAB_LATENCIES_KEY)
    if isinstance(raw_tabs, Mapping):
        tabs = dict(raw_tabs)
    else:
        tabs = {}

    raw_stats = tabs.get(tab_key)
    if isinstance(raw_stats, Mapping):
        stats = dict(raw_stats)
    else:
        stats = {}

    stats["label"] = tab_key_raw or tab_key.title()

    total_invocations = int(stats.get("total", 0) or 0) + 1
    stats["total"] = total_invocations

    numeric_latency = _as_optional_float(elapsed_ms)
    if numeric_latency is not None and math.isfinite(numeric_latency):
        value = float(numeric_latency)
        history = _ensure_latency_history(
            stats.get("history"), limit=_TAB_LATENCY_HISTORY_LIMIT
        )
        history.append(value)
        stats["history"] = history
        stats["count"] = int(stats.get("count", 0) or 0) + 1
        stats["sum"] = float(stats.get("sum", 0.0) or 0.0) + value
        stats["sum_sq"] = float(stats.get("sum_sq", 0.0) or 0.0) + value * value
        stats["last_elapsed_ms"] = value
    else:
        stats["missing_count"] = int(stats.get("missing_count", 0) or 0) + 1
        stats["last_elapsed_ms"] = None

    status_counts = stats.get("status_counts")
    if isinstance(status_counts, Mapping):
        status_counts = dict(status_counts)
    else:
        status_counts = {}
    status_counts[status_key] = int(status_counts.get(status_key, 0) or 0) + 1
    stats["status_counts"] = status_counts

    if status_key == "error":
        stats["error_count"] = int(stats.get("error_count", 0) or 0) + 1

    stats["last_status"] = status_key
    stats["ts"] = time.time()

    tabs[tab_key] = stats
    store[_TAB_LATENCIES_KEY] = tabs


def record_adapter_fallback(
    adapter: str,
    provider: str,
    status: str,
    fallback: bool,
) -> None:
    """Aggregate fallback ratios per adapter/provider combination."""

    adapter_label = str(adapter or "").strip() or "desconocido"
    adapter_key = adapter_label.casefold()
    provider_label = str(provider or "").strip() or "desconocido"
    provider_key = provider_label.casefold()
    status_key = str(status or "").strip().casefold() or "unknown"

    store = _store()
    raw_adapters = store.get(_ADAPTER_FALLBACK_KEY)
    if isinstance(raw_adapters, Mapping):
        adapters = dict(raw_adapters)
    else:
        adapters = {}

    raw_entry = adapters.get(adapter_key)
    if isinstance(raw_entry, Mapping):
        entry = dict(raw_entry)
    else:
        entry = {}

    entry["label"] = adapter_label

    raw_providers = entry.get("providers")
    if isinstance(raw_providers, Mapping):
        providers = dict(raw_providers)
    else:
        providers = {}

    raw_stats = providers.get(provider_key)
    if isinstance(raw_stats, Mapping):
        stats = dict(raw_stats)
    else:
        stats = {}

    stats["label"] = _PROVIDER_LABELS.get(provider_key, provider_label)
    stats["count"] = int(stats.get("count", 0) or 0) + 1

    status_counts = stats.get("status_counts")
    if isinstance(status_counts, Mapping):
        status_counts = dict(status_counts)
    else:
        status_counts = {}
    status_counts[status_key] = int(status_counts.get(status_key, 0) or 0) + 1
    stats["status_counts"] = status_counts

    if fallback:
        stats["fallback_count"] = int(stats.get("fallback_count", 0) or 0) + 1

    stats["last_status"] = status_key
    stats["fallback_last"] = bool(fallback)
    stats["ts"] = time.time()

    providers[provider_key] = stats
    entry["providers"] = providers
    adapters[adapter_key] = entry
    store[_ADAPTER_FALLBACK_KEY] = adapters

def record_quote_load(
    elapsed_ms: Optional[float], *, source: str, count: Optional[int] = None
) -> None:
    """Persist response time and source for the latest quote load."""

    store = _store()
    source_text = str(source or "unknown").strip() or "unknown"
    numeric_latency = _as_optional_float(elapsed_ms)
    numeric_count = _as_optional_int(count)
    now = time.time()

    summary: Dict[str, Any] = {
        "elapsed_ms": float(numeric_latency) if numeric_latency is not None else None,
        "source": source_text,
        "count": int(numeric_count) if numeric_count is not None else None,
        "ts": now,
    }

    total_attempts = _as_optional_int(store.get("quotes_total"))
    if total_attempts is not None:
        summary["total"] = total_attempts

    ok_attempts = _as_optional_int(store.get("quotes_ok"))
    if ok_attempts is not None:
        summary["ok"] = ok_attempts
        if total_attempts:
            summary["ok_ratio"] = ok_attempts / total_attempts

    http_counters_raw = store.get("quote_http_counters")
    if isinstance(http_counters_raw, Mapping):
        counters: Dict[str, int] = {}
        for key, value in http_counters_raw.items():
            numeric = _as_optional_int(value)
            if numeric is None or numeric <= 0:
                continue
            counters[str(key)] = numeric
        if counters:
            summary["http_counters"] = counters

    by_provider_raw = store.get("quotes_by_provider")
    if isinstance(by_provider_raw, Mapping):
        provider_summary: Dict[str, Any] = {}
        for key, value in by_provider_raw.items():
            if not isinstance(value, Mapping):
                continue
            provider_summary[str(key)] = dict(value)
        if provider_summary:
            summary["by_provider"] = provider_summary

    stats_raw = store.get("quotes_stats")
    stats: Dict[str, Any]
    if isinstance(stats_raw, Mapping):
        stats = dict(stats_raw)
    else:
        stats = {}

    stats["invocations"] = int(stats.get("invocations", 0) or 0) + 1

    source_counts_raw = stats.get("sources")
    if isinstance(source_counts_raw, Mapping):
        source_counts = dict(source_counts_raw)
    else:
        source_counts = {}
    source_counts[source_text] = int(source_counts.get(source_text, 0) or 0) + 1
    stats["sources"] = source_counts

    if numeric_latency is not None and math.isfinite(numeric_latency):
        value = float(numeric_latency)
        stats["latency_count"] = int(stats.get("latency_count", 0) or 0) + 1
        stats["latency_sum"] = float(stats.get("latency_sum", 0.0) or 0.0) + value
        stats["latency_sum_sq"] = (
            float(stats.get("latency_sum_sq", 0.0) or 0.0) + value * value
        )
        current_min = _as_optional_float(stats.get("latency_min"))
        stats["latency_min"] = value if current_min is None else min(current_min, value)
        current_max = _as_optional_float(stats.get("latency_max"))
        stats["latency_max"] = value if current_max is None else max(current_max, value)
        latency_history = _ensure_latency_history(
            stats.get("latency_history"), limit=_QUOTE_HISTORY_LIMIT
        )
        latency_history.append(value)
        stats["latency_history"] = latency_history
        stats["last_elapsed_ms"] = value
    else:
        stats["missing_latency"] = int(stats.get("missing_latency", 0) or 0) + 1

    if numeric_count is not None:
        count_value = float(numeric_count)
        stats["batch_count"] = int(stats.get("batch_count", 0) or 0) + 1
        stats["batch_sum"] = float(stats.get("batch_sum", 0.0) or 0.0) + count_value
        stats["batch_sum_sq"] = (
            float(stats.get("batch_sum_sq", 0.0) or 0.0) + count_value * count_value
        )
        current_min = _as_optional_float(stats.get("batch_min"))
        stats["batch_min"] = (
            count_value if current_min is None else min(current_min, count_value)
        )
        current_max = _as_optional_float(stats.get("batch_max"))
        stats["batch_max"] = (
            count_value if current_max is None else max(current_max, count_value)
        )
        batch_history = _ensure_latency_history(
            stats.get("batch_history"), limit=_QUOTE_HISTORY_LIMIT
        )
        batch_history.append(count_value)
        stats["batch_history"] = batch_history
        stats["last_count"] = int(numeric_count)
    else:
        stats["missing_batch"] = int(stats.get("missing_batch", 0) or 0) + 1

    stats["last_source"] = source_text
    stats["last_ts"] = now

    latest_event = dict(summary)
    event_history = _ensure_event_history(
        stats.get("event_history"), limit=_QUOTE_HISTORY_LIMIT
    )
    event_history.append(latest_event)
    stats["event_history"] = event_history

    store["quotes_stats"] = stats

    metrics_summary = _summarize_quote_stats(stats)
    if metrics_summary:
        summary["stats"] = metrics_summary

    store["quotes"] = summary

    _log_analysis_event("quotes.load", latest_event, metrics_summary)


def record_quote_provider_usage(
    provider: str,
    *,
    elapsed_ms: Optional[float],
    stale: bool,
    source: Optional[str] = None,
    http_status: Optional[str] = None,
    ok: Optional[bool] = None,
) -> None:
    """Track per-provider latency and usage statistics for quotes."""

    provider_label = str(provider or "unknown").strip() or "unknown"
    provider_key = provider_label.casefold()
    store = _store()
    raw_providers = store.get("quote_providers")
    if isinstance(raw_providers, Mapping):
        providers = dict(raw_providers)
    else:
        providers = {}

    raw_entry = providers.get(provider_key)
    if isinstance(raw_entry, Mapping):
        entry = dict(raw_entry)
    else:
        entry = {}

    entry["provider"] = provider_key
    entry["label"] = _PROVIDER_LABELS.get(provider_key, provider_label)
    total_prev = _as_optional_int(store.get("quotes_total")) or 0
    store["quotes_total"] = total_prev + 1

    entry["count"] = int(entry.get("count", 0) or 0) + 1
    if stale:
        entry["stale_count"] = int(entry.get("stale_count", 0) or 0) + 1
    entry["stale_last"] = bool(stale)
    detail_source = _clean_detail(source)
    if detail_source is not None:
        entry["last_source"] = detail_source
    elif "last_source" in entry and source is None:
        # preserve existing label when no source provided
        pass

    now = time.time()
    entry["ts"] = now

    ok_flag = bool(ok) if ok is not None else (not stale and elapsed_ms is not None)
    if ok_flag:
        entry["ok_count"] = int(entry.get("ok_count", 0) or 0) + 1
    entry["ok_last"] = ok_flag

    ok_prev = _as_optional_int(store.get("quotes_ok")) or 0
    if ok_flag:
        store["quotes_ok"] = ok_prev + 1
    else:
        store.setdefault("quotes_ok", ok_prev)

    if elapsed_ms is not None:
        elapsed_value = float(elapsed_ms)
        history_raw = entry.get("elapsed_history")
        history = _ensure_latency_history(history_raw, limit=_QUOTE_PROVIDER_HISTORY_LIMIT)
        history.append(elapsed_value)
        samples = list(history)
        entry["elapsed_history"] = samples
        entry["elapsed_last"] = elapsed_value

        percentiles = _compute_percentiles(samples, (0.5, 0.95)) if samples else {}
        if percentiles:
            p50 = percentiles.get("p50")
            p95 = percentiles.get("p95")
            if p50 is not None:
                entry["p50_ms"] = float(p50)
            if p95 is not None:
                entry["p95_ms"] = float(p95)
        else:
            entry.pop("p50_ms", None)
            entry.pop("p95_ms", None)
    else:
        entry.pop("elapsed_last", None)

    if http_status:
        status_key = str(http_status).strip()
        if status_key:
            http_raw = store.get("quote_http_counters")
            if isinstance(http_raw, Mapping):
                counters = dict(http_raw)
            else:
                counters = {}
            current = _as_optional_int(counters.get(status_key)) or 0
            counters[status_key] = current + 1
            store["quote_http_counters"] = counters
    else:
        store.setdefault("quote_http_counters", store.get("quote_http_counters", {}))

    providers[provider_key] = entry
    store["quote_providers"] = providers

    by_provider_raw = store.get("quotes_by_provider")
    if isinstance(by_provider_raw, Mapping):
        by_provider = dict(by_provider_raw)
    else:
        by_provider = {}

    provider_summary: Dict[str, Any] = {
        "provider": provider_key,
        "label": entry["label"],
        "total": int(entry.get("count", 0) or 0),
        "ok": int(entry.get("ok_count", 0) or 0),
        "stale": int(entry.get("stale_count", 0) or 0),
    }
    if "p50_ms" in entry:
        provider_summary["p50_ms"] = entry["p50_ms"]
    if "p95_ms" in entry:
        provider_summary["p95_ms"] = entry["p95_ms"]
    by_provider[provider_key] = provider_summary
    store["quotes_by_provider"] = by_provider


def _as_optional_int(value: Any) -> Optional[int]:
    if value is None:
        return None
    try:
        return int(value)
    except (TypeError, ValueError):
        return None


def _as_optional_float(value: Any) -> Optional[float]:
    if value is None:
        return None
    try:
        return float(value)
    except (TypeError, ValueError):
        return None


def _normalize_provider_event(entry: Any) -> Optional[Dict[str, Any]]:
    """Normalize provider history entries into a serializable mapping."""

    if not isinstance(entry, Mapping):
        return None

    provider_raw = entry.get("provider") or entry.get("source") or "unknown"
    provider_text = str(provider_raw or "unknown").strip() or "unknown"

    result_raw = (
        entry.get("result")
        or entry.get("status")
        or entry.get("latest_result")
        or entry.get("mode")
    )
    result_text = str(result_raw).strip() if result_raw is not None else None

    fallback_raw = entry.get("fallback")
    fallback_flag = bool(fallback_raw) if fallback_raw is not None else False

    ts_value = _as_optional_float(entry.get("ts"))
    detail_text = _clean_detail(entry.get("detail"))

    normalized: Dict[str, Any] = {
        "provider": provider_text,
        "fallback": fallback_flag,
    }
    if result_text:
        normalized["result"] = result_text
    if ts_value is not None:
        normalized["ts"] = ts_value
    if detail_text:
        normalized["detail"] = detail_text

    return normalized


def _normalize_risk_entry(entry: Any) -> Optional[Dict[str, Any]]:
    if not isinstance(entry, Mapping):
        return None

    category = entry.get("category") or entry.get("label") or "unknown"
    category_text = str(category).strip() or "unknown"

    severity_value = entry.get("severity") or entry.get("severity_label") or "unknown"
    severity_text = str(severity_value).strip() or "unknown"
    severity_key = severity_text.casefold() or "unknown"

    ts_value = _as_optional_float(entry.get("ts"))
    detail_text = _clean_detail(entry.get("detail"))

    fallback_raw = entry.get("fallback")
    fallback_flag = None if fallback_raw is None else bool(fallback_raw)

    source_text = _clean_detail(entry.get("source"))

    tags_list: Optional[list[str]] = None
    raw_tags = entry.get("tags")
    if isinstance(raw_tags, Iterable) and not isinstance(
        raw_tags, (str, bytes, bytearray)
    ):
        collected: list[str] = []
        for tag in raw_tags:
            text = str(tag).strip()
            if text:
                collected.append(text)
        if collected:
            tags_list = collected

    metadata_payload: Optional[Dict[str, Any]] = None
    raw_metadata = entry.get("metadata")
    if isinstance(raw_metadata, Mapping):
        metadata_payload = {}
        for key, value in raw_metadata.items():
            key_text = str(key).strip()
            if not key_text:
                continue
            metadata_payload[key_text] = value
        if not metadata_payload:
            metadata_payload = None

    normalized: Dict[str, Any] = {
        "category": category_text,
        "severity": severity_key,
        "severity_label": severity_text,
    }
    if ts_value is not None:
        normalized["ts"] = ts_value
    if detail_text:
        normalized["detail"] = detail_text
    if fallback_flag is not None:
        normalized["fallback"] = fallback_flag
    if source_text:
        normalized["source"] = source_text
    if tags_list:
        normalized["tags"] = tags_list
    if metadata_payload is not None:
        normalized["metadata"] = metadata_payload

    return normalized


def _serialize_provider_history(raw_history: Any) -> list[Dict[str, Any]]:
    if not raw_history:
        return []

    if isinstance(raw_history, deque):
        iterable = list(raw_history)
    elif isinstance(raw_history, Iterable) and not isinstance(
        raw_history, (str, bytes, bytearray)
    ):
        iterable = list(raw_history)
    else:
        return []

    serialized: list[Dict[str, Any]] = []
    for entry in iterable:
        normalized = _normalize_provider_event(entry)
        if normalized is not None:
            serialized.append(normalized)
    return serialized[-_PROVIDER_HISTORY_LIMIT:]


def _serialize_provider_metrics(raw_metrics: Any) -> Any:
    if raw_metrics is None:
        return None
    if not isinstance(raw_metrics, Mapping):
        return raw_metrics

    data = dict(raw_metrics)

    source_raw = raw_metrics.get("source")
    if isinstance(source_raw, str):
        data["source"] = source_raw
    elif source_raw is not None:
        data["source"] = str(source_raw)

    detail_text = _clean_detail(raw_metrics.get("detail"))
    if detail_text is not None:
        data["detail"] = detail_text
    elif "detail" in data:
        del data["detail"]

    fallback_value = raw_metrics.get("fallback")
    if fallback_value is not None:
        data["fallback"] = bool(fallback_value)

    latest_provider = raw_metrics.get("latest_provider") or raw_metrics.get("source")
    if isinstance(latest_provider, str):
        data["latest_provider"] = latest_provider
    elif "latest_provider" in data:
        del data["latest_provider"]

    latest_result = (
        raw_metrics.get("latest_result")
        or raw_metrics.get("result")
        or raw_metrics.get("status")
    )
    if isinstance(latest_result, str):
        data["latest_result"] = latest_result
    elif "latest_result" in data:
        del data["latest_result"]

    data["history"] = _serialize_provider_history(raw_metrics.get("history"))

    return data


def _normalize_sectors(value: Any) -> Optional[list[str]]:
    if value is None:
        return None
    if isinstance(value, str):
        item = value.strip()
        return [item] if item else None
    if isinstance(value, Iterable) and not isinstance(value, (bytes, bytearray, str)):
        items = [str(item).strip() for item in value if str(item).strip()]
        return items or None
    return None


def _normalize_origin_counts(value: Any) -> Optional[Dict[str, int | float]]:
    if value is None:
        return None
    if not isinstance(value, Mapping):
        return None

    normalized: Dict[str, int | float] = {}
    for raw_key, raw_value in value.items():
        key = str(raw_key).strip()
        if not key:
            continue
        numeric = _as_optional_float(raw_value)
        if numeric is None:
            continue
        if float(numeric).is_integer():
            normalized[key] = int(numeric)
        else:
            normalized[key] = float(numeric)
    return normalized or None


def _classify_latency_bucket(value: Optional[float]) -> str:
    if value is None:
        return "missing"
    try:
        numeric = float(value)
    except (TypeError, ValueError):
        return "missing"
    if not math.isfinite(numeric):
        return "missing"
    if numeric <= _LATENCY_FAST_THRESHOLD_MS:
        return "fast"
    if numeric <= _LATENCY_MEDIUM_THRESHOLD_MS:
        return "medium"
    return "slow"


def _increment_latency_bucket(stats: Dict[str, Any], prefix: str, value: Optional[float]) -> None:
    raw_buckets = stats.get(f"{prefix}_buckets")
    if isinstance(raw_buckets, Mapping):
        buckets = dict(raw_buckets)
    else:
        buckets = {}
    counts_raw = buckets.get("counts")
    if isinstance(counts_raw, Mapping):
        counts = dict(counts_raw)
    else:
        counts = {}
    bucket = _classify_latency_bucket(value)
    counts[bucket] = int(counts.get(bucket, 0) or 0) + 1
    buckets["counts"] = counts
    stats[f"{prefix}_buckets"] = buckets


def _compute_ratio_map(counts: Mapping[str, Any], total: int) -> Dict[str, float]:
    if not isinstance(counts, Mapping) or not total:
        return {}
    ratios: Dict[str, float] = {}
    for raw_key, raw_value in counts.items():
        key = str(raw_key).strip()
        if not key:
            continue
        numeric = _as_optional_float(raw_value)
        if numeric is None:
            continue
        ratios[key] = float(numeric) / total
    return ratios


def _compute_percentiles(
    samples: Sequence[float], points: Sequence[float]
) -> Dict[str, float]:
    if not samples:
        return {}

    ordered = sorted(float(value) for value in samples)
    if not ordered:
        return {}

    size = len(ordered)
    results: Dict[str, float] = {}
    for point in points:
        if point <= 0:
            results[f"p{int(point * 100):02d}"] = ordered[0]
            continue
        if point >= 1:
            results[f"p{int(point * 100):02d}"] = ordered[-1]
            continue
        position = (size - 1) * point
        lower = int(math.floor(position))
        upper = int(math.ceil(position))
        if lower == upper:
            value = ordered[lower]
        else:
            weight = position - lower
            value = ordered[lower] * (1 - weight) + ordered[upper] * weight
        results[f"p{int(point * 100):02d}"] = value
    return results


def _aggregate_provider_overall(providers: Mapping[str, Any]) -> Dict[str, Any]:
    if not isinstance(providers, Mapping):
        return {}

    total = 0
    status_counts: Dict[str, int] = {}
    latency_counts: Dict[str, int] = {}
    error_total = 0
    fallback_total = 0

    for stats in providers.values():
        if not isinstance(stats, Mapping):
            continue
        count_value = stats.get("count") or stats.get("total")
        count = _as_optional_int(count_value)
        if count is None or count <= 0:
            continue
        total += count

        raw_status = stats.get("status_counts")
        if isinstance(raw_status, Mapping):
            for key, value in raw_status.items():
                try:
                    status_counts[str(key)] = status_counts.get(str(key), 0) + int(value)
                except (TypeError, ValueError):
                    continue

        try:
            error_total += int(stats.get("error_count", 0) or 0)
        except (TypeError, ValueError):
            pass
        try:
            fallback_total += int(stats.get("fallback_count", 0) or 0)
        except (TypeError, ValueError):
            pass

        latency = stats.get("latency_buckets")
        if isinstance(latency, Mapping):
            counts_map = latency.get("counts")
            if isinstance(counts_map, Mapping):
                for key, value in counts_map.items():
                    try:
                        latency_counts[str(key)] = latency_counts.get(str(key), 0) + int(value)
                    except (TypeError, ValueError):
                        continue

    if total <= 0:
        return {}

    return {
        "count": total,
        "status_counts": status_counts,
        "status_ratios": _compute_ratio_map(status_counts, total),
        "error_count": error_total,
        "error_ratio": error_total / total if total else 0.0,
        "fallback_count": fallback_total,
        "fallback_ratio": fallback_total / total if total else 0.0,
        "latency_buckets": {
            "counts": latency_counts,
            "ratios": _compute_ratio_map(latency_counts, total),
            "total": total,
        },
    }


def record_opportunities_report(
    *,
    mode: str,
    elapsed_ms: Optional[float],
    cached_elapsed_ms: Optional[float],
    universe_initial: Optional[Any] = None,
    universe_final: Optional[Any] = None,
    discard_ratio: Optional[Any] = None,
    highlighted_sectors: Optional[Any] = None,
    counts_by_origin: Optional[Any] = None,
    **extra_metrics: Any,
) -> None:
    """Persist cache usage metrics for the opportunities screening."""

    store = _store()
    entry: Dict[str, Any] = {
        "mode": mode,
        "elapsed_ms": float(elapsed_ms) if elapsed_ms is not None else None,
        "cached_elapsed_ms": (
            float(cached_elapsed_ms) if cached_elapsed_ms is not None else None
        ),
        "ts": time.time(),
    }

    initial = _as_optional_int(universe_initial)
    final = _as_optional_int(universe_final)
    if initial is not None:
        entry["universe_initial"] = initial
    if final is not None:
        entry["universe_final"] = final

    ratio = _as_optional_float(discard_ratio)
    if ratio is not None:
        entry["discard_ratio"] = ratio

    sectors = _normalize_sectors(highlighted_sectors)
    if sectors is not None:
        entry["highlighted_sectors"] = sectors

    origins = _normalize_origin_counts(counts_by_origin)
    if origins is not None:
        entry["counts_by_origin"] = origins

    if extra_metrics:
        extras: Dict[str, Any] = {}
        for key, value in extra_metrics.items():
            normalized_key = str(key)
            # ``None`` values offer no insight and would just clutter the payload.
            if value is None:
                continue
            if isinstance(value, (list, tuple, set, frozenset)):
                extras[normalized_key] = [
                    item for item in value if item is not None
                ]
            elif isinstance(value, dict):
                extras[normalized_key] = {
                    str(sub_key): sub_value
                    for sub_key, sub_value in value.items()
                    if sub_value is not None
                }
            else:
                extras[normalized_key] = value
        if extras:
            entry.setdefault("extra_metrics", {}).update(extras)

    store["opportunities"] = entry

    stats = store.get(_OPPORTUNITIES_STATS_KEY)
    if not isinstance(stats, dict):
        stats = {
            "modes": {},
            "elapsed_sum": 0.0,
            "elapsed_sum_sq": 0.0,
            "elapsed_count": 0,
            "cached_sum": 0.0,
            "cached_sum_sq": 0.0,
            "cached_count": 0,
            "improvement_count": 0,
            "improvement_wins": 0,
            "improvement_losses": 0,
            "improvement_ties": 0,
            "improvement_delta_sum": 0.0,
        }

    stats["invocation_count"] = int(stats.get("invocation_count", 0) or 0) + 1

    modes: Dict[str, int] = stats.setdefault("modes", {})
    modes[mode] = int(modes.get(mode, 0)) + 1

    elapsed_value = _as_optional_float(elapsed_ms)
    if elapsed_value is not None:
        stats["elapsed_count"] = int(stats.get("elapsed_count", 0)) + 1
        stats["elapsed_sum"] = float(stats.get("elapsed_sum", 0.0)) + elapsed_value
        stats["elapsed_sum_sq"] = (
            float(stats.get("elapsed_sum_sq", 0.0)) + elapsed_value * elapsed_value
        )
        _increment_latency_bucket(stats, "elapsed", elapsed_value)
    else:
        _increment_latency_bucket(stats, "elapsed", None)

    cached_value = _as_optional_float(cached_elapsed_ms)
    if cached_value is not None:
        stats["cached_count"] = int(stats.get("cached_count", 0)) + 1
        stats["cached_sum"] = float(stats.get("cached_sum", 0.0)) + cached_value
        stats["cached_sum_sq"] = (
            float(stats.get("cached_sum_sq", 0.0)) + cached_value * cached_value
        )
        _increment_latency_bucket(stats, "cached", cached_value)
    else:
        _increment_latency_bucket(stats, "cached", None)

    if elapsed_value is not None and cached_value is not None:
        stats["improvement_count"] = int(stats.get("improvement_count", 0)) + 1
        diff = cached_value - elapsed_value
        stats["improvement_delta_sum"] = float(
            stats.get("improvement_delta_sum", 0.0)
        ) + diff
        if diff > 0:
            stats["improvement_wins"] = int(stats.get("improvement_wins", 0)) + 1
        elif diff < 0:
            stats["improvement_losses"] = int(stats.get("improvement_losses", 0)) + 1
        else:
            stats["improvement_ties"] = int(stats.get("improvement_ties", 0)) + 1

    if str(mode or "").casefold() in {"error", "failure"}:
        stats["error_count"] = int(stats.get("error_count", 0) or 0) + 1
        by_mode = stats.setdefault("error_by_mode", {})
        by_mode[mode] = int(by_mode.get(mode, 0) or 0) + 1

    store[_OPPORTUNITIES_STATS_KEY] = stats

    raw_history = store.get(_OPPORTUNITIES_HISTORY_KEY)
    history: Deque[Dict[str, Any]]
    if isinstance(raw_history, deque):
        history = raw_history
    elif isinstance(raw_history, list):
        history = deque(raw_history, maxlen=_OPPORTUNITIES_HISTORY_LIMIT)
    else:
        history = deque(maxlen=_OPPORTUNITIES_HISTORY_LIMIT)

    history.append(entry)
    store[_OPPORTUNITIES_HISTORY_KEY] = history


def get_health_metrics() -> Dict[str, Any]:
    """Return a shallow copy of the tracked metrics for UI consumption."""
    store = _store()

<<<<<<< HEAD
    def _normalize_snapshot_event_entry(raw_event: Any) -> Dict[str, Any]:
        if not isinstance(raw_event, Mapping):
            return {}

        event: Dict[str, Any] = {}

        ts = _as_optional_float(raw_event.get("ts"))
        if ts is not None:
            event["ts"] = ts

        for key in ("kind", "status", "action"):
            value = raw_event.get(key)
            if isinstance(value, str):
                text = value.strip()
                if text:
                    event[key] = text

        detail_text = _clean_detail(raw_event.get("detail"))
        if detail_text:
            event["detail"] = detail_text

        storage_id = raw_event.get("storage_id")
        if storage_id is not None:
            text = str(storage_id).strip()
            if text:
                event["storage_id"] = text

        backend = _normalize_backend_details(raw_event.get("backend"))
        if backend:
            event["backend"] = backend

        return event
=======
    def _merge_entry(entry: Any, stats_summary: Dict[str, Any]) -> Any:
        if not stats_summary:
            if isinstance(entry, Mapping):
                return dict(entry)
            return entry
        if isinstance(entry, Mapping):
            merged = dict(entry)
        elif entry is None:
            merged = {}
        else:
            merged = {"value": entry}
        merged["stats"] = stats_summary
        return merged
>>>>>>> d6d50d67

    def _summarize_stats(raw_stats: Any) -> Dict[str, Any]:
        if not isinstance(raw_stats, Mapping):
            return {}

        summary: Dict[str, Any] = {}

        modes: Dict[str, int] = {}
        raw_modes = raw_stats.get("modes")
        if isinstance(raw_modes, Mapping):
            for key, value in raw_modes.items():
                try:
                    modes[str(key)] = int(value)
                except (TypeError, ValueError):
                    continue
        if modes:
            total_modes = sum(max(count, 0) for count in modes.values())
            total_modes = max(total_modes, 0)
            if total_modes:
                summary["mode_counts"] = modes
                summary["mode_total"] = total_modes
                summary["mode_ratios"] = {
                    name: count / total_modes for name, count in modes.items()
                }
                hit_count = modes.get("hit", 0)
                summary["hit_ratio"] = hit_count / total_modes

        def _summarize_timing(prefix: str) -> Optional[Dict[str, Any]]:
            count = int(raw_stats.get(f"{prefix}_count", 0) or 0)
            if count <= 0:
                return None
            sum_value = float(raw_stats.get(f"{prefix}_sum", 0.0) or 0.0)
            sum_sq_value = float(raw_stats.get(f"{prefix}_sum_sq", 0.0) or 0.0)
            avg = sum_value / count
            variance = max(sum_sq_value / count - avg * avg, 0.0)
            stdev = math.sqrt(variance)
            return {"count": count, "avg": avg, "stdev": stdev}

        elapsed_stats = _summarize_timing("elapsed")
        if elapsed_stats:
            summary["elapsed"] = elapsed_stats

        cached_stats = _summarize_timing("cached")
        if cached_stats:
            summary["cached_elapsed"] = cached_stats

        def _summarize_buckets(prefix: str) -> Optional[Dict[str, Any]]:
            raw_buckets = raw_stats.get(f"{prefix}_buckets")
            if not isinstance(raw_buckets, Mapping):
                return None

            counts: Dict[str, int] = {}
            total = 0
            for bucket in ("fast", "medium", "slow", "missing"):
                try:
                    count = int(raw_buckets.get(bucket, 0) or 0)
                except (TypeError, ValueError):
                    continue
                if count < 0:
                    continue
                counts[bucket] = count
                total += count

            if total <= 0:
                return None

            ratios = {name: count / total for name, count in counts.items()}
            return {"counts": counts, "total": total, "ratios": ratios}

        elapsed_buckets = _summarize_buckets("elapsed")
        if elapsed_buckets:
            summary["elapsed_buckets"] = elapsed_buckets

        cached_buckets = _summarize_buckets("cached")
        if cached_buckets:
            summary["cached_buckets"] = cached_buckets

        improvement_count = int(raw_stats.get("improvement_count", 0) or 0)
        if improvement_count > 0:
            wins = int(raw_stats.get("improvement_wins", 0) or 0)
            losses = int(raw_stats.get("improvement_losses", 0) or 0)
            ties = int(raw_stats.get("improvement_ties", 0) or 0)
            delta_sum = float(raw_stats.get("improvement_delta_sum", 0.0) or 0.0)
            summary["improvement"] = {
                "count": improvement_count,
                "wins": wins,
                "losses": losses,
                "ties": ties,
                "win_ratio": wins / improvement_count,
                "loss_ratio": losses / improvement_count,
                "tie_ratio": ties / improvement_count,
                "avg_delta_ms": delta_sum / improvement_count,
            }

        error_total = int(raw_stats.get("error_count", 0) or 0)
        if error_total > 0:
            base_total = int(raw_stats.get("invocation_count", 0) or 0)
            ratio = (error_total / base_total) if base_total else None
            error_summary: Dict[str, Any] = {"total": error_total}
            if ratio is not None:
                error_summary["ratio"] = ratio
            error_by_mode_raw = raw_stats.get("error_by_mode")
            if isinstance(error_by_mode_raw, Mapping):
                error_summary["by_mode"] = {
                    str(name): int(value)
                    for name, value in error_by_mode_raw.items()
                    if _as_optional_int(value) is not None
                }
            summary["errors"] = error_summary

        return summary

    def _summarize_tab_latencies(raw_tabs: Any) -> Dict[str, Any]:
        if not isinstance(raw_tabs, Mapping):
            return {}

        summary: Dict[str, Any] = {}
        for key, raw_stats in raw_tabs.items():
            if not isinstance(raw_stats, Mapping):
                continue

            label = str(raw_stats.get("label") or key).strip() or str(key)
            total_attempts = _as_optional_int(raw_stats.get("total"))
            if total_attempts is None:
                total_attempts = 0

            latency_count = _as_optional_int(raw_stats.get("count")) or 0
            sum_value = _as_optional_float(raw_stats.get("sum")) or 0.0
            sum_sq_value = _as_optional_float(raw_stats.get("sum_sq")) or 0.0
            avg = sum_value / latency_count if latency_count else None
            stdev = None
            if latency_count and latency_count > 1:
                variance = max(sum_sq_value / latency_count - (avg or 0.0) ** 2, 0.0)
                stdev = math.sqrt(variance)

            history_raw = raw_stats.get("history")
            samples: list[float] = []
            if isinstance(history_raw, deque):
                samples = [float(item) for item in history_raw]
            elif isinstance(history_raw, Iterable) and not isinstance(
                history_raw, (str, bytes, bytearray)
            ):
                for value in history_raw:
                    numeric = _as_optional_float(value)
                    if numeric is None:
                        continue
                    samples.append(float(numeric))

            percentiles = (
                _compute_percentiles(samples, (0.5, 0.9, 0.95, 0.99)) if samples else {}
            )

            status_counts_raw = raw_stats.get("status_counts")
            status_counts: Dict[str, int] = {}
            if isinstance(status_counts_raw, Mapping):
                for status_key, value in status_counts_raw.items():
                    numeric = _as_optional_float(value)
                    if numeric is None:
                        continue
                    status_counts[str(status_key)] = int(numeric)

            error_count = _as_optional_int(raw_stats.get("error_count")) or 0
            error_ratio = error_count / total_attempts if total_attempts else 0.0

            summary[key] = {
                "label": label,
                "count": latency_count,
                "total": total_attempts,
                "avg": avg,
                "stdev": stdev,
                "percentiles": percentiles,
                "status_counts": status_counts,
                "status_ratios": _compute_ratio_map(status_counts, total_attempts),
                "error_count": error_count,
                "error_ratio": error_ratio,
                "error_budget": error_ratio,
                "missing_count": _as_optional_int(raw_stats.get("missing_count")) or 0,
                "latest": {
                    "elapsed_ms": _as_optional_float(raw_stats.get("last_elapsed_ms")),
                    "status": raw_stats.get("last_status"),
                    "ts": _as_optional_float(raw_stats.get("ts")),
                },
            }

        return summary

    def _summarize_quote_providers(
        raw_providers: Any, raw_rate_limits: Any
    ) -> Dict[str, Any]:
        if not isinstance(raw_providers, Mapping):
            return {}

        store = _store()
        providers: list[Dict[str, Any]] = []
        total_count = 0
        stale_total = 0
        ok_total = 0
        rate_total = 0
        rate_wait_total = 0.0

        rate_limit_map: Dict[str, Dict[str, Any]] = {}
        if isinstance(raw_rate_limits, Mapping):
            for rate_key, rate_entry in raw_rate_limits.items():
                if isinstance(rate_entry, Mapping):
                    rate_limit_map[str(rate_key).casefold()] = dict(rate_entry)

        for key, entry in raw_providers.items():
            if not isinstance(entry, Mapping):
                continue

            count = _as_optional_int(entry.get("count"))
            if count is None or count <= 0:
                continue

            stale_count = _as_optional_int(entry.get("stale_count")) or 0
            total_count += count
            stale_total += max(stale_count, 0)
            ok_count = _as_optional_int(entry.get("ok_count")) or 0
            ok_total += max(ok_count, 0)

            label = str(entry.get("label") or entry.get("provider") or key)

            history_raw = entry.get("elapsed_history")
            latencies: list[float] = []
            if isinstance(history_raw, Iterable) and not isinstance(
                history_raw, (str, bytes, bytearray)
            ):
                for value in history_raw:
                    numeric = _as_optional_float(value)
                    if numeric is not None:
                        latencies.append(numeric)

            avg_ms: Optional[float] = None
            if latencies:
                avg_ms = sum(latencies) / len(latencies)
            percentiles = _compute_percentiles(latencies, (0.5, 0.95)) if latencies else {}

            provider_summary: Dict[str, Any] = {
                "provider": str(key),
                "label": label,
                "count": count,
            }
            if stale_count:
                provider_summary["stale_count"] = stale_count
            if ok_count:
                provider_summary["ok_count"] = ok_count
                provider_summary["ok_ratio"] = ok_count / count if count else 0.0

            last_ms = _as_optional_float(entry.get("elapsed_last"))
            if avg_ms is not None:
                provider_summary["avg_ms"] = avg_ms
            if last_ms is not None:
                provider_summary["last_ms"] = last_ms
            if percentiles:
                p50 = percentiles.get("p50")
                p95 = percentiles.get("p95")
                if p50 is not None:
                    provider_summary["p50_ms"] = float(p50)
                if p95 is not None:
                    provider_summary["p95_ms"] = float(p95)

            ts_value = _as_optional_float(entry.get("ts"))
            if ts_value is not None:
                provider_summary["ts"] = ts_value

            source_detail = _clean_detail(entry.get("last_source"))
            if source_detail:
                provider_summary["source"] = source_detail

            if entry.get("stale_last"):
                provider_summary["stale_last"] = True

            rate_entry = rate_limit_map.get(str(key).casefold())
            if isinstance(rate_entry, Mapping):
                rate_count = _as_optional_int(rate_entry.get("count"))
                if rate_count:
                    provider_summary["rate_limit_count"] = rate_count
                    rate_total += rate_count
                    wait_total = _as_optional_float(rate_entry.get("wait_total")) or 0.0
                    rate_wait_total += wait_total
                    last_wait = _as_optional_float(rate_entry.get("wait_last"))
                    if last_wait is not None:
                        provider_summary["rate_limit_last_ms"] = last_wait * 1000.0
                    if wait_total and rate_count:
                        provider_summary["rate_limit_avg_ms"] = (
                            wait_total / rate_count
                        ) * 1000.0
                    last_reason = rate_entry.get("last_reason")
                    if last_reason:
                        provider_summary["rate_limit_last_reason"] = str(last_reason)
                    limit_ts = _as_optional_float(rate_entry.get("ts"))
                    if limit_ts is not None:
                        provider_summary["rate_limit_ts"] = limit_ts

            providers.append(provider_summary)

        if not providers:
            return {}

        providers.sort(key=lambda item: str(item.get("label", "")).casefold())
        summary_total = _as_optional_int(store.get("quotes_total")) or total_count
        summary: Dict[str, Any] = {"providers": providers, "total": summary_total}
        if stale_total:
            summary["stale_total"] = stale_total
        if ok_total:
            summary["ok_total"] = ok_total
        if rate_total:
            summary["rate_limit_total"] = rate_total
        if rate_wait_total:
            summary["rate_limit_total_wait_ms"] = rate_wait_total * 1000.0
        return summary

    def _summarize_adapter_fallbacks(raw_data: Any) -> Dict[str, Any]:
        if not isinstance(raw_data, Mapping):
            return {}

        adapters: Dict[str, Any] = {}
        provider_totals: Dict[str, Dict[str, Any]] = {}

        for adapter_key, raw_entry in raw_data.items():
            if not isinstance(raw_entry, Mapping):
                continue

            label = str(raw_entry.get("label") or adapter_key).strip() or str(adapter_key)
            providers_summary: Dict[str, Any] = {}

            raw_providers = raw_entry.get("providers")
            if not isinstance(raw_providers, Mapping):
                continue

            for provider_key, raw_stats in raw_providers.items():
                if not isinstance(raw_stats, Mapping):
                    continue

                count = _as_optional_int(raw_stats.get("count")) or 0
                fallback_count = _as_optional_int(raw_stats.get("fallback_count")) or 0
                status_counts_raw = raw_stats.get("status_counts")
                status_counts: Dict[str, int] = {}
                if isinstance(status_counts_raw, Mapping):
                    for status_name, value in status_counts_raw.items():
                        numeric = _as_optional_float(value)
                        if numeric is None:
                            continue
                        status_counts[str(status_name)] = int(numeric)

                total_attempts = count or sum(status_counts.values())
                provider_label = _PROVIDER_LABELS.get(
                    str(provider_key).casefold(),
                    str(raw_stats.get("label") or provider_key).strip() or str(provider_key),
                )

                entry = {
                    "label": provider_label,
                    "count": count,
                    "fallback_count": fallback_count,
                    "fallback_ratio": (fallback_count / total_attempts)
                    if total_attempts
                    else 0.0,
                    "status_counts": status_counts,
                    "status_ratios": _compute_ratio_map(status_counts, total_attempts),
                    "latest": {
                        "status": raw_stats.get("last_status"),
                        "fallback": bool(raw_stats.get("fallback_last")),
                        "ts": _as_optional_float(raw_stats.get("ts")),
                    },
                }

                providers_summary[str(provider_key)] = entry

                aggregate = provider_totals.setdefault(
                    str(provider_key),
                    {
                        "label": provider_label,
                        "count": 0,
                        "fallback_count": 0,
                        "status_counts": {},
                        "latest": None,
                    },
                )
                aggregate["count"] = int(aggregate.get("count", 0)) + count
                aggregate["fallback_count"] = int(
                    aggregate.get("fallback_count", 0)
                ) + fallback_count

                agg_status = aggregate.get("status_counts")
                if not isinstance(agg_status, dict):
                    agg_status = {}
                for status_name, value in status_counts.items():
                    agg_status[status_name] = int(agg_status.get(status_name, 0)) + int(value)
                aggregate["status_counts"] = agg_status

                latest_payload = aggregate.get("latest")
                current_ts = _as_optional_float(raw_stats.get("ts"))
                if current_ts is not None:
                    if not isinstance(latest_payload, Mapping):
                        aggregate["latest"] = {
                            "status": raw_stats.get("last_status"),
                            "fallback": bool(raw_stats.get("fallback_last")),
                            "ts": current_ts,
                        }
                    else:
                        existing_ts = _as_optional_float(latest_payload.get("ts"))
                        if existing_ts is None or current_ts >= existing_ts:
                            aggregate["latest"] = {
                                "status": raw_stats.get("last_status"),
                                "fallback": bool(raw_stats.get("fallback_last")),
                                "ts": current_ts,
                            }

            if providers_summary:
                adapters[str(adapter_key)] = {"label": label, "providers": providers_summary}

        for provider_key, aggregate in provider_totals.items():
            total_attempts = int(aggregate.get("count", 0))
            status_counts = aggregate.get("status_counts")
            if not isinstance(status_counts, dict):
                status_counts = {}
            aggregate["status_ratios"] = _compute_ratio_map(status_counts, total_attempts)
            fallback_count = int(aggregate.get("fallback_count", 0))
            aggregate["fallback_ratio"] = (
                fallback_count / total_attempts if total_attempts else 0.0
            )

        return {"adapters": adapters, "providers": provider_totals}

    def _summarize_risk(raw_risk: Any) -> Dict[str, Any]:
        if not isinstance(raw_risk, Mapping):
            return {}

        summary: Dict[str, Any] = {}

        total = _as_optional_int(raw_risk.get("total"))
        if total is not None and total >= 0:
            summary["total"] = total

        fallback_total = _as_optional_int(raw_risk.get("fallback_count"))
        if fallback_total is not None and fallback_total >= 0:
            summary["fallback_count"] = fallback_total
            if total:
                summary["fallback_ratio"] = fallback_total / total

        raw_severities = raw_risk.get("by_severity")
        severities_summary: Dict[str, Any] = {}
        if isinstance(raw_severities, Mapping):
            for key, raw_stats in raw_severities.items():
                if not isinstance(raw_stats, Mapping):
                    continue
                count = _as_optional_int(raw_stats.get("count")) or 0
                entry: Dict[str, Any] = {"count": count}
                label = raw_stats.get("label")
                if isinstance(label, str) and label.strip():
                    entry["label"] = label.strip()
                fallback_count = _as_optional_int(raw_stats.get("fallback_count")) or 0
                if fallback_count:
                    entry["fallback_count"] = fallback_count
                if count:
                    entry["fallback_ratio"] = fallback_count / count
                categories_raw = raw_stats.get("categories")
                if isinstance(categories_raw, Mapping):
                    categories_counts: Dict[str, int] = {}
                    total_categories = 0
                    for cat_key, value in categories_raw.items():
                        numeric = _as_optional_int(value)
                        if numeric is None or numeric < 0:
                            continue
                        categories_counts[str(cat_key)] = numeric
                        total_categories += numeric
                    if categories_counts:
                        entry["categories"] = categories_counts
                        entry["category_ratios"] = _compute_ratio_map(
                            categories_counts, total_categories
                        )
                last_ts = _as_optional_float(raw_stats.get("last_ts"))
                if last_ts is not None:
                    entry["last_ts"] = last_ts
                last_category = raw_stats.get("last_category")
                if isinstance(last_category, str) and last_category.strip():
                    entry["last_category"] = last_category.strip()
                severities_summary[str(key)] = entry
        if severities_summary:
            summary["by_severity"] = severities_summary

        raw_categories = raw_risk.get("by_category")
        categories_summary: Dict[str, Any] = {}
        if isinstance(raw_categories, Mapping):
            for key, raw_stats in raw_categories.items():
                if not isinstance(raw_stats, Mapping):
                    continue
                count = _as_optional_int(raw_stats.get("count")) or 0
                entry: Dict[str, Any] = {"count": count}
                label = raw_stats.get("label")
                if isinstance(label, str) and label.strip():
                    entry["label"] = label.strip()
                fallback_count = _as_optional_int(raw_stats.get("fallback_count")) or 0
                if fallback_count:
                    entry["fallback_count"] = fallback_count
                if count:
                    entry["fallback_ratio"] = fallback_count / count
                severity_counts_raw = raw_stats.get("severity_counts")
                if isinstance(severity_counts_raw, Mapping):
                    severity_counts: Dict[str, int] = {}
                    for severity_name, value in severity_counts_raw.items():
                        numeric = _as_optional_int(value)
                        if numeric is None or numeric < 0:
                            continue
                        severity_counts[str(severity_name)] = numeric
                    if severity_counts:
                        entry["severity_counts"] = severity_counts
                        entry["severity_ratios"] = _compute_ratio_map(
                            severity_counts, count
                        )
                last_ts = _as_optional_float(raw_stats.get("last_ts"))
                if last_ts is not None:
                    entry["last_ts"] = last_ts
                last_detail = _clean_detail(raw_stats.get("last_detail"))
                if last_detail:
                    entry["last_detail"] = last_detail
                last_severity = raw_stats.get("last_severity")
                if isinstance(last_severity, str) and last_severity.strip():
                    entry["last_severity"] = last_severity.strip()
                last_fallback = raw_stats.get("last_fallback")
                if last_fallback is not None:
                    entry["last_fallback"] = bool(last_fallback)
                last_source = _clean_detail(raw_stats.get("last_source"))
                if last_source:
                    entry["last_source"] = last_source
                last_tags = raw_stats.get("last_tags")
                if isinstance(last_tags, Iterable) and not isinstance(
                    last_tags, (str, bytes, bytearray)
                ):
                    collected_tags = [
                        str(tag).strip()
                        for tag in last_tags
                        if str(tag).strip()
                    ]
                    if collected_tags:
                        entry["last_tags"] = collected_tags
                categories_summary[str(key)] = entry
        if categories_summary:
            summary["by_category"] = categories_summary

        latest = raw_risk.get("latest")
        normalized_latest = _normalize_risk_entry(latest)
        if normalized_latest:
            summary["latest"] = normalized_latest

        raw_latest_by_category = raw_risk.get("latest_by_category")
        if isinstance(raw_latest_by_category, Mapping):
            latest_by_category: Dict[str, Any] = {}
            for key, value in raw_latest_by_category.items():
                normalized_entry = _normalize_risk_entry(value)
                if normalized_entry:
                    latest_by_category[str(key)] = normalized_entry
            if latest_by_category:
                summary["latest_by_category"] = latest_by_category

        history_raw = raw_risk.get("history")
        history_entries: list[Dict[str, Any]] = []
        if isinstance(history_raw, deque):
            iterable_history = list(history_raw)
        elif isinstance(history_raw, Iterable) and not isinstance(
            history_raw, (str, bytes, bytearray)
        ):
            iterable_history = list(history_raw)
        else:
            iterable_history = []
        for entry in iterable_history:
            normalized_entry = _normalize_risk_entry(entry)
            if normalized_entry:
                history_entries.append(normalized_entry)
        if history_entries:
            summary["history"] = history_entries

        return summary

    def _summarize_macro(raw_macro: Any) -> Dict[str, Any]:
        if not isinstance(raw_macro, Mapping):
            return {}

        summary: Dict[str, Any] = {}

        latest = raw_macro.get("latest")
        if isinstance(latest, Mapping):
            summary["latest"] = dict(latest)

        raw_providers = raw_macro.get("providers")
        providers: Dict[str, Any] = {}
        overall_status_counts: Dict[str, int] = {}
        overall_buckets: Dict[str, int] = {}
        overall_total = 0
        overall_errors = 0
        overall_fallbacks = 0

        if isinstance(raw_providers, Mapping):
            for key, raw_stats in raw_providers.items():
                provider_name = str(key)
                if not isinstance(raw_stats, Mapping):
                    continue

                provider_summary: Dict[str, Any] = {}
                latest_entry = raw_stats.get("latest")
                if isinstance(latest_entry, Mapping):
                    provider_summary["latest"] = dict(latest_entry)

                total_count = _as_optional_int(raw_stats.get("total")) or 0
                provider_summary["count"] = total_count
                overall_total += total_count

                label = raw_stats.get("label")
                if isinstance(label, str) and label:
                    provider_summary["label"] = label
                else:
                    provider_summary["label"] = provider_name

                raw_status_counts = raw_stats.get("status_counts")
                status_counts: Dict[str, int] = {}
                if isinstance(raw_status_counts, Mapping):
                    for status_name, value in raw_status_counts.items():
                        count = _as_optional_int(value)
                        if count is None or count < 0:
                            continue
                        status_key = str(status_name)
                        status_counts[status_key] = count
                        overall_status_counts[status_key] = (
                            overall_status_counts.get(status_key, 0) + count
                        )
                if status_counts:
                    provider_summary["status_counts"] = status_counts
                    provider_summary["status_ratios"] = {
                        status: count / total_count
                        for status, count in status_counts.items()
                        if total_count
                    }

                fallback_count = _as_optional_int(raw_stats.get("fallback_count")) or 0
                provider_summary["fallback_count"] = fallback_count
                if total_count:
                    provider_summary["fallback_ratio"] = fallback_count / total_count
                overall_fallbacks += fallback_count

                error_count = _as_optional_int(raw_stats.get("error_count")) or 0
                provider_summary["error_count"] = error_count
                if total_count:
                    provider_summary["error_ratio"] = error_count / total_count
                overall_errors += error_count

                raw_history = raw_stats.get("history")
                if isinstance(raw_history, Iterable) and not isinstance(
                    raw_history, (str, bytes, bytearray)
                ):
                    history_entries: list[Dict[str, Any]] = []
                    for entry in raw_history:
                        if isinstance(entry, Mapping):
                            history_entries.append(dict(entry))
                    if history_entries:
                        provider_summary["history"] = history_entries

                raw_buckets = raw_stats.get("latency_buckets")
                bucket_counts: Dict[str, int] = {}
                bucket_total = 0
                if isinstance(raw_buckets, Mapping):
                    counts_section = raw_buckets.get("counts")
                    if isinstance(counts_section, Mapping):
                        source_counts: Mapping[str, Any] = counts_section
                    else:
                        source_counts = raw_buckets
                    for bucket in ("fast", "medium", "slow", "missing"):
                        count = _as_optional_int(source_counts.get(bucket))
                        if count is None or count < 0:
                            continue
                        bucket_counts[bucket] = count
                        bucket_total += count
                        overall_buckets[bucket] = overall_buckets.get(bucket, 0) + count
                if bucket_counts and bucket_total:
                    provider_summary["latency_buckets"] = {
                        "counts": bucket_counts,
                        "total": bucket_total,
                        "ratios": {
                            name: count / bucket_total
                            for name, count in bucket_counts.items()
                            if bucket_total
                        },
                    }

                providers[provider_name] = provider_summary

        if providers:
            summary["providers"] = providers

        if overall_total > 0:
            latency_total = sum(overall_buckets.values())
            latency_summary: Optional[Dict[str, Any]] = None
            if latency_total > 0:
                latency_summary = {
                    "counts": dict(overall_buckets),
                    "total": latency_total,
                    "ratios": {
                        name: count / latency_total
                        for name, count in overall_buckets.items()
                        if latency_total
                    },
                }

            summary["overall"] = {
                "count": overall_total,
                "status_counts": overall_status_counts,
                "status_ratios": {
                    name: count / overall_total
                    for name, count in overall_status_counts.items()
                    if overall_total
                },
                "fallback_count": overall_fallbacks,
                "fallback_ratio": overall_fallbacks / overall_total,
                "error_count": overall_errors,
                "error_ratio": overall_errors / overall_total,
            }
            if latency_summary:
                summary["overall"]["latency_buckets"] = latency_summary

        return summary

    fx_api_data = _merge_entry(
        store.get("fx_api"), _summarize_fx_api_stats(store.get("fx_api_stats"))
    )
    fx_cache_data = _merge_entry(
        store.get("fx_cache"), _summarize_fx_cache_stats(store.get("fx_cache_stats"))
    )
    portfolio_data = _merge_entry(
        store.get("portfolio"), _summarize_portfolio_stats(store.get("portfolio_stats"))
    )
    quotes_data = _merge_entry(
        store.get("quotes"), _summarize_quote_stats(store.get("quotes_stats"))
    )

    return {
        "iol_refresh": store.get("iol_refresh"),
        "snapshot_event": _normalize_snapshot_event_entry(store.get(_SNAPSHOT_EVENT_KEY)),
        "yfinance": _serialize_provider_metrics(store.get("yfinance")),
        "market_data": list(store.get(_MARKET_DATA_INCIDENTS_KEY, [])),
        "risk_incidents": _summarize_risk(store.get(_RISK_INCIDENTS_KEY)),
        "fx_api": fx_api_data,
        "fx_cache": fx_cache_data,
        "macro_api": _summarize_macro(store.get("macro_api")),
        "portfolio": portfolio_data,
        "quotes": quotes_data,
        "quote_providers": _summarize_quote_providers(
            store.get("quote_providers"), store.get(_QUOTE_RATE_LIMIT_KEY)
        ),
        "opportunities": store.get("opportunities"),
        "opportunities_history": list(store.get(_OPPORTUNITIES_HISTORY_KEY, [])),
        "opportunities_stats": _summarize_stats(store.get(_OPPORTUNITIES_STATS_KEY)),
        "tab_latencies": _summarize_tab_latencies(store.get(_TAB_LATENCIES_KEY)),
        "adapter_fallbacks": _summarize_adapter_fallbacks(store.get(_ADAPTER_FALLBACK_KEY)),
    }


__all__ = [
    "get_health_metrics",
    "record_fx_api_response",
    "record_fx_cache_usage",
    "record_iol_refresh",
    "record_portfolio_load",
    "record_tab_latency",
    "record_adapter_fallback",
    "record_quote_load",
    "record_quote_provider_usage",
    "record_quote_rate_limit_wait",
    "record_snapshot_event",
    "record_opportunities_report",
    "record_market_data_incident",
    "record_risk_incident",
    "record_yfinance_usage",
]<|MERGE_RESOLUTION|>--- conflicted
+++ resolved
@@ -28,9 +28,7 @@
 _RISK_INCIDENTS_KEY = "risk_incidents"
 _RISK_INCIDENT_HISTORY_LIMIT = 50
 _QUOTE_RATE_LIMIT_KEY = "quote_rate_limits"
-<<<<<<< HEAD
 _SNAPSHOT_EVENT_KEY = "snapshot_event"
-=======
 _PORTFOLIO_HISTORY_LIMIT = 32
 _QUOTE_HISTORY_LIMIT = 32
 _FX_API_HISTORY_LIMIT = 32
@@ -38,7 +36,6 @@
 
 
 analysis_logger = logging.getLogger("analysis")
->>>>>>> d6d50d67
 
 _PROVIDER_LABELS = {
     "alpha_vantage": "Alpha Vantage",
@@ -2155,7 +2152,6 @@
     """Return a shallow copy of the tracked metrics for UI consumption."""
     store = _store()
 
-<<<<<<< HEAD
     def _normalize_snapshot_event_entry(raw_event: Any) -> Dict[str, Any]:
         if not isinstance(raw_event, Mapping):
             return {}
@@ -2188,7 +2184,6 @@
             event["backend"] = backend
 
         return event
-=======
     def _merge_entry(entry: Any, stats_summary: Dict[str, Any]) -> Any:
         if not stats_summary:
             if isinstance(entry, Mapping):
@@ -2202,7 +2197,6 @@
             merged = {"value": entry}
         merged["stats"] = stats_summary
         return merged
->>>>>>> d6d50d67
 
     def _summarize_stats(raw_stats: Any) -> Dict[str, Any]:
         if not isinstance(raw_stats, Mapping):
