from __future__ import annotations

"""Helpers to capture health metrics and expose them via ``st.session_state``."""

from collections import deque
import logging
import math
from typing import Any, Deque, Dict, Iterable, Mapping, Optional, Sequence
import time

import streamlit as st

from shared.settings import cache_ttl_fx


_HEALTH_KEY = "health_metrics"
_OPPORTUNITIES_HISTORY_KEY = "opportunities_history"
_OPPORTUNITIES_STATS_KEY = "opportunities_stats"
_OPPORTUNITIES_HISTORY_LIMIT = 5
_MARKET_DATA_INCIDENTS_KEY = "market_data_incidents"
_MARKET_DATA_INCIDENT_LIMIT = 20
_LATENCY_FAST_THRESHOLD_MS = 250.0
_LATENCY_MEDIUM_THRESHOLD_MS = 750.0
_PROVIDER_HISTORY_LIMIT = 8
_TAB_LATENCIES_KEY = "tab_latencies"
_TAB_LATENCY_HISTORY_LIMIT = 32
_ADAPTER_FALLBACK_KEY = "adapter_fallbacks"
_RISK_INCIDENTS_KEY = "risk_incidents"
_RISK_INCIDENT_HISTORY_LIMIT = 50
_QUOTE_RATE_LIMIT_KEY = "quote_rate_limits"
_SNAPSHOT_EVENT_KEY = "snapshot_event"
_DIAGNOSTICS_SNAPSHOT_KEY = "startup_diagnostics"
_PORTFOLIO_HISTORY_LIMIT = 32
_QUOTE_HISTORY_LIMIT = 32
_FX_API_HISTORY_LIMIT = 32
_FX_CACHE_HISTORY_LIMIT = 32
_DIAGNOSTICS_SNAPSHOT_KEY = "diagnostics_snapshot"
_SESSION_MONITORING_KEY = "session_monitoring"
_ACTIVE_SESSIONS_KEY = "active_sessions"
_LOGIN_TO_RENDER_STATS_KEY = "login_to_render"
_LAST_HTTP_ERROR_KEY = "last_http_error"
_SESSION_MONITORING_TTL_SECONDS = 300.0


analysis_logger = logging.getLogger("analysis")

_PROVIDER_LABELS = {
    "alpha_vantage": "Alpha Vantage",
    "av": "Alpha Vantage",
    "polygon": "Polygon",
    "fred": "FRED",
    "worldbank": "World Bank",
    "iol": "IOL v2",
    "legacy": "IOL Legacy",
    "stale": "Cache persistente",
    "cache": "Caché en memoria",
}

_QUOTE_PROVIDER_HISTORY_LIMIT = 12


def _store() -> Dict[str, Any]:
    """Return the mutable health metrics store from the session state."""
    return st.session_state.setdefault(_HEALTH_KEY, {})


def _ensure_session_monitoring_store(store: Dict[str, Any]) -> Dict[str, Any]:
    raw_monitoring = store.get(_SESSION_MONITORING_KEY)
    if isinstance(raw_monitoring, Mapping):
        monitoring = dict(raw_monitoring)
    else:
        monitoring = {}
    if monitoring is not raw_monitoring:
        store[_SESSION_MONITORING_KEY] = monitoring
    return monitoring


def _clean_detail(detail: Optional[str]) -> Optional[str]:
    if detail is None:
        return None
    text = str(detail).strip()
    return text or None


def _normalize_backend_details(raw_backend: Any) -> Dict[str, Any]:
    if not isinstance(raw_backend, Mapping):
        return {}

    details: Dict[str, Any] = {}
    for key, value in raw_backend.items():
        key_text = str(key).strip()
        if not key_text:
            continue
        if value is None:
            continue
        if isinstance(value, (str, bytes)):
            text = str(value).strip()
            if not text:
                continue
            details[key_text] = text
        elif isinstance(value, (int, float, bool)):
            details[key_text] = value
        else:
            details[key_text] = str(value)
    return details


def _normalize_metadata(raw_metadata: Any) -> Dict[str, Any]:
    if not isinstance(raw_metadata, Mapping):
        return {}

    normalized: Dict[str, Any] = {}
    for key, value in raw_metadata.items():
        key_text = str(key or "").strip()
        if not key_text:
            continue
        if value is None:
            continue
        if isinstance(value, (bool, int, float)):
            normalized[key_text] = value
        elif isinstance(value, (str, bytes)):
            text = str(value).strip()
            if text:
                normalized[key_text] = text
        else:
            normalized[key_text] = str(value)
    return normalized


def record_snapshot_event(
    *,
    kind: str,
    status: str,
    action: Optional[str] = None,
    storage_id: Optional[str] = None,
    detail: Optional[str] = None,
    backend: Optional[Mapping[str, Any]] = None,
) -> None:
    """Persist information about the latest snapshot interaction."""

    kind_text = str(kind or "generic").strip() or "generic"
    status_text = str(status or "unknown").strip() or "unknown"
    action_text = str(action or "").strip()
    storage_id_text = str(storage_id or "").strip()
    detail_text = _clean_detail(detail)

    event: Dict[str, Any] = {"kind": kind_text, "status": status_text, "ts": time.time()}
    if action_text:
        event["action"] = action_text
    if storage_id_text:
        event["storage_id"] = storage_id_text
    if detail_text:
        event["detail"] = detail_text

    backend_details = _normalize_backend_details(backend or {})
    if backend_details:
        event["backend"] = backend_details

    store = _store()
    store[_SNAPSHOT_EVENT_KEY] = event


<<<<<<< HEAD
def record_session_started(
    session_id: str,
    *,
    metadata: Optional[Mapping[str, Any]] = None,
) -> None:
    """Track the start of an interactive session for health dashboards."""

    session_key = str(session_id or "unknown").strip() or "unknown"
    now = time.time()
    store = _store()
    monitoring = _ensure_session_monitoring_store(store)

    active_raw = monitoring.get(_ACTIVE_SESSIONS_KEY)
    if isinstance(active_raw, Mapping):
        active_sessions = dict(active_raw)
    else:
        active_sessions = {}

    entry: Dict[str, Any] = {"session_id": session_key, "ts": now}
    metadata_dict = _normalize_metadata(metadata)
    if metadata_dict:
        entry["metadata"] = metadata_dict

    active_sessions[session_key] = entry
    monitoring[_ACTIVE_SESSIONS_KEY] = active_sessions
    monitoring["total_session_starts"] = int(
        monitoring.get("total_session_starts", 0) or 0
    ) + 1
    monitoring["active_sessions_ts"] = now

    _log_analysis_event(
        "session_started",
        entry,
        {
            "active_sessions": len(active_sessions),
            "total_session_starts": monitoring["total_session_starts"],
        },
    )


def record_login_to_render(
    elapsed_seconds: float,
    *,
    session_id: Optional[str] = None,
) -> None:
    """Record timing from login to first render for UX monitoring."""

    elapsed_value = _as_optional_float(elapsed_seconds)
    if elapsed_value is None or elapsed_value < 0:
        return

    now = time.time()
    store = _store()
    monitoring = _ensure_session_monitoring_store(store)
    stats_raw = monitoring.get(_LOGIN_TO_RENDER_STATS_KEY)
    if isinstance(stats_raw, Mapping):
        stats = dict(stats_raw)
    else:
        stats = {"count": 0, "sum": 0.0, "sum_sq": 0.0}

    stats["count"] = int(stats.get("count", 0) or 0) + 1
    stats["sum"] = float(stats.get("sum", 0.0) or 0.0) + elapsed_value
    stats["sum_sq"] = float(stats.get("sum_sq", 0.0) or 0.0) + elapsed_value * elapsed_value
    stats["last_value"] = elapsed_value
    stats["last_ts"] = now
    if session_id is not None:
        stats["last_session_id"] = str(session_id)

    monitoring[_LOGIN_TO_RENDER_STATS_KEY] = stats

    avg = stats["sum"] / stats["count"] if stats["count"] else None
    latest: Dict[str, Any] = {"value": stats["last_value"], "ts": now}
    session_ref = stats.get("last_session_id")
    if isinstance(session_ref, str) and session_ref.strip():
        latest["session_id"] = session_ref.strip()
    metrics: Dict[str, Any] = {"count": stats["count"]}
    if avg is not None:
        metrics["avg"] = avg
    _log_analysis_event(
        "login_to_render",
        latest,
        metrics,
    )


def record_http_error(
    status_code: int,
    *,
    method: Optional[str] = None,
    url: Optional[str] = None,
    detail: Optional[str] = None,
) -> None:
    """Track the latest HTTP error encountered by the UI."""

    code_value = _as_optional_int(status_code)
    if code_value is None:
        return

    now = time.time()
    store = _store()
    monitoring = _ensure_session_monitoring_store(store)

    entry: Dict[str, Any] = {"status_code": code_value, "ts": now}
    method_text = str(method or "").strip()
    if method_text:
        entry["method"] = method_text
    url_text = str(url or "").strip()
    if url_text:
        entry["url"] = url_text
    detail_text = _clean_detail(detail)
    if detail_text:
        entry["detail"] = detail_text

    monitoring[_LAST_HTTP_ERROR_KEY] = entry
    monitoring["http_error_count"] = int(monitoring.get("http_error_count", 0) or 0) + 1

    _log_analysis_event(
        "http_error",
        entry,
        {"http_error_count": monitoring["http_error_count"]},
    )


def record_diagnostics_snapshot(
    snapshot: Mapping[str, Any],
    *,
    source: Optional[str] = None,
) -> None:
    """Persist a copy of the latest diagnostics snapshot."""

    if not isinstance(snapshot, Mapping):
        return

    normalized_snapshot = _normalize_metadata(snapshot)
    now = time.time()
    entry: Dict[str, Any] = {"snapshot": normalized_snapshot, "ts": now}
    source_text = str(source or "").strip()
    if source_text:
        entry["source"] = source_text
=======
def record_diagnostics_snapshot(result: Mapping[str, Any]) -> None:
    """Persist the latest startup diagnostics summary."""

    if not isinstance(result, Mapping):
        result = {}

    status_text = str(result.get("status") or "unknown").strip() or "unknown"
    latency_value = _as_optional_float(result.get("latency"))
    ts_value = _as_optional_float(result.get("timestamp"))
    if ts_value is None:
        ts_value = _as_optional_float(result.get("ts"))
    if ts_value is None:
        ts_value = time.time()

    entry: Dict[str, Any] = {"status": status_text, "ts": ts_value}
    if latency_value is not None:
        entry["latency"] = latency_value

    component = result.get("component")
    if isinstance(component, str):
        component_text = component.strip()
        if component_text:
            entry["component"] = component_text

    message_value = result.get("message")
    if message_value is not None:
        message_text = _clean_detail(message_value)
        if message_text:
            entry["message"] = message_text

    checks_raw = result.get("checks")
    checks: list[Dict[str, Any]] = []
    if isinstance(checks_raw, Iterable) and not isinstance(
        checks_raw, (str, bytes, bytearray)
    ):
        for item in checks_raw:
            if not isinstance(item, Mapping):
                continue
            check_entry: Dict[str, Any] = {}
            component_value = item.get("component") or item.get("name")
            if component_value:
                component_text = str(component_value).strip()
                if component_text:
                    check_entry["component"] = component_text
            status_value = item.get("status")
            if status_value is not None:
                status_text = str(status_value).strip()
                if status_text:
                    check_entry["status"] = status_text
            message_data = item.get("message")
            detail_text = _clean_detail(message_data)
            if detail_text:
                check_entry["message"] = detail_text
            if check_entry:
                checks.append(check_entry)
    if checks:
        entry["checks"] = checks
>>>>>>> deab3095

    store = _store()
    store[_DIAGNOSTICS_SNAPSHOT_KEY] = entry

<<<<<<< HEAD
    _log_analysis_event(
        "diagnostics_snapshot",
        entry,
        {"field_count": len(normalized_snapshot)},
    )

=======
>>>>>>> deab3095

def record_iol_refresh(success: bool, *, detail: Optional[str] = None) -> None:
    """Persist the outcome of the last IOL login/refresh attempt."""
    store = _store()
    store["iol_refresh"] = {
        "status": "success" if success else "error",
        "detail": _clean_detail(detail),
        "ts": time.time(),
    }


def record_quote_rate_limit_wait(provider: str, wait_seconds: float, *, reason: str) -> None:
    """Track waiting time introduced by quote provider rate limiting."""

    provider_label = str(provider or "unknown").strip() or "unknown"
    provider_key = provider_label.casefold()
    wait = _as_optional_float(wait_seconds)
    if wait is None:
        return

    store = _store()
    raw_limits = store.get(_QUOTE_RATE_LIMIT_KEY)
    if isinstance(raw_limits, Mapping):
        limits = dict(raw_limits)
    else:
        limits = {}

    raw_entry = limits.get(provider_key)
    if isinstance(raw_entry, Mapping):
        entry = dict(raw_entry)
    else:
        entry = {}

    entry["provider"] = provider_key
    entry["label"] = _PROVIDER_LABELS.get(provider_key, provider_label)
    entry["count"] = int(entry.get("count", 0) or 0) + 1
    entry["wait_total"] = float(entry.get("wait_total", 0.0) or 0.0) + wait
    entry["wait_last"] = wait
    entry["last_reason"] = str(reason or "throttle").strip() or "throttle"
    entry["ts"] = time.time()

    reason_counts = entry.get("reason_counts")
    if isinstance(reason_counts, Mapping):
        reason_counts = dict(reason_counts)
    else:
        reason_counts = {}
    reason_key = entry["last_reason"]
    reason_counts[reason_key] = int(reason_counts.get(reason_key, 0) or 0) + 1
    entry["reason_counts"] = reason_counts

    limits[provider_key] = entry
    store[_QUOTE_RATE_LIMIT_KEY] = limits


def _ensure_history_deque(raw_history: Any, *, limit: int) -> Deque[Dict[str, Any]]:
    """Return a deque that can be safely reused to store provider history."""

    if isinstance(raw_history, deque) and raw_history.maxlen == limit:
        return raw_history

    history: Deque[Dict[str, Any]] = deque(maxlen=limit)
    if isinstance(raw_history, Iterable) and not isinstance(
        raw_history, (str, bytes, bytearray)
    ):
        for entry in raw_history:
            normalized = _normalize_provider_event(entry)
            if normalized is not None:
                history.append(normalized)
    return history


def _ensure_latency_history(raw_history: Any, *, limit: int) -> Deque[float]:
    """Return a deque storing float latencies with bounded size."""

    if isinstance(raw_history, deque) and raw_history.maxlen == limit:
        return raw_history

    history: Deque[float] = deque(maxlen=limit)
    if isinstance(raw_history, Iterable) and not isinstance(
        raw_history, (str, bytes, bytearray)
    ):
        for value in raw_history:
            numeric = _as_optional_float(value)
            if numeric is None:
                continue
            history.append(float(numeric))
    return history


def _ensure_event_history(raw_history: Any, *, limit: int) -> Deque[Dict[str, Any]]:
    """Return a deque that keeps track of the latest metric events."""

    if isinstance(raw_history, deque) and raw_history.maxlen == limit:
        return raw_history

    history: Deque[Dict[str, Any]] = deque(maxlen=limit)
    if isinstance(raw_history, Iterable) and not isinstance(
        raw_history, (str, bytes, bytearray)
    ):
        for entry in raw_history:
            if isinstance(entry, Mapping):
                history.append(dict(entry))
    return history


def _normalize_numeric(value: float) -> float | int:
    numeric = float(value)
    if numeric.is_integer():
        return int(numeric)
    return numeric


def _serialize_event_history(raw_history: Any) -> list[Dict[str, Any]]:
    if isinstance(raw_history, deque):
        iterable = raw_history
    elif isinstance(raw_history, Iterable) and not isinstance(
        raw_history, (str, bytes, bytearray)
    ):
        iterable = raw_history
    else:
        return []

    serialized: list[Dict[str, Any]] = []
    for entry in iterable:
        if isinstance(entry, Mapping):
            serialized.append(dict(entry))
    return serialized


def _summarize_metric_block(
    stats: Mapping[str, Any],
    prefix: str,
) -> Optional[Dict[str, Any]]:
    if not isinstance(stats, Mapping):
        return None

    try:
        count = int(stats.get(f"{prefix}_count", 0) or 0)
    except (TypeError, ValueError):
        count = 0
    if count <= 0:
        return None

    try:
        sum_value = float(stats.get(f"{prefix}_sum", 0.0) or 0.0)
    except (TypeError, ValueError):
        sum_value = 0.0

    try:
        sum_sq_value = float(stats.get(f"{prefix}_sum_sq", 0.0) or 0.0)
    except (TypeError, ValueError):
        sum_sq_value = 0.0

    avg = sum_value / count
    variance = max(sum_sq_value / count - avg * avg, 0.0)
    block: Dict[str, Any] = {
        "count": count,
        "avg": avg,
        "stdev": math.sqrt(variance),
    }

    min_value = _as_optional_float(stats.get(f"{prefix}_min"))
    if min_value is not None and math.isfinite(min_value):
        block["min"] = float(min_value)
    max_value = _as_optional_float(stats.get(f"{prefix}_max"))
    if max_value is not None and math.isfinite(max_value):
        block["max"] = float(max_value)

    history_key = f"{prefix}_history"
    history_raw = stats.get(history_key)
    if isinstance(history_raw, deque):
        samples: list[float | int] = []
        for value in history_raw:
            numeric = _as_optional_float(value)
            if numeric is None or not math.isfinite(numeric):
                continue
            samples.append(_normalize_numeric(numeric))
        if samples:
            block["samples"] = samples

    return block


def _normalize_counter_map(raw_map: Any) -> Dict[str, int]:
    if not isinstance(raw_map, Mapping):
        return {}
    counters: Dict[str, int] = {}
    for key, value in raw_map.items():
        try:
            numeric = int(value)
        except (TypeError, ValueError):
            continue
        if numeric < 0:
            continue
        name = str(key).strip()
        if not name:
            continue
        counters[name] = numeric
    return counters


def _summarize_portfolio_stats(stats: Any) -> Dict[str, Any]:
    if not isinstance(stats, Mapping):
        return {}

    summary: Dict[str, Any] = {}
    try:
        invocations = int(stats.get("invocations", 0) or 0)
    except (TypeError, ValueError):
        invocations = 0
    if invocations:
        summary["invocations"] = invocations

    latency_block = _summarize_metric_block(stats, "latency")
    if latency_block:
        summary["latency"] = latency_block

    latency_count = int(stats.get("latency_count", 0) or 0)
    missing = invocations - latency_count
    if missing > 0:
        summary["missing_latency"] = missing

    sources = _normalize_counter_map(stats.get("sources"))
    if sources:
        total = sum(sources.values())
        source_data: Dict[str, Any] = {"counts": sources}
        if total:
            source_data["ratios"] = _compute_ratio_map(sources, total)
        summary["sources"] = source_data

    events = _serialize_event_history(stats.get("event_history"))
    if events:
        summary["events"] = events

    return summary


def _summarize_quote_stats(stats: Any) -> Dict[str, Any]:
    if not isinstance(stats, Mapping):
        return {}

    summary = _summarize_portfolio_stats(stats)

    batch_block = _summarize_metric_block(stats, "batch")
    if batch_block:
        summary["batch"] = batch_block

    return summary


def _summarize_fx_api_stats(stats: Any) -> Dict[str, Any]:
    if not isinstance(stats, Mapping):
        return {}

    summary: Dict[str, Any] = {}

    try:
        invocations = int(stats.get("invocations", 0) or 0)
    except (TypeError, ValueError):
        invocations = 0
    if invocations:
        summary["invocations"] = invocations

    latency_block = _summarize_metric_block(stats, "latency")
    if latency_block:
        summary["latency"] = latency_block

    statuses = _normalize_counter_map(stats.get("status_counts"))
    if statuses:
        total = sum(statuses.values())
        status_payload: Dict[str, Any] = {"counts": statuses}
        if total:
            status_payload["ratios"] = _compute_ratio_map(statuses, total)
        summary["status"] = status_payload

    errors = _normalize_counter_map(stats.get("error_counts"))
    if errors:
        summary["errors"] = errors

    last_error = stats.get("last_error")
    if isinstance(last_error, str) and last_error:
        summary["last_error"] = last_error

    events = _serialize_event_history(stats.get("event_history"))
    if events:
        summary["events"] = events

    return summary


def _summarize_fx_cache_stats(stats: Any) -> Dict[str, Any]:
    if not isinstance(stats, Mapping):
        return {}

    summary: Dict[str, Any] = {}

    try:
        invocations = int(stats.get("invocations", 0) or 0)
    except (TypeError, ValueError):
        invocations = 0
    if invocations:
        summary["invocations"] = invocations

    modes = _normalize_counter_map(stats.get("mode_counts"))
    if modes:
        total_modes = sum(modes.values())
        mode_payload: Dict[str, Any] = {"counts": modes}
        if total_modes:
            mode_payload["ratios"] = _compute_ratio_map(modes, total_modes)
        summary["modes"] = mode_payload

    labels = _normalize_counter_map(stats.get("label_counts"))
    if labels:
        total_labels = sum(labels.values())
        label_payload: Dict[str, Any] = {"counts": labels}
        if total_labels:
            label_payload["ratios"] = _compute_ratio_map(labels, total_labels)
        summary["labels"] = label_payload

    age_block = _summarize_metric_block(stats, "age")
    if age_block:
        summary["age"] = age_block

    last_label = stats.get("last_label")
    if isinstance(last_label, str) and last_label:
        summary["last_label"] = last_label

    events = _serialize_event_history(stats.get("event_history"))
    if events:
        summary["events"] = events

    return summary


def _classify_fx_cache_event(
    mode: str,
    age: Optional[float],
    stats: Mapping[str, Any],
) -> str:
    normalized_mode = str(mode or "unknown").strip().casefold() or "unknown"
    age_value = _as_optional_float(age)
    has_data = bool(stats.get("has_data"))

    if normalized_mode == "hit":
        if age_value is None:
            return "empty"
        if not math.isfinite(age_value):
            return "unknown"
        if age_value > cache_ttl_fx:
            return "stale"
        return "fresh"

    if normalized_mode == "refresh":
        return "stale" if has_data else "empty"

    return "unknown"


def _log_analysis_event(
    event: str,
    latest: Mapping[str, Any],
    metrics: Mapping[str, Any],
) -> None:
    if not metrics:
        return

    analysis_logger.info(
        "%s updated",
        event,
        extra={
            "analysis": {
                "event": event,
                "latest": dict(latest),
                "metrics": dict(metrics),
            }
        },
    )

def record_yfinance_usage(
    source: str,
    *,
    detail: Optional[str] = None,
    status: Optional[str] = None,
    fallback: Optional[bool] = None,
) -> None:
    """Persist whether Yahoo Finance or a fallback served the last request."""

    provider = str(source or "unknown").strip() or "unknown"
    now = time.time()
    detail_text = _clean_detail(detail)
    fallback_flag = bool(fallback) if fallback is not None else provider.casefold() != "yfinance"
    status_text_raw = str(status or "").strip().casefold()
    if not status_text_raw:
        status_text_raw = "fallback" if fallback_flag else "success"

    store = _store()
    existing = store.get("yfinance")
    data: Dict[str, Any]
    if isinstance(existing, Mapping):
        data = dict(existing)
    else:
        data = {}

    history = _ensure_history_deque(data.get("history"), limit=_PROVIDER_HISTORY_LIMIT)
    event: Dict[str, Any] = {
        "provider": provider,
        "result": status_text_raw,
        "fallback": fallback_flag,
        "ts": now,
    }
    if detail_text:
        event["detail"] = detail_text
    history.append(event)

    data["source"] = provider
    data["ts"] = now
    data["history"] = history
    data["fallback"] = fallback_flag
    data["latest_provider"] = provider
    data["latest_result"] = status_text_raw
    data["result"] = status_text_raw
    if detail_text is not None:
        data["detail"] = detail_text
    elif "detail" in data:
        del data["detail"]

    store["yfinance"] = data


def record_market_data_incident(
    *,
    adapter: str,
    provider: str,
    status: str,
    detail: Optional[str] = None,
    fallback: bool | None = None,
) -> None:
    """Persist incidents for market data adapters."""

    entry = {
        "adapter": str(adapter),
        "provider": str(provider),
        "status": str(status),
        "ts": time.time(),
    }
    detail_text = _clean_detail(detail)
    if detail_text:
        entry["detail"] = detail_text
    if fallback is not None:
        entry["fallback"] = bool(fallback)

    store = _store()
    incidents = list(store.get(_MARKET_DATA_INCIDENTS_KEY, []))
    incidents.append(entry)
    store[_MARKET_DATA_INCIDENTS_KEY] = incidents[-_MARKET_DATA_INCIDENT_LIMIT:]


def record_risk_incident(
    *,
    category: str,
    severity: str = "warning",
    detail: Optional[str] = None,
    fallback: bool | None = None,
    source: Optional[str] = None,
    tags: Optional[Iterable[str]] = None,
    metadata: Optional[Mapping[str, Any]] = None,
) -> None:
    """Persist structured information about detected risk incidents."""

    now = time.time()
    category_text = str(category or "unknown").strip() or "unknown"
    severity_raw = str(severity or "unknown").strip() or "unknown"
    severity_key = severity_raw.casefold() or "unknown"
    detail_text = _clean_detail(detail)
    source_text = _clean_detail(source)

    if tags is not None:
        tag_list = []
        for tag in tags:
            text = str(tag).strip()
            if text:
                tag_list.append(text)
        if not tag_list:
            tag_list = None
    else:
        tag_list = None

    metadata_payload: Optional[Dict[str, Any]] = None
    if isinstance(metadata, Mapping):
        metadata_payload = {}
        for key, value in metadata.items():
            key_text = str(key).strip()
            if not key_text:
                continue
            metadata_payload[key_text] = value
        if not metadata_payload:
            metadata_payload = None

    fallback_flag: Optional[bool]
    if fallback is None:
        fallback_flag = None
    else:
        fallback_flag = bool(fallback)

    entry: Dict[str, Any] = {
        "category": category_text,
        "severity": severity_key,
        "severity_label": severity_raw,
        "ts": now,
    }
    if detail_text:
        entry["detail"] = detail_text
    if fallback_flag is not None:
        entry["fallback"] = fallback_flag
    if source_text:
        entry["source"] = source_text
    if tag_list:
        entry["tags"] = tag_list
    if metadata_payload is not None:
        entry["metadata"] = metadata_payload

    store = _store()
    raw_risk = store.get(_RISK_INCIDENTS_KEY)
    if isinstance(raw_risk, Mapping):
        risk_data = dict(raw_risk)
    else:
        risk_data = {}

    total = int(risk_data.get("total", 0) or 0) + 1
    risk_data["total"] = total

    fallback_total = int(risk_data.get("fallback_count", 0) or 0)
    if fallback_flag:
        fallback_total += 1
    risk_data["fallback_count"] = fallback_total
    risk_data["fallback_ratio"] = (fallback_total / total) if total else 0.0

    raw_categories = risk_data.get("by_category")
    if isinstance(raw_categories, Mapping):
        categories: Dict[str, Any] = {
            str(key): dict(value)
            for key, value in raw_categories.items()
            if isinstance(value, Mapping)
        }
    else:
        categories = {}

    category_stats = categories.get(category_text, {})
    if not isinstance(category_stats, Mapping):
        category_stats = {}
    else:
        category_stats = dict(category_stats)

    category_total = int(category_stats.get("count", 0) or 0) + 1
    category_stats["label"] = category_stats.get("label") or category_text
    category_stats["count"] = category_total

    category_fallback = int(category_stats.get("fallback_count", 0) or 0)
    if fallback_flag:
        category_fallback += 1
    category_stats["fallback_count"] = category_fallback
    category_stats["fallback_ratio"] = (
        category_fallback / category_total if category_total else 0.0
    )

    severity_counts_raw = category_stats.get("severity_counts")
    if isinstance(severity_counts_raw, Mapping):
        severity_counts = {
            str(key): int(value)
            for key, value in severity_counts_raw.items()
            if _as_optional_int(value) is not None
        }
    else:
        severity_counts = {}
    severity_counts[severity_key] = int(severity_counts.get(severity_key, 0)) + 1
    category_stats["severity_counts"] = severity_counts
    category_stats["severity_ratios"] = _compute_ratio_map(
        severity_counts, category_total
    )

    category_stats["last_severity"] = severity_key
    category_stats["last_ts"] = now
    if detail_text:
        category_stats["last_detail"] = detail_text
    if fallback_flag is not None:
        category_stats["last_fallback"] = fallback_flag
    if source_text:
        category_stats["last_source"] = source_text
    if tag_list:
        category_stats["last_tags"] = tag_list

    categories[category_text] = category_stats
    risk_data["by_category"] = categories

    raw_severities = risk_data.get("by_severity")
    if isinstance(raw_severities, Mapping):
        severities: Dict[str, Any] = {
            str(key): dict(value)
            for key, value in raw_severities.items()
            if isinstance(value, Mapping)
        }
    else:
        severities = {}

    severity_stats = severities.get(severity_key, {})
    if not isinstance(severity_stats, Mapping):
        severity_stats = {}
    else:
        severity_stats = dict(severity_stats)

    severity_total = int(severity_stats.get("count", 0) or 0) + 1
    severity_stats["label"] = severity_stats.get("label") or severity_raw
    severity_stats["count"] = severity_total

    severity_fallback = int(severity_stats.get("fallback_count", 0) or 0)
    if fallback_flag:
        severity_fallback += 1
    severity_stats["fallback_count"] = severity_fallback
    severity_stats["fallback_ratio"] = (
        severity_fallback / severity_total if severity_total else 0.0
    )

    categories_by_severity_raw = severity_stats.get("categories")
    if isinstance(categories_by_severity_raw, Mapping):
        categories_by_severity = {
            str(key): int(value)
            for key, value in categories_by_severity_raw.items()
            if _as_optional_int(value) is not None
        }
    else:
        categories_by_severity = {}
    categories_by_severity[category_text] = (
        int(categories_by_severity.get(category_text, 0)) + 1
    )
    severity_stats["categories"] = categories_by_severity
    severity_stats["category_ratios"] = _compute_ratio_map(
        categories_by_severity, severity_total
    )
    severity_stats["last_ts"] = now
    severity_stats["last_category"] = category_text

    severities[severity_key] = severity_stats
    risk_data["by_severity"] = severities

    latest_entry = dict(entry)
    risk_data["latest"] = latest_entry

    raw_latest_by_category = risk_data.get("latest_by_category")
    if isinstance(raw_latest_by_category, Mapping):
        latest_by_category: Dict[str, Any] = {
            str(key): dict(value)
            for key, value in raw_latest_by_category.items()
            if isinstance(value, Mapping)
        }
    else:
        latest_by_category = {}
    latest_by_category[category_text] = latest_entry
    risk_data["latest_by_category"] = latest_by_category

    history_raw = risk_data.get("history")
    if isinstance(history_raw, deque):
        history = history_raw
    elif isinstance(history_raw, Iterable) and not isinstance(
        history_raw, (str, bytes, bytearray)
    ):
        history = deque(history_raw, maxlen=_RISK_INCIDENT_HISTORY_LIMIT)
    else:
        history = deque(maxlen=_RISK_INCIDENT_HISTORY_LIMIT)
    history.append(latest_entry)
    risk_data["history"] = history

    store[_RISK_INCIDENTS_KEY] = risk_data


def record_fx_api_response(
    *, error: Optional[str] = None, elapsed_ms: Optional[float] = None
) -> None:
    """Persist metadata about the latest FX API call."""
    store = _store()
    status_text = "success" if not error else "error"
    error_text = _clean_detail(error)
    numeric_latency = _as_optional_float(elapsed_ms)
    now = time.time()

    summary: Dict[str, Any] = {
        "status": status_text,
        "error": error_text,
        "elapsed_ms": float(numeric_latency) if numeric_latency is not None else None,
        "ts": now,
    }

    stats_raw = store.get("fx_api_stats")
    stats: Dict[str, Any]
    if isinstance(stats_raw, Mapping):
        stats = dict(stats_raw)
    else:
        stats = {}

    stats["invocations"] = int(stats.get("invocations", 0) or 0) + 1

    status_counts_raw = stats.get("status_counts")
    if isinstance(status_counts_raw, Mapping):
        status_counts = dict(status_counts_raw)
    else:
        status_counts = {}
    status_counts[status_text] = int(status_counts.get(status_text, 0) or 0) + 1
    stats["status_counts"] = status_counts

    if error_text:
        error_counts_raw = stats.get("error_counts")
        if isinstance(error_counts_raw, Mapping):
            error_counts = dict(error_counts_raw)
        else:
            error_counts = {}
        error_counts[error_text] = int(error_counts.get(error_text, 0) or 0) + 1
        stats["error_counts"] = error_counts
        stats["last_error"] = error_text

    if numeric_latency is not None and math.isfinite(numeric_latency):
        value = float(numeric_latency)
        stats["latency_count"] = int(stats.get("latency_count", 0) or 0) + 1
        stats["latency_sum"] = float(stats.get("latency_sum", 0.0) or 0.0) + value
        stats["latency_sum_sq"] = (
            float(stats.get("latency_sum_sq", 0.0) or 0.0) + value * value
        )
        current_min = _as_optional_float(stats.get("latency_min"))
        stats["latency_min"] = value if current_min is None else min(current_min, value)
        current_max = _as_optional_float(stats.get("latency_max"))
        stats["latency_max"] = value if current_max is None else max(current_max, value)
        latency_history = _ensure_latency_history(
            stats.get("latency_history"), limit=_FX_API_HISTORY_LIMIT
        )
        latency_history.append(value)
        stats["latency_history"] = latency_history
        stats["last_elapsed_ms"] = value
    else:
        stats["missing_latency"] = int(stats.get("missing_latency", 0) or 0) + 1

    stats["last_status"] = status_text
    stats["last_ts"] = now

    latest_event = dict(summary)
    event_history = _ensure_event_history(
        stats.get("event_history"), limit=_FX_API_HISTORY_LIMIT
    )
    event_history.append(latest_event)
    stats["event_history"] = event_history

    store["fx_api_stats"] = stats

    metrics_summary = _summarize_fx_api_stats(stats)
    if metrics_summary:
        summary["stats"] = metrics_summary

    store["fx_api"] = summary

    _log_analysis_event("fx.api", latest_event, metrics_summary)


def record_macro_api_usage(
    *,
    attempts: Iterable[Mapping[str, Any]],
    notes: Optional[Iterable[str]] = None,
    metrics: Optional[Mapping[str, Any]] = None,
    latest: Optional[Mapping[str, Any]] = None,
) -> None:
    """Persist information about the macro/sector data providers."""

    now = time.time()

    def _normalize_attempt(entry: Mapping[str, Any]) -> Dict[str, Any]:
        provider_raw = entry.get("provider")
        provider_text = str(provider_raw or "unknown").strip() or "unknown"
        provider_key = provider_text.casefold()

        label_raw = entry.get("label") or entry.get("provider_label")
        label = str(label_raw or provider_text).strip() or provider_text

        status_raw = str(entry.get("status") or "unknown").strip() or "unknown"
        status_value = status_raw.casefold() or "unknown"

        normalized: Dict[str, Any] = {
            "provider": provider_key,
            "provider_label": label,
            "status": status_raw,
            "provider_key": provider_key,
            "status_normalized": status_value,
            "provider_display": provider_text,
        }

        elapsed_value = _as_optional_float(entry.get("elapsed_ms"))
        if elapsed_value is not None:
            normalized["elapsed_ms"] = elapsed_value

        detail = _clean_detail(entry.get("detail"))
        if detail:
            normalized["detail"] = detail

        if entry.get("fallback"):
            normalized["fallback"] = True

        missing = _normalize_sectors(entry.get("missing_series"))
        if missing:
            normalized["missing_series"] = missing

        timestamp = entry.get("ts")
        try:
            normalized["ts"] = float(timestamp)
        except (TypeError, ValueError):
            normalized["ts"] = now

        return normalized

    normalized_attempts: list[Dict[str, Any]] = []
    for attempt in attempts:
        if not isinstance(attempt, Mapping):
            continue
        normalized_attempts.append(_normalize_attempt(attempt))

    normalized_latest: Optional[Dict[str, Any]] = None
    if isinstance(latest, Mapping):
        normalized_latest = _normalize_attempt(latest)
    elif normalized_attempts:
        normalized_latest = dict(normalized_attempts[-1])

    normalized_notes: Optional[list[str]] = None
    if notes is not None:
        normalized_notes = [str(note).strip() for note in notes if str(note).strip()]

    normalized_metrics: Optional[Dict[str, Any]] = None
    if metrics is not None:
        normalized_metrics = dict(metrics)

    store = _store()
    raw_macro = store.get("macro_api")
    macro_data: Dict[str, Any]
    if isinstance(raw_macro, Mapping):
        macro_data = dict(raw_macro)
    else:
        macro_data = {}

    macro_data["ts"] = now
    macro_data["attempts"] = normalized_attempts
    if normalized_notes is not None:
        macro_data["notes"] = normalized_notes
    if normalized_metrics is not None:
        macro_data["metrics"] = normalized_metrics
    if normalized_latest is not None:
        macro_data["latest"] = normalized_latest

    raw_providers = macro_data.get("providers")
    providers: Dict[str, Any] = {}
    if isinstance(raw_providers, Mapping):
        for key, value in raw_providers.items():
            if isinstance(value, Mapping):
                providers[key] = dict(value)

    def _update_provider_stats(entry: Mapping[str, Any]) -> None:
        provider_key = str(
            entry.get("provider_key") or entry.get("provider") or "unknown"
        ).casefold()
        provider_label = str(
            entry.get("provider_label") or entry.get("label") or provider_key
        ).strip() or provider_key
        status_value = str(
            entry.get("status_normalized") or entry.get("status") or "unknown"
        ).casefold() or "unknown"
        elapsed_value = _as_optional_float(entry.get("elapsed_ms"))
        fallback_flag = bool(entry.get("fallback"))
        detail_value = _clean_detail(entry.get("detail"))
        missing_series = _normalize_sectors(entry.get("missing_series"))

        provider_stats_raw = providers.get(provider_key)
        if isinstance(provider_stats_raw, Mapping):
            provider_stats = dict(provider_stats_raw)
        else:
            provider_stats = {}

        latest_payload: Dict[str, Any] = {
            "provider": provider_key,
            "provider_label": provider_label,
            "status": status_value,
            "fallback": fallback_flag,
        }
        if elapsed_value is not None:
            latest_payload["elapsed_ms"] = elapsed_value
        ts_value = entry.get("ts")
        try:
            latest_payload["ts"] = float(ts_value)
        except (TypeError, ValueError):
            latest_payload["ts"] = now
        if detail_value:
            latest_payload["detail"] = detail_value
        if missing_series:
            latest_payload["missing_series"] = missing_series

        provider_stats["latest"] = latest_payload
        provider_stats["label"] = provider_label
        provider_stats["total"] = int(provider_stats.get("total", 0) or 0) + 1

        status_counts = provider_stats.get("status_counts")
        if not isinstance(status_counts, dict):
            status_counts = {}
        status_counts[status_value] = int(status_counts.get(status_value, 0) or 0) + 1
        provider_stats["status_counts"] = status_counts

        _increment_latency_bucket(provider_stats, "latency", elapsed_value)

        if fallback_flag:
            provider_stats["fallback_count"] = int(
                provider_stats.get("fallback_count", 0) or 0
            ) + 1

        if status_value == "error":
            provider_stats["error_count"] = int(
                provider_stats.get("error_count", 0) or 0
            ) + 1

        history_raw = provider_stats.get("history")
        if isinstance(history_raw, deque):
            history = deque(history_raw, maxlen=_PROVIDER_HISTORY_LIMIT)
        elif isinstance(history_raw, Iterable) and not isinstance(
            history_raw, (bytes, bytearray, str)
        ):
            history = deque(history_raw, maxlen=_PROVIDER_HISTORY_LIMIT)
        else:
            history = deque(maxlen=_PROVIDER_HISTORY_LIMIT)
        if status_value != "success" or fallback_flag:
            history.append(
                {
                    "status": status_value,
                    "detail": detail_value,
                    "fallback": fallback_flag,
                    "elapsed_ms": elapsed_value,
                    "missing_series": missing_series,
                    "ts": latest_payload.get("ts", now),
                }
            )
        provider_stats["history"] = list(history)

        total = int(provider_stats.get("total", 0) or 0)
        provider_stats["count"] = total
        provider_stats["status_counts"] = {
            str(key): int(value) for key, value in status_counts.items()
        }
        provider_stats["status_ratios"] = _compute_ratio_map(status_counts, total)

        error_total = int(provider_stats.get("error_count", 0) or 0)
        provider_stats["error_count"] = error_total
        provider_stats["error_ratio"] = (error_total / total) if total else 0.0

        fallback_total = int(provider_stats.get("fallback_count", 0) or 0)
        provider_stats["fallback_count"] = fallback_total
        provider_stats["fallback_ratio"] = (fallback_total / total) if total else 0.0

        latency_raw = provider_stats.get("latency_buckets")
        if isinstance(latency_raw, Mapping):
            latency_data = dict(latency_raw)
        else:
            latency_data = {}
        counts_raw = latency_data.get("counts")
        if isinstance(counts_raw, Mapping):
            counts = {str(key): int(counts_raw.get(key, 0) or 0) for key in counts_raw}
        else:
            counts = {}
        latency_data["counts"] = counts
        latency_data["total"] = total
        latency_data["ratios"] = _compute_ratio_map(counts, total)
        provider_stats["latency_buckets"] = latency_data

        providers[provider_key] = provider_stats

    for entry in normalized_attempts:
        _update_provider_stats(entry)

    macro_data["providers"] = providers
    overall = _aggregate_provider_overall(providers)
    if overall:
        macro_data["overall"] = overall
    store["macro_api"] = macro_data


def record_fx_cache_usage(mode: str, *, age: Optional[float] = None) -> None:
    """Persist information about session cache usage for FX rates."""
    store = _store()

    mode_text = str(mode or "unknown").strip() or "unknown"
    mode_key = mode_text.casefold()
    numeric_age = _as_optional_float(age)
    now = time.time()

    entry: Dict[str, Any] = {
        "mode": mode_text,
        "age": float(numeric_age) if numeric_age is not None else None,
        "ts": now,
    }

    stats_raw = store.get("fx_cache_stats")
    stats: Dict[str, Any]
    if isinstance(stats_raw, Mapping):
        stats = dict(stats_raw)
    else:
        stats = {}

    stats["invocations"] = int(stats.get("invocations", 0) or 0) + 1

    mode_counts_raw = stats.get("mode_counts")
    if isinstance(mode_counts_raw, Mapping):
        mode_counts = dict(mode_counts_raw)
    else:
        mode_counts = {}
    mode_counts[mode_key] = int(mode_counts.get(mode_key, 0) or 0) + 1
    stats["mode_counts"] = mode_counts

    classification = _classify_fx_cache_event(mode_text, numeric_age, stats)
    if classification:
        entry["label"] = classification
        label_counts_raw = stats.get("label_counts")
        if isinstance(label_counts_raw, Mapping):
            label_counts = dict(label_counts_raw)
        else:
            label_counts = {}
        label_counts[classification] = int(label_counts.get(classification, 0) or 0) + 1
        stats["label_counts"] = label_counts
        stats["last_label"] = classification

    if mode_key in {"hit", "refresh"}:
        stats["has_data"] = True

    stats["last_mode"] = mode_key
    if numeric_age is not None and math.isfinite(numeric_age):
        stats["age_count"] = int(stats.get("age_count", 0) or 0) + 1
        stats["age_sum"] = float(stats.get("age_sum", 0.0) or 0.0) + numeric_age
        stats["age_sum_sq"] = (
            float(stats.get("age_sum_sq", 0.0) or 0.0) + numeric_age * numeric_age
        )
        current_min = _as_optional_float(stats.get("age_min"))
        stats["age_min"] = (
            numeric_age if current_min is None else min(current_min, numeric_age)
        )
        current_max = _as_optional_float(stats.get("age_max"))
        stats["age_max"] = (
            numeric_age if current_max is None else max(current_max, numeric_age)
        )
        age_history = _ensure_latency_history(
            stats.get("age_history"), limit=_FX_CACHE_HISTORY_LIMIT
        )
        age_history.append(numeric_age)
        stats["age_history"] = age_history

    stats["last_age"] = numeric_age

    event_history = _ensure_event_history(
        stats.get("event_history"), limit=_FX_CACHE_HISTORY_LIMIT
    )
    latest_event = dict(entry)
    event_history.append(latest_event)
    stats["event_history"] = event_history

    store["fx_cache_stats"] = stats

    summary = _summarize_fx_cache_stats(stats)
    if summary:
        entry["stats"] = summary

    store["fx_cache"] = entry

    _log_analysis_event("fx.cache", latest_event, summary)


def record_portfolio_load(
    elapsed_ms: Optional[float], *, source: str, detail: Optional[str] = None
) -> None:
    """Persist response time and source for the latest portfolio load."""
    store = _store()
    source_text = str(source or "unknown").strip() or "unknown"
    detail_text = _clean_detail(detail)
    numeric_latency = _as_optional_float(elapsed_ms)
    now = time.time()

    summary: Dict[str, Any] = {
        "elapsed_ms": float(numeric_latency) if numeric_latency is not None else None,
        "source": source_text,
        "detail": detail_text,
        "ts": now,
    }

    stats_raw = store.get("portfolio_stats")
    stats: Dict[str, Any]
    if isinstance(stats_raw, Mapping):
        stats = dict(stats_raw)
    else:
        stats = {}

    stats["invocations"] = int(stats.get("invocations", 0) or 0) + 1

    source_counts_raw = stats.get("sources")
    if isinstance(source_counts_raw, Mapping):
        source_counts = dict(source_counts_raw)
    else:
        source_counts = {}
    source_counts[source_text] = int(source_counts.get(source_text, 0) or 0) + 1
    stats["sources"] = source_counts

    if numeric_latency is not None and math.isfinite(numeric_latency):
        value = float(numeric_latency)
        stats["latency_count"] = int(stats.get("latency_count", 0) or 0) + 1
        stats["latency_sum"] = float(stats.get("latency_sum", 0.0) or 0.0) + value
        stats["latency_sum_sq"] = (
            float(stats.get("latency_sum_sq", 0.0) or 0.0) + value * value
        )
        current_min = _as_optional_float(stats.get("latency_min"))
        stats["latency_min"] = value if current_min is None else min(current_min, value)
        current_max = _as_optional_float(stats.get("latency_max"))
        stats["latency_max"] = value if current_max is None else max(current_max, value)
        latency_history = _ensure_latency_history(
            stats.get("latency_history"), limit=_PORTFOLIO_HISTORY_LIMIT
        )
        latency_history.append(value)
        stats["latency_history"] = latency_history
        stats["last_elapsed_ms"] = value
    else:
        stats["missing_latency"] = int(stats.get("missing_latency", 0) or 0) + 1

    stats["last_source"] = source_text
    stats["last_detail"] = detail_text
    stats["last_ts"] = now

    latest_event = dict(summary)
    event_history = _ensure_event_history(
        stats.get("event_history"), limit=_PORTFOLIO_HISTORY_LIMIT
    )
    event_history.append(latest_event)
    stats["event_history"] = event_history

    store["portfolio_stats"] = stats

    metrics_summary = _summarize_portfolio_stats(stats)
    if metrics_summary:
        summary["stats"] = metrics_summary

    store["portfolio"] = summary

    _log_analysis_event("portfolio.load", latest_event, metrics_summary)


def record_tab_latency(
    tab: str,
    elapsed_ms: Optional[float],
    *,
    status: str = "success",
) -> None:
    """Track latency distributions per analytical tab."""

    tab_key_raw = str(tab or "").strip()
    tab_key = tab_key_raw.casefold() or "unknown"
    status_key = str(status or "").strip().casefold() or "unknown"

    store = _store()
    raw_tabs = store.get(_TAB_LATENCIES_KEY)
    if isinstance(raw_tabs, Mapping):
        tabs = dict(raw_tabs)
    else:
        tabs = {}

    raw_stats = tabs.get(tab_key)
    if isinstance(raw_stats, Mapping):
        stats = dict(raw_stats)
    else:
        stats = {}

    stats["label"] = tab_key_raw or tab_key.title()

    total_invocations = int(stats.get("total", 0) or 0) + 1
    stats["total"] = total_invocations

    numeric_latency = _as_optional_float(elapsed_ms)
    if numeric_latency is not None and math.isfinite(numeric_latency):
        value = float(numeric_latency)
        history = _ensure_latency_history(
            stats.get("history"), limit=_TAB_LATENCY_HISTORY_LIMIT
        )
        history.append(value)
        stats["history"] = history
        stats["count"] = int(stats.get("count", 0) or 0) + 1
        stats["sum"] = float(stats.get("sum", 0.0) or 0.0) + value
        stats["sum_sq"] = float(stats.get("sum_sq", 0.0) or 0.0) + value * value
        stats["last_elapsed_ms"] = value
    else:
        stats["missing_count"] = int(stats.get("missing_count", 0) or 0) + 1
        stats["last_elapsed_ms"] = None

    status_counts = stats.get("status_counts")
    if isinstance(status_counts, Mapping):
        status_counts = dict(status_counts)
    else:
        status_counts = {}
    status_counts[status_key] = int(status_counts.get(status_key, 0) or 0) + 1
    stats["status_counts"] = status_counts

    if status_key == "error":
        stats["error_count"] = int(stats.get("error_count", 0) or 0) + 1

    stats["last_status"] = status_key
    stats["ts"] = time.time()

    tabs[tab_key] = stats
    store[_TAB_LATENCIES_KEY] = tabs


def record_adapter_fallback(
    adapter: str,
    provider: str,
    status: str,
    fallback: bool,
) -> None:
    """Aggregate fallback ratios per adapter/provider combination."""

    adapter_label = str(adapter or "").strip() or "desconocido"
    adapter_key = adapter_label.casefold()
    provider_label = str(provider or "").strip() or "desconocido"
    provider_key = provider_label.casefold()
    status_key = str(status or "").strip().casefold() or "unknown"

    store = _store()
    raw_adapters = store.get(_ADAPTER_FALLBACK_KEY)
    if isinstance(raw_adapters, Mapping):
        adapters = dict(raw_adapters)
    else:
        adapters = {}

    raw_entry = adapters.get(adapter_key)
    if isinstance(raw_entry, Mapping):
        entry = dict(raw_entry)
    else:
        entry = {}

    entry["label"] = adapter_label

    raw_providers = entry.get("providers")
    if isinstance(raw_providers, Mapping):
        providers = dict(raw_providers)
    else:
        providers = {}

    raw_stats = providers.get(provider_key)
    if isinstance(raw_stats, Mapping):
        stats = dict(raw_stats)
    else:
        stats = {}

    stats["label"] = _PROVIDER_LABELS.get(provider_key, provider_label)
    stats["count"] = int(stats.get("count", 0) or 0) + 1

    status_counts = stats.get("status_counts")
    if isinstance(status_counts, Mapping):
        status_counts = dict(status_counts)
    else:
        status_counts = {}
    status_counts[status_key] = int(status_counts.get(status_key, 0) or 0) + 1
    stats["status_counts"] = status_counts

    if fallback:
        stats["fallback_count"] = int(stats.get("fallback_count", 0) or 0) + 1

    stats["last_status"] = status_key
    stats["fallback_last"] = bool(fallback)
    stats["ts"] = time.time()

    providers[provider_key] = stats
    entry["providers"] = providers
    adapters[adapter_key] = entry
    store[_ADAPTER_FALLBACK_KEY] = adapters

def record_quote_load(
    elapsed_ms: Optional[float], *, source: str, count: Optional[int] = None
) -> None:
    """Persist response time and source for the latest quote load."""

    store = _store()
    source_text = str(source or "unknown").strip() or "unknown"
    numeric_latency = _as_optional_float(elapsed_ms)
    numeric_count = _as_optional_int(count)
    now = time.time()

    summary: Dict[str, Any] = {
        "elapsed_ms": float(numeric_latency) if numeric_latency is not None else None,
        "source": source_text,
        "count": int(numeric_count) if numeric_count is not None else None,
        "ts": now,
    }

    total_attempts = _as_optional_int(store.get("quotes_total"))
    if total_attempts is not None:
        summary["total"] = total_attempts

    ok_attempts = _as_optional_int(store.get("quotes_ok"))
    if ok_attempts is not None:
        summary["ok"] = ok_attempts
        if total_attempts:
            summary["ok_ratio"] = ok_attempts / total_attempts

    http_counters_raw = store.get("quote_http_counters")
    if isinstance(http_counters_raw, Mapping):
        counters: Dict[str, int] = {}
        for key, value in http_counters_raw.items():
            numeric = _as_optional_int(value)
            if numeric is None or numeric <= 0:
                continue
            counters[str(key)] = numeric
        if counters:
            summary["http_counters"] = counters

    by_provider_raw = store.get("quotes_by_provider")
    if isinstance(by_provider_raw, Mapping):
        provider_summary: Dict[str, Any] = {}
        for key, value in by_provider_raw.items():
            if not isinstance(value, Mapping):
                continue
            provider_summary[str(key)] = dict(value)
        if provider_summary:
            summary["by_provider"] = provider_summary

    stats_raw = store.get("quotes_stats")
    stats: Dict[str, Any]
    if isinstance(stats_raw, Mapping):
        stats = dict(stats_raw)
    else:
        stats = {}

    stats["invocations"] = int(stats.get("invocations", 0) or 0) + 1

    source_counts_raw = stats.get("sources")
    if isinstance(source_counts_raw, Mapping):
        source_counts = dict(source_counts_raw)
    else:
        source_counts = {}
    source_counts[source_text] = int(source_counts.get(source_text, 0) or 0) + 1
    stats["sources"] = source_counts

    if numeric_latency is not None and math.isfinite(numeric_latency):
        value = float(numeric_latency)
        stats["latency_count"] = int(stats.get("latency_count", 0) or 0) + 1
        stats["latency_sum"] = float(stats.get("latency_sum", 0.0) or 0.0) + value
        stats["latency_sum_sq"] = (
            float(stats.get("latency_sum_sq", 0.0) or 0.0) + value * value
        )
        current_min = _as_optional_float(stats.get("latency_min"))
        stats["latency_min"] = value if current_min is None else min(current_min, value)
        current_max = _as_optional_float(stats.get("latency_max"))
        stats["latency_max"] = value if current_max is None else max(current_max, value)
        latency_history = _ensure_latency_history(
            stats.get("latency_history"), limit=_QUOTE_HISTORY_LIMIT
        )
        latency_history.append(value)
        stats["latency_history"] = latency_history
        stats["last_elapsed_ms"] = value
    else:
        stats["missing_latency"] = int(stats.get("missing_latency", 0) or 0) + 1

    if numeric_count is not None:
        count_value = float(numeric_count)
        stats["batch_count"] = int(stats.get("batch_count", 0) or 0) + 1
        stats["batch_sum"] = float(stats.get("batch_sum", 0.0) or 0.0) + count_value
        stats["batch_sum_sq"] = (
            float(stats.get("batch_sum_sq", 0.0) or 0.0) + count_value * count_value
        )
        current_min = _as_optional_float(stats.get("batch_min"))
        stats["batch_min"] = (
            count_value if current_min is None else min(current_min, count_value)
        )
        current_max = _as_optional_float(stats.get("batch_max"))
        stats["batch_max"] = (
            count_value if current_max is None else max(current_max, count_value)
        )
        batch_history = _ensure_latency_history(
            stats.get("batch_history"), limit=_QUOTE_HISTORY_LIMIT
        )
        batch_history.append(count_value)
        stats["batch_history"] = batch_history
        stats["last_count"] = int(numeric_count)
    else:
        stats["missing_batch"] = int(stats.get("missing_batch", 0) or 0) + 1

    stats["last_source"] = source_text
    stats["last_ts"] = now

    latest_event = dict(summary)
    event_history = _ensure_event_history(
        stats.get("event_history"), limit=_QUOTE_HISTORY_LIMIT
    )
    event_history.append(latest_event)
    stats["event_history"] = event_history

    store["quotes_stats"] = stats

    metrics_summary = _summarize_quote_stats(stats)
    if metrics_summary:
        summary["stats"] = metrics_summary

    store["quotes"] = summary

    _log_analysis_event("quotes.load", latest_event, metrics_summary)


def record_quote_provider_usage(
    provider: str,
    *,
    elapsed_ms: Optional[float],
    stale: bool,
    source: Optional[str] = None,
    http_status: Optional[str] = None,
    ok: Optional[bool] = None,
) -> None:
    """Track per-provider latency and usage statistics for quotes."""

    provider_label = str(provider or "unknown").strip() or "unknown"
    provider_key = provider_label.casefold()
    store = _store()
    raw_providers = store.get("quote_providers")
    if isinstance(raw_providers, Mapping):
        providers = dict(raw_providers)
    else:
        providers = {}

    raw_entry = providers.get(provider_key)
    if isinstance(raw_entry, Mapping):
        entry = dict(raw_entry)
    else:
        entry = {}

    entry["provider"] = provider_key
    entry["label"] = _PROVIDER_LABELS.get(provider_key, provider_label)
    total_prev = _as_optional_int(store.get("quotes_total")) or 0
    store["quotes_total"] = total_prev + 1

    entry["count"] = int(entry.get("count", 0) or 0) + 1
    if stale:
        entry["stale_count"] = int(entry.get("stale_count", 0) or 0) + 1
    entry["stale_last"] = bool(stale)
    detail_source = _clean_detail(source)
    if detail_source is not None:
        entry["last_source"] = detail_source
    elif "last_source" in entry and source is None:
        # preserve existing label when no source provided
        pass

    now = time.time()
    entry["ts"] = now

    ok_flag = bool(ok) if ok is not None else (not stale and elapsed_ms is not None)
    if ok_flag:
        entry["ok_count"] = int(entry.get("ok_count", 0) or 0) + 1
    entry["ok_last"] = ok_flag

    ok_prev = _as_optional_int(store.get("quotes_ok")) or 0
    if ok_flag:
        store["quotes_ok"] = ok_prev + 1
    else:
        store.setdefault("quotes_ok", ok_prev)

    if elapsed_ms is not None:
        elapsed_value = float(elapsed_ms)
        history_raw = entry.get("elapsed_history")
        history = _ensure_latency_history(history_raw, limit=_QUOTE_PROVIDER_HISTORY_LIMIT)
        history.append(elapsed_value)
        samples = list(history)
        entry["elapsed_history"] = samples
        entry["elapsed_last"] = elapsed_value

        percentiles = _compute_percentiles(samples, (0.5, 0.95)) if samples else {}
        if percentiles:
            p50 = percentiles.get("p50")
            p95 = percentiles.get("p95")
            if p50 is not None:
                entry["p50_ms"] = float(p50)
            if p95 is not None:
                entry["p95_ms"] = float(p95)
        else:
            entry.pop("p50_ms", None)
            entry.pop("p95_ms", None)
    else:
        entry.pop("elapsed_last", None)

    if http_status:
        status_key = str(http_status).strip()
        if status_key:
            http_raw = store.get("quote_http_counters")
            if isinstance(http_raw, Mapping):
                counters = dict(http_raw)
            else:
                counters = {}
            current = _as_optional_int(counters.get(status_key)) or 0
            counters[status_key] = current + 1
            store["quote_http_counters"] = counters
    else:
        store.setdefault("quote_http_counters", store.get("quote_http_counters", {}))

    providers[provider_key] = entry
    store["quote_providers"] = providers

    by_provider_raw = store.get("quotes_by_provider")
    if isinstance(by_provider_raw, Mapping):
        by_provider = dict(by_provider_raw)
    else:
        by_provider = {}

    provider_summary: Dict[str, Any] = {
        "provider": provider_key,
        "label": entry["label"],
        "total": int(entry.get("count", 0) or 0),
        "ok": int(entry.get("ok_count", 0) or 0),
        "stale": int(entry.get("stale_count", 0) or 0),
    }
    if "p50_ms" in entry:
        provider_summary["p50_ms"] = entry["p50_ms"]
    if "p95_ms" in entry:
        provider_summary["p95_ms"] = entry["p95_ms"]
    by_provider[provider_key] = provider_summary
    store["quotes_by_provider"] = by_provider


def _as_optional_int(value: Any) -> Optional[int]:
    if value is None:
        return None
    try:
        return int(value)
    except (TypeError, ValueError):
        return None


def _as_optional_float(value: Any) -> Optional[float]:
    if value is None:
        return None
    try:
        return float(value)
    except (TypeError, ValueError):
        return None


def _normalize_provider_event(entry: Any) -> Optional[Dict[str, Any]]:
    """Normalize provider history entries into a serializable mapping."""

    if not isinstance(entry, Mapping):
        return None

    provider_raw = entry.get("provider") or entry.get("source") or "unknown"
    provider_text = str(provider_raw or "unknown").strip() or "unknown"

    result_raw = (
        entry.get("result")
        or entry.get("status")
        or entry.get("latest_result")
        or entry.get("mode")
    )
    result_text = str(result_raw).strip() if result_raw is not None else None

    fallback_raw = entry.get("fallback")
    fallback_flag = bool(fallback_raw) if fallback_raw is not None else False

    ts_value = _as_optional_float(entry.get("ts"))
    detail_text = _clean_detail(entry.get("detail"))

    normalized: Dict[str, Any] = {
        "provider": provider_text,
        "fallback": fallback_flag,
    }
    if result_text:
        normalized["result"] = result_text
    if ts_value is not None:
        normalized["ts"] = ts_value
    if detail_text:
        normalized["detail"] = detail_text

    return normalized


def _compute_freshness(
    ts: Optional[float],
    *,
    now: Optional[float] = None,
    ttl: float = _SESSION_MONITORING_TTL_SECONDS,
) -> Dict[str, Any]:
    if now is None:
        now = time.time()

    if ts is None:
        return {"is_fresh": False, "age_seconds": None, "ttl_seconds": ttl}

    age = max(now - ts, 0.0)
    return {"is_fresh": age <= ttl, "age_seconds": age, "ttl_seconds": ttl, "ts": ts}


def _summarize_diagnostics(raw_entry: Any, *, now: Optional[float] = None) -> Dict[str, Any]:
    if not isinstance(raw_entry, Mapping):
        return {}

    summary: Dict[str, Any] = {}
    ts = _as_optional_float(raw_entry.get("ts"))
    snapshot_raw = raw_entry.get("snapshot")
    snapshot: Dict[str, Any] = {}
    if isinstance(snapshot_raw, Mapping):
        snapshot = {
            str(key): value
            for key, value in snapshot_raw.items()
            if str(key or "").strip()
        }

    latest: Dict[str, Any] = {}
    if snapshot:
        latest["snapshot"] = snapshot
    if ts is not None:
        latest["ts"] = ts

    source = raw_entry.get("source")
    if isinstance(source, str):
        source_text = source.strip()
        if source_text:
            latest["source"] = source_text

    if latest:
        summary["latest"] = latest

    summary["field_count"] = len(snapshot)
    summary["freshness"] = _compute_freshness(ts, now=now)
    return summary


def _summarize_session_monitoring(
    raw_monitoring: Any, *, now: Optional[float] = None
) -> Dict[str, Any]:
    if not isinstance(raw_monitoring, Mapping):
        return {}

    if now is None:
        now = time.time()
    summary: Dict[str, Any] = {}

    active_raw = raw_monitoring.get(_ACTIVE_SESSIONS_KEY)
    sessions: list[Dict[str, Any]] = []
    latest_session_ts: Optional[float] = None
    if isinstance(active_raw, Mapping):
        for key, value in active_raw.items():
            if not isinstance(value, Mapping):
                continue
            entry: Dict[str, Any] = {
                "session_id": str(value.get("session_id") or key)
            }
            session_ts = _as_optional_float(value.get("ts"))
            if session_ts is not None:
                entry["ts"] = session_ts
                latest_session_ts = (
                    session_ts
                    if latest_session_ts is None
                    else max(latest_session_ts, session_ts)
                )
            metadata_raw = value.get("metadata")
            if isinstance(metadata_raw, Mapping):
                metadata = _normalize_metadata(metadata_raw)
                if metadata:
                    entry["metadata"] = metadata
            sessions.append(entry)

    active_summary: Dict[str, Any] = {"count": len(sessions)}
    if sessions:
        active_summary["sessions"] = sessions

    total_session_starts = _as_optional_int(raw_monitoring.get("total_session_starts"))
    if total_session_starts is not None and total_session_starts >= 0:
        active_summary["total_session_starts"] = total_session_starts

    active_ts = _as_optional_float(raw_monitoring.get("active_sessions_ts"))
    if active_ts is None:
        active_ts = latest_session_ts
    active_summary["freshness"] = _compute_freshness(active_ts, now=now)
    summary["active_sessions"] = active_summary

    login_raw = raw_monitoring.get(_LOGIN_TO_RENDER_STATS_KEY)
    if isinstance(login_raw, Mapping):
        count = _as_optional_int(login_raw.get("count")) or 0
        total = _as_optional_float(login_raw.get("sum")) or 0.0
        sum_sq = _as_optional_float(login_raw.get("sum_sq")) or 0.0
        login_summary: Dict[str, Any] = {"count": count, "total": total}
        avg = total / count if count else None
        if avg is not None:
            login_summary["avg"] = avg
            if count > 1:
                variance = max(sum_sq / count - avg * avg, 0.0)
                login_summary["stdev"] = math.sqrt(variance)
        last_value = _as_optional_float(login_raw.get("last_value"))
        last_ts = _as_optional_float(login_raw.get("last_ts"))
        if last_value is not None:
            last_entry: Dict[str, Any] = {"value": last_value}
            if last_ts is not None:
                last_entry["ts"] = last_ts
            session_ref = login_raw.get("last_session_id")
            if isinstance(session_ref, str):
                session_text = session_ref.strip()
                if session_text:
                    last_entry["session_id"] = session_text
            login_summary["last"] = last_entry
        login_summary["freshness"] = _compute_freshness(last_ts, now=now)
        summary["login_to_render"] = login_summary

    http_count = _as_optional_int(raw_monitoring.get("http_error_count")) or 0
    http_raw = raw_monitoring.get(_LAST_HTTP_ERROR_KEY)
    if isinstance(http_raw, Mapping) or http_count:
        error_summary: Dict[str, Any] = {"count": http_count}
        last_ts = None
        if isinstance(http_raw, Mapping):
            last_error: Dict[str, Any] = {}
            status_code = _as_optional_int(http_raw.get("status_code"))
            if status_code is not None:
                last_error["status_code"] = status_code
            method = http_raw.get("method")
            if isinstance(method, str) and method.strip():
                last_error["method"] = method.strip()
            url = http_raw.get("url")
            if isinstance(url, str) and url.strip():
                last_error["url"] = url.strip()
            detail = http_raw.get("detail")
            if isinstance(detail, str) and detail.strip():
                last_error["detail"] = detail.strip()
            last_ts = _as_optional_float(http_raw.get("ts"))
            if last_ts is not None:
                last_error["ts"] = last_ts
            if last_error:
                error_summary["last"] = last_error
        error_summary["freshness"] = _compute_freshness(last_ts, now=now)
        summary["http_errors"] = error_summary

    return summary


def _normalize_risk_entry(entry: Any) -> Optional[Dict[str, Any]]:
    if not isinstance(entry, Mapping):
        return None

    category = entry.get("category") or entry.get("label") or "unknown"
    category_text = str(category).strip() or "unknown"

    severity_value = entry.get("severity") or entry.get("severity_label") or "unknown"
    severity_text = str(severity_value).strip() or "unknown"
    severity_key = severity_text.casefold() or "unknown"

    ts_value = _as_optional_float(entry.get("ts"))
    detail_text = _clean_detail(entry.get("detail"))

    fallback_raw = entry.get("fallback")
    fallback_flag = None if fallback_raw is None else bool(fallback_raw)

    source_text = _clean_detail(entry.get("source"))

    tags_list: Optional[list[str]] = None
    raw_tags = entry.get("tags")
    if isinstance(raw_tags, Iterable) and not isinstance(
        raw_tags, (str, bytes, bytearray)
    ):
        collected: list[str] = []
        for tag in raw_tags:
            text = str(tag).strip()
            if text:
                collected.append(text)
        if collected:
            tags_list = collected

    metadata_payload: Optional[Dict[str, Any]] = None
    raw_metadata = entry.get("metadata")
    if isinstance(raw_metadata, Mapping):
        metadata_payload = {}
        for key, value in raw_metadata.items():
            key_text = str(key).strip()
            if not key_text:
                continue
            metadata_payload[key_text] = value
        if not metadata_payload:
            metadata_payload = None

    normalized: Dict[str, Any] = {
        "category": category_text,
        "severity": severity_key,
        "severity_label": severity_text,
    }
    if ts_value is not None:
        normalized["ts"] = ts_value
    if detail_text:
        normalized["detail"] = detail_text
    if fallback_flag is not None:
        normalized["fallback"] = fallback_flag
    if source_text:
        normalized["source"] = source_text
    if tags_list:
        normalized["tags"] = tags_list
    if metadata_payload is not None:
        normalized["metadata"] = metadata_payload

    return normalized


def _serialize_provider_history(raw_history: Any) -> list[Dict[str, Any]]:
    if not raw_history:
        return []

    if isinstance(raw_history, deque):
        iterable = list(raw_history)
    elif isinstance(raw_history, Iterable) and not isinstance(
        raw_history, (str, bytes, bytearray)
    ):
        iterable = list(raw_history)
    else:
        return []

    serialized: list[Dict[str, Any]] = []
    for entry in iterable:
        normalized = _normalize_provider_event(entry)
        if normalized is not None:
            serialized.append(normalized)
    return serialized[-_PROVIDER_HISTORY_LIMIT:]


def _serialize_provider_metrics(raw_metrics: Any) -> Any:
    if raw_metrics is None:
        return None
    if not isinstance(raw_metrics, Mapping):
        return raw_metrics

    data = dict(raw_metrics)

    source_raw = raw_metrics.get("source")
    if isinstance(source_raw, str):
        data["source"] = source_raw
    elif source_raw is not None:
        data["source"] = str(source_raw)

    detail_text = _clean_detail(raw_metrics.get("detail"))
    if detail_text is not None:
        data["detail"] = detail_text
    elif "detail" in data:
        del data["detail"]

    fallback_value = raw_metrics.get("fallback")
    if fallback_value is not None:
        data["fallback"] = bool(fallback_value)

    latest_provider = raw_metrics.get("latest_provider") or raw_metrics.get("source")
    if isinstance(latest_provider, str):
        data["latest_provider"] = latest_provider
    elif "latest_provider" in data:
        del data["latest_provider"]

    latest_result = (
        raw_metrics.get("latest_result")
        or raw_metrics.get("result")
        or raw_metrics.get("status")
    )
    if isinstance(latest_result, str):
        data["latest_result"] = latest_result
    elif "latest_result" in data:
        del data["latest_result"]

    data["history"] = _serialize_provider_history(raw_metrics.get("history"))

    return data


def _normalize_sectors(value: Any) -> Optional[list[str]]:
    if value is None:
        return None
    if isinstance(value, str):
        item = value.strip()
        return [item] if item else None
    if isinstance(value, Iterable) and not isinstance(value, (bytes, bytearray, str)):
        items = [str(item).strip() for item in value if str(item).strip()]
        return items or None
    return None


def _normalize_origin_counts(value: Any) -> Optional[Dict[str, int | float]]:
    if value is None:
        return None
    if not isinstance(value, Mapping):
        return None

    normalized: Dict[str, int | float] = {}
    for raw_key, raw_value in value.items():
        key = str(raw_key).strip()
        if not key:
            continue
        numeric = _as_optional_float(raw_value)
        if numeric is None:
            continue
        if float(numeric).is_integer():
            normalized[key] = int(numeric)
        else:
            normalized[key] = float(numeric)
    return normalized or None


def _classify_latency_bucket(value: Optional[float]) -> str:
    if value is None:
        return "missing"
    try:
        numeric = float(value)
    except (TypeError, ValueError):
        return "missing"
    if not math.isfinite(numeric):
        return "missing"
    if numeric <= _LATENCY_FAST_THRESHOLD_MS:
        return "fast"
    if numeric <= _LATENCY_MEDIUM_THRESHOLD_MS:
        return "medium"
    return "slow"


def _increment_latency_bucket(stats: Dict[str, Any], prefix: str, value: Optional[float]) -> None:
    raw_buckets = stats.get(f"{prefix}_buckets")
    if isinstance(raw_buckets, Mapping):
        buckets = dict(raw_buckets)
    else:
        buckets = {}
    counts_raw = buckets.get("counts")
    if isinstance(counts_raw, Mapping):
        counts = dict(counts_raw)
    else:
        counts = {}
    bucket = _classify_latency_bucket(value)
    counts[bucket] = int(counts.get(bucket, 0) or 0) + 1
    buckets["counts"] = counts
    stats[f"{prefix}_buckets"] = buckets


def _compute_ratio_map(counts: Mapping[str, Any], total: int) -> Dict[str, float]:
    if not isinstance(counts, Mapping) or not total:
        return {}
    ratios: Dict[str, float] = {}
    for raw_key, raw_value in counts.items():
        key = str(raw_key).strip()
        if not key:
            continue
        numeric = _as_optional_float(raw_value)
        if numeric is None:
            continue
        ratios[key] = float(numeric) / total
    return ratios


def _compute_percentiles(
    samples: Sequence[float], points: Sequence[float]
) -> Dict[str, float]:
    if not samples:
        return {}

    ordered = sorted(float(value) for value in samples)
    if not ordered:
        return {}

    size = len(ordered)
    results: Dict[str, float] = {}
    for point in points:
        if point <= 0:
            results[f"p{int(point * 100):02d}"] = ordered[0]
            continue
        if point >= 1:
            results[f"p{int(point * 100):02d}"] = ordered[-1]
            continue
        position = (size - 1) * point
        lower = int(math.floor(position))
        upper = int(math.ceil(position))
        if lower == upper:
            value = ordered[lower]
        else:
            weight = position - lower
            value = ordered[lower] * (1 - weight) + ordered[upper] * weight
        results[f"p{int(point * 100):02d}"] = value
    return results


def _aggregate_provider_overall(providers: Mapping[str, Any]) -> Dict[str, Any]:
    if not isinstance(providers, Mapping):
        return {}

    total = 0
    status_counts: Dict[str, int] = {}
    latency_counts: Dict[str, int] = {}
    error_total = 0
    fallback_total = 0

    for stats in providers.values():
        if not isinstance(stats, Mapping):
            continue
        count_value = stats.get("count") or stats.get("total")
        count = _as_optional_int(count_value)
        if count is None or count <= 0:
            continue
        total += count

        raw_status = stats.get("status_counts")
        if isinstance(raw_status, Mapping):
            for key, value in raw_status.items():
                try:
                    status_counts[str(key)] = status_counts.get(str(key), 0) + int(value)
                except (TypeError, ValueError):
                    continue

        try:
            error_total += int(stats.get("error_count", 0) or 0)
        except (TypeError, ValueError):
            pass
        try:
            fallback_total += int(stats.get("fallback_count", 0) or 0)
        except (TypeError, ValueError):
            pass

        latency = stats.get("latency_buckets")
        if isinstance(latency, Mapping):
            counts_map = latency.get("counts")
            if isinstance(counts_map, Mapping):
                for key, value in counts_map.items():
                    try:
                        latency_counts[str(key)] = latency_counts.get(str(key), 0) + int(value)
                    except (TypeError, ValueError):
                        continue

    if total <= 0:
        return {}

    return {
        "count": total,
        "status_counts": status_counts,
        "status_ratios": _compute_ratio_map(status_counts, total),
        "error_count": error_total,
        "error_ratio": error_total / total if total else 0.0,
        "fallback_count": fallback_total,
        "fallback_ratio": fallback_total / total if total else 0.0,
        "latency_buckets": {
            "counts": latency_counts,
            "ratios": _compute_ratio_map(latency_counts, total),
            "total": total,
        },
    }


def record_opportunities_report(
    *,
    mode: str,
    elapsed_ms: Optional[float],
    cached_elapsed_ms: Optional[float],
    universe_initial: Optional[Any] = None,
    universe_final: Optional[Any] = None,
    discard_ratio: Optional[Any] = None,
    highlighted_sectors: Optional[Any] = None,
    counts_by_origin: Optional[Any] = None,
    **extra_metrics: Any,
) -> None:
    """Persist cache usage metrics for the opportunities screening."""

    store = _store()
    entry: Dict[str, Any] = {
        "mode": mode,
        "elapsed_ms": float(elapsed_ms) if elapsed_ms is not None else None,
        "cached_elapsed_ms": (
            float(cached_elapsed_ms) if cached_elapsed_ms is not None else None
        ),
        "ts": time.time(),
    }

    initial = _as_optional_int(universe_initial)
    final = _as_optional_int(universe_final)
    if initial is not None:
        entry["universe_initial"] = initial
    if final is not None:
        entry["universe_final"] = final

    ratio = _as_optional_float(discard_ratio)
    if ratio is not None:
        entry["discard_ratio"] = ratio

    sectors = _normalize_sectors(highlighted_sectors)
    if sectors is not None:
        entry["highlighted_sectors"] = sectors

    origins = _normalize_origin_counts(counts_by_origin)
    if origins is not None:
        entry["counts_by_origin"] = origins

    if extra_metrics:
        extras: Dict[str, Any] = {}
        for key, value in extra_metrics.items():
            normalized_key = str(key)
            # ``None`` values offer no insight and would just clutter the payload.
            if value is None:
                continue
            if isinstance(value, (list, tuple, set, frozenset)):
                extras[normalized_key] = [
                    item for item in value if item is not None
                ]
            elif isinstance(value, dict):
                extras[normalized_key] = {
                    str(sub_key): sub_value
                    for sub_key, sub_value in value.items()
                    if sub_value is not None
                }
            else:
                extras[normalized_key] = value
        if extras:
            entry.setdefault("extra_metrics", {}).update(extras)

    store["opportunities"] = entry

    stats = store.get(_OPPORTUNITIES_STATS_KEY)
    if not isinstance(stats, dict):
        stats = {
            "modes": {},
            "elapsed_sum": 0.0,
            "elapsed_sum_sq": 0.0,
            "elapsed_count": 0,
            "cached_sum": 0.0,
            "cached_sum_sq": 0.0,
            "cached_count": 0,
            "improvement_count": 0,
            "improvement_wins": 0,
            "improvement_losses": 0,
            "improvement_ties": 0,
            "improvement_delta_sum": 0.0,
        }

    stats["invocation_count"] = int(stats.get("invocation_count", 0) or 0) + 1

    modes: Dict[str, int] = stats.setdefault("modes", {})
    modes[mode] = int(modes.get(mode, 0)) + 1

    elapsed_value = _as_optional_float(elapsed_ms)
    if elapsed_value is not None:
        stats["elapsed_count"] = int(stats.get("elapsed_count", 0)) + 1
        stats["elapsed_sum"] = float(stats.get("elapsed_sum", 0.0)) + elapsed_value
        stats["elapsed_sum_sq"] = (
            float(stats.get("elapsed_sum_sq", 0.0)) + elapsed_value * elapsed_value
        )
        _increment_latency_bucket(stats, "elapsed", elapsed_value)
    else:
        _increment_latency_bucket(stats, "elapsed", None)

    cached_value = _as_optional_float(cached_elapsed_ms)
    if cached_value is not None:
        stats["cached_count"] = int(stats.get("cached_count", 0)) + 1
        stats["cached_sum"] = float(stats.get("cached_sum", 0.0)) + cached_value
        stats["cached_sum_sq"] = (
            float(stats.get("cached_sum_sq", 0.0)) + cached_value * cached_value
        )
        _increment_latency_bucket(stats, "cached", cached_value)
    else:
        _increment_latency_bucket(stats, "cached", None)

    if elapsed_value is not None and cached_value is not None:
        stats["improvement_count"] = int(stats.get("improvement_count", 0)) + 1
        diff = cached_value - elapsed_value
        stats["improvement_delta_sum"] = float(
            stats.get("improvement_delta_sum", 0.0)
        ) + diff
        if diff > 0:
            stats["improvement_wins"] = int(stats.get("improvement_wins", 0)) + 1
        elif diff < 0:
            stats["improvement_losses"] = int(stats.get("improvement_losses", 0)) + 1
        else:
            stats["improvement_ties"] = int(stats.get("improvement_ties", 0)) + 1

    if str(mode or "").casefold() in {"error", "failure"}:
        stats["error_count"] = int(stats.get("error_count", 0) or 0) + 1
        by_mode = stats.setdefault("error_by_mode", {})
        by_mode[mode] = int(by_mode.get(mode, 0) or 0) + 1

    store[_OPPORTUNITIES_STATS_KEY] = stats

    raw_history = store.get(_OPPORTUNITIES_HISTORY_KEY)
    history: Deque[Dict[str, Any]]
    if isinstance(raw_history, deque):
        history = raw_history
    elif isinstance(raw_history, list):
        history = deque(raw_history, maxlen=_OPPORTUNITIES_HISTORY_LIMIT)
    else:
        history = deque(maxlen=_OPPORTUNITIES_HISTORY_LIMIT)

    history.append(entry)
    store[_OPPORTUNITIES_HISTORY_KEY] = history


def get_health_metrics() -> Dict[str, Any]:
    """Return a shallow copy of the tracked metrics for UI consumption."""
    store = _store()

    def _normalize_snapshot_event_entry(raw_event: Any) -> Dict[str, Any]:
        if not isinstance(raw_event, Mapping):
            return {}

        event: Dict[str, Any] = {}

        ts = _as_optional_float(raw_event.get("ts"))
        if ts is not None:
            event["ts"] = ts

        for key in ("kind", "status", "action"):
            value = raw_event.get(key)
            if isinstance(value, str):
                text = value.strip()
                if text:
                    event[key] = text

        detail_text = _clean_detail(raw_event.get("detail"))
        if detail_text:
            event["detail"] = detail_text

        storage_id = raw_event.get("storage_id")
        if storage_id is not None:
            text = str(storage_id).strip()
            if text:
                event["storage_id"] = text

        backend = _normalize_backend_details(raw_event.get("backend"))
        if backend:
            event["backend"] = backend

        return event

    def _normalize_diagnostics_entry(raw_entry: Any) -> Dict[str, Any]:
        if not isinstance(raw_entry, Mapping):
            return {}

        entry: Dict[str, Any] = {}

        status_value = raw_entry.get("status")
        if status_value is not None:
            status_text = str(status_value).strip()
            if status_text:
                entry["status"] = status_text

        latency_value = _as_optional_float(raw_entry.get("latency"))
        if latency_value is not None:
            entry["latency"] = latency_value

        ts_value = _as_optional_float(raw_entry.get("ts"))
        if ts_value is None:
            ts_value = _as_optional_float(raw_entry.get("timestamp"))
        if ts_value is not None:
            entry["ts"] = ts_value

        component_value = raw_entry.get("component")
        if component_value is not None:
            component_text = str(component_value).strip()
            if component_text:
                entry["component"] = component_text

        message_value = raw_entry.get("message")
        if message_value is not None:
            message_text = _clean_detail(message_value)
            if message_text:
                entry["message"] = message_text

        checks_raw = raw_entry.get("checks")
        if isinstance(checks_raw, Iterable) and not isinstance(
            checks_raw, (str, bytes, bytearray)
        ):
            checks: list[Dict[str, Any]] = []
            for item in checks_raw:
                if not isinstance(item, Mapping):
                    continue
                check_entry: Dict[str, Any] = {}
                component_name = item.get("component") or item.get("name")
                if component_name is not None:
                    component_text = str(component_name).strip()
                    if component_text:
                        check_entry["component"] = component_text
                status_entry = item.get("status")
                if status_entry is not None:
                    status_text = str(status_entry).strip()
                    if status_text:
                        check_entry["status"] = status_text
                message_entry = item.get("message")
                detail_text = _clean_detail(message_entry)
                if detail_text:
                    check_entry["message"] = detail_text
                if check_entry:
                    checks.append(check_entry)
            if checks:
                entry["checks"] = checks

        return entry
    def _merge_entry(entry: Any, stats_summary: Dict[str, Any]) -> Any:
        if not stats_summary:
            if isinstance(entry, Mapping):
                return dict(entry)
            return entry
        if isinstance(entry, Mapping):
            merged = dict(entry)
        elif entry is None:
            merged = {}
        else:
            merged = {"value": entry}
        merged["stats"] = stats_summary
        return merged

    def _summarize_stats(raw_stats: Any) -> Dict[str, Any]:
        if not isinstance(raw_stats, Mapping):
            return {}

        summary: Dict[str, Any] = {}

        modes: Dict[str, int] = {}
        raw_modes = raw_stats.get("modes")
        if isinstance(raw_modes, Mapping):
            for key, value in raw_modes.items():
                try:
                    modes[str(key)] = int(value)
                except (TypeError, ValueError):
                    continue
        if modes:
            total_modes = sum(max(count, 0) for count in modes.values())
            total_modes = max(total_modes, 0)
            if total_modes:
                summary["mode_counts"] = modes
                summary["mode_total"] = total_modes
                summary["mode_ratios"] = {
                    name: count / total_modes for name, count in modes.items()
                }
                hit_count = modes.get("hit", 0)
                summary["hit_ratio"] = hit_count / total_modes

        def _summarize_timing(prefix: str) -> Optional[Dict[str, Any]]:
            count = int(raw_stats.get(f"{prefix}_count", 0) or 0)
            if count <= 0:
                return None
            sum_value = float(raw_stats.get(f"{prefix}_sum", 0.0) or 0.0)
            sum_sq_value = float(raw_stats.get(f"{prefix}_sum_sq", 0.0) or 0.0)
            avg = sum_value / count
            variance = max(sum_sq_value / count - avg * avg, 0.0)
            stdev = math.sqrt(variance)
            return {"count": count, "avg": avg, "stdev": stdev}

        elapsed_stats = _summarize_timing("elapsed")
        if elapsed_stats:
            summary["elapsed"] = elapsed_stats

        cached_stats = _summarize_timing("cached")
        if cached_stats:
            summary["cached_elapsed"] = cached_stats

        def _summarize_buckets(prefix: str) -> Optional[Dict[str, Any]]:
            raw_buckets = raw_stats.get(f"{prefix}_buckets")
            if not isinstance(raw_buckets, Mapping):
                return None

            counts: Dict[str, int] = {}
            total = 0
            for bucket in ("fast", "medium", "slow", "missing"):
                try:
                    count = int(raw_buckets.get(bucket, 0) or 0)
                except (TypeError, ValueError):
                    continue
                if count < 0:
                    continue
                counts[bucket] = count
                total += count

            if total <= 0:
                return None

            ratios = {name: count / total for name, count in counts.items()}
            return {"counts": counts, "total": total, "ratios": ratios}

        elapsed_buckets = _summarize_buckets("elapsed")
        if elapsed_buckets:
            summary["elapsed_buckets"] = elapsed_buckets

        cached_buckets = _summarize_buckets("cached")
        if cached_buckets:
            summary["cached_buckets"] = cached_buckets

        improvement_count = int(raw_stats.get("improvement_count", 0) or 0)
        if improvement_count > 0:
            wins = int(raw_stats.get("improvement_wins", 0) or 0)
            losses = int(raw_stats.get("improvement_losses", 0) or 0)
            ties = int(raw_stats.get("improvement_ties", 0) or 0)
            delta_sum = float(raw_stats.get("improvement_delta_sum", 0.0) or 0.0)
            summary["improvement"] = {
                "count": improvement_count,
                "wins": wins,
                "losses": losses,
                "ties": ties,
                "win_ratio": wins / improvement_count,
                "loss_ratio": losses / improvement_count,
                "tie_ratio": ties / improvement_count,
                "avg_delta_ms": delta_sum / improvement_count,
            }

        error_total = int(raw_stats.get("error_count", 0) or 0)
        if error_total > 0:
            base_total = int(raw_stats.get("invocation_count", 0) or 0)
            ratio = (error_total / base_total) if base_total else None
            error_summary: Dict[str, Any] = {"total": error_total}
            if ratio is not None:
                error_summary["ratio"] = ratio
            error_by_mode_raw = raw_stats.get("error_by_mode")
            if isinstance(error_by_mode_raw, Mapping):
                error_summary["by_mode"] = {
                    str(name): int(value)
                    for name, value in error_by_mode_raw.items()
                    if _as_optional_int(value) is not None
                }
            summary["errors"] = error_summary

        return summary

    def _summarize_tab_latencies(raw_tabs: Any) -> Dict[str, Any]:
        if not isinstance(raw_tabs, Mapping):
            return {}

        summary: Dict[str, Any] = {}
        for key, raw_stats in raw_tabs.items():
            if not isinstance(raw_stats, Mapping):
                continue

            label = str(raw_stats.get("label") or key).strip() or str(key)
            total_attempts = _as_optional_int(raw_stats.get("total"))
            if total_attempts is None:
                total_attempts = 0

            latency_count = _as_optional_int(raw_stats.get("count")) or 0
            sum_value = _as_optional_float(raw_stats.get("sum")) or 0.0
            sum_sq_value = _as_optional_float(raw_stats.get("sum_sq")) or 0.0
            avg = sum_value / latency_count if latency_count else None
            stdev = None
            if latency_count and latency_count > 1:
                variance = max(sum_sq_value / latency_count - (avg or 0.0) ** 2, 0.0)
                stdev = math.sqrt(variance)

            history_raw = raw_stats.get("history")
            samples: list[float] = []
            if isinstance(history_raw, deque):
                samples = [float(item) for item in history_raw]
            elif isinstance(history_raw, Iterable) and not isinstance(
                history_raw, (str, bytes, bytearray)
            ):
                for value in history_raw:
                    numeric = _as_optional_float(value)
                    if numeric is None:
                        continue
                    samples.append(float(numeric))

            percentiles = (
                _compute_percentiles(samples, (0.5, 0.9, 0.95, 0.99)) if samples else {}
            )

            status_counts_raw = raw_stats.get("status_counts")
            status_counts: Dict[str, int] = {}
            if isinstance(status_counts_raw, Mapping):
                for status_key, value in status_counts_raw.items():
                    numeric = _as_optional_float(value)
                    if numeric is None:
                        continue
                    status_counts[str(status_key)] = int(numeric)

            error_count = _as_optional_int(raw_stats.get("error_count")) or 0
            error_ratio = error_count / total_attempts if total_attempts else 0.0

            summary[key] = {
                "label": label,
                "count": latency_count,
                "total": total_attempts,
                "avg": avg,
                "stdev": stdev,
                "percentiles": percentiles,
                "status_counts": status_counts,
                "status_ratios": _compute_ratio_map(status_counts, total_attempts),
                "error_count": error_count,
                "error_ratio": error_ratio,
                "error_budget": error_ratio,
                "missing_count": _as_optional_int(raw_stats.get("missing_count")) or 0,
                "latest": {
                    "elapsed_ms": _as_optional_float(raw_stats.get("last_elapsed_ms")),
                    "status": raw_stats.get("last_status"),
                    "ts": _as_optional_float(raw_stats.get("ts")),
                },
            }

        return summary

    def _summarize_quote_providers(
        raw_providers: Any, raw_rate_limits: Any
    ) -> Dict[str, Any]:
        if not isinstance(raw_providers, Mapping):
            return {}

        store = _store()
        providers: list[Dict[str, Any]] = []
        total_count = 0
        stale_total = 0
        ok_total = 0
        rate_total = 0
        rate_wait_total = 0.0

        rate_limit_map: Dict[str, Dict[str, Any]] = {}
        if isinstance(raw_rate_limits, Mapping):
            for rate_key, rate_entry in raw_rate_limits.items():
                if isinstance(rate_entry, Mapping):
                    rate_limit_map[str(rate_key).casefold()] = dict(rate_entry)

        for key, entry in raw_providers.items():
            if not isinstance(entry, Mapping):
                continue

            count = _as_optional_int(entry.get("count"))
            if count is None or count <= 0:
                continue

            stale_count = _as_optional_int(entry.get("stale_count")) or 0
            total_count += count
            stale_total += max(stale_count, 0)
            ok_count = _as_optional_int(entry.get("ok_count")) or 0
            ok_total += max(ok_count, 0)

            label = str(entry.get("label") or entry.get("provider") or key)

            history_raw = entry.get("elapsed_history")
            latencies: list[float] = []
            if isinstance(history_raw, Iterable) and not isinstance(
                history_raw, (str, bytes, bytearray)
            ):
                for value in history_raw:
                    numeric = _as_optional_float(value)
                    if numeric is not None:
                        latencies.append(numeric)

            avg_ms: Optional[float] = None
            if latencies:
                avg_ms = sum(latencies) / len(latencies)
            percentiles = _compute_percentiles(latencies, (0.5, 0.95)) if latencies else {}

            provider_summary: Dict[str, Any] = {
                "provider": str(key),
                "label": label,
                "count": count,
            }
            if stale_count:
                provider_summary["stale_count"] = stale_count
            if ok_count:
                provider_summary["ok_count"] = ok_count
                provider_summary["ok_ratio"] = ok_count / count if count else 0.0

            last_ms = _as_optional_float(entry.get("elapsed_last"))
            if avg_ms is not None:
                provider_summary["avg_ms"] = avg_ms
            if last_ms is not None:
                provider_summary["last_ms"] = last_ms
            if percentiles:
                p50 = percentiles.get("p50")
                p95 = percentiles.get("p95")
                if p50 is not None:
                    provider_summary["p50_ms"] = float(p50)
                if p95 is not None:
                    provider_summary["p95_ms"] = float(p95)

            ts_value = _as_optional_float(entry.get("ts"))
            if ts_value is not None:
                provider_summary["ts"] = ts_value

            source_detail = _clean_detail(entry.get("last_source"))
            if source_detail:
                provider_summary["source"] = source_detail

            if entry.get("stale_last"):
                provider_summary["stale_last"] = True

            rate_entry = rate_limit_map.get(str(key).casefold())
            if isinstance(rate_entry, Mapping):
                rate_count = _as_optional_int(rate_entry.get("count"))
                if rate_count:
                    provider_summary["rate_limit_count"] = rate_count
                    rate_total += rate_count
                    wait_total = _as_optional_float(rate_entry.get("wait_total")) or 0.0
                    rate_wait_total += wait_total
                    last_wait = _as_optional_float(rate_entry.get("wait_last"))
                    if last_wait is not None:
                        provider_summary["rate_limit_last_ms"] = last_wait * 1000.0
                    if wait_total and rate_count:
                        provider_summary["rate_limit_avg_ms"] = (
                            wait_total / rate_count
                        ) * 1000.0
                    last_reason = rate_entry.get("last_reason")
                    if last_reason:
                        provider_summary["rate_limit_last_reason"] = str(last_reason)
                    limit_ts = _as_optional_float(rate_entry.get("ts"))
                    if limit_ts is not None:
                        provider_summary["rate_limit_ts"] = limit_ts

            providers.append(provider_summary)

        if not providers:
            return {}

        providers.sort(key=lambda item: str(item.get("label", "")).casefold())
        summary_total = _as_optional_int(store.get("quotes_total")) or total_count
        summary: Dict[str, Any] = {"providers": providers, "total": summary_total}
        if stale_total:
            summary["stale_total"] = stale_total
        if ok_total:
            summary["ok_total"] = ok_total
        if rate_total:
            summary["rate_limit_total"] = rate_total
        if rate_wait_total:
            summary["rate_limit_total_wait_ms"] = rate_wait_total * 1000.0
        return summary

    def _summarize_adapter_fallbacks(raw_data: Any) -> Dict[str, Any]:
        if not isinstance(raw_data, Mapping):
            return {}

        adapters: Dict[str, Any] = {}
        provider_totals: Dict[str, Dict[str, Any]] = {}

        for adapter_key, raw_entry in raw_data.items():
            if not isinstance(raw_entry, Mapping):
                continue

            label = str(raw_entry.get("label") or adapter_key).strip() or str(adapter_key)
            providers_summary: Dict[str, Any] = {}

            raw_providers = raw_entry.get("providers")
            if not isinstance(raw_providers, Mapping):
                continue

            for provider_key, raw_stats in raw_providers.items():
                if not isinstance(raw_stats, Mapping):
                    continue

                count = _as_optional_int(raw_stats.get("count")) or 0
                fallback_count = _as_optional_int(raw_stats.get("fallback_count")) or 0
                status_counts_raw = raw_stats.get("status_counts")
                status_counts: Dict[str, int] = {}
                if isinstance(status_counts_raw, Mapping):
                    for status_name, value in status_counts_raw.items():
                        numeric = _as_optional_float(value)
                        if numeric is None:
                            continue
                        status_counts[str(status_name)] = int(numeric)

                total_attempts = count or sum(status_counts.values())
                provider_label = _PROVIDER_LABELS.get(
                    str(provider_key).casefold(),
                    str(raw_stats.get("label") or provider_key).strip() or str(provider_key),
                )

                entry = {
                    "label": provider_label,
                    "count": count,
                    "fallback_count": fallback_count,
                    "fallback_ratio": (fallback_count / total_attempts)
                    if total_attempts
                    else 0.0,
                    "status_counts": status_counts,
                    "status_ratios": _compute_ratio_map(status_counts, total_attempts),
                    "latest": {
                        "status": raw_stats.get("last_status"),
                        "fallback": bool(raw_stats.get("fallback_last")),
                        "ts": _as_optional_float(raw_stats.get("ts")),
                    },
                }

                providers_summary[str(provider_key)] = entry

                aggregate = provider_totals.setdefault(
                    str(provider_key),
                    {
                        "label": provider_label,
                        "count": 0,
                        "fallback_count": 0,
                        "status_counts": {},
                        "latest": None,
                    },
                )
                aggregate["count"] = int(aggregate.get("count", 0)) + count
                aggregate["fallback_count"] = int(
                    aggregate.get("fallback_count", 0)
                ) + fallback_count

                agg_status = aggregate.get("status_counts")
                if not isinstance(agg_status, dict):
                    agg_status = {}
                for status_name, value in status_counts.items():
                    agg_status[status_name] = int(agg_status.get(status_name, 0)) + int(value)
                aggregate["status_counts"] = agg_status

                latest_payload = aggregate.get("latest")
                current_ts = _as_optional_float(raw_stats.get("ts"))
                if current_ts is not None:
                    if not isinstance(latest_payload, Mapping):
                        aggregate["latest"] = {
                            "status": raw_stats.get("last_status"),
                            "fallback": bool(raw_stats.get("fallback_last")),
                            "ts": current_ts,
                        }
                    else:
                        existing_ts = _as_optional_float(latest_payload.get("ts"))
                        if existing_ts is None or current_ts >= existing_ts:
                            aggregate["latest"] = {
                                "status": raw_stats.get("last_status"),
                                "fallback": bool(raw_stats.get("fallback_last")),
                                "ts": current_ts,
                            }

            if providers_summary:
                adapters[str(adapter_key)] = {"label": label, "providers": providers_summary}

        for provider_key, aggregate in provider_totals.items():
            total_attempts = int(aggregate.get("count", 0))
            status_counts = aggregate.get("status_counts")
            if not isinstance(status_counts, dict):
                status_counts = {}
            aggregate["status_ratios"] = _compute_ratio_map(status_counts, total_attempts)
            fallback_count = int(aggregate.get("fallback_count", 0))
            aggregate["fallback_ratio"] = (
                fallback_count / total_attempts if total_attempts else 0.0
            )

        return {"adapters": adapters, "providers": provider_totals}

    def _summarize_risk(raw_risk: Any) -> Dict[str, Any]:
        if not isinstance(raw_risk, Mapping):
            return {}

        summary: Dict[str, Any] = {}

        total = _as_optional_int(raw_risk.get("total"))
        if total is not None and total >= 0:
            summary["total"] = total

        fallback_total = _as_optional_int(raw_risk.get("fallback_count"))
        if fallback_total is not None and fallback_total >= 0:
            summary["fallback_count"] = fallback_total
            if total:
                summary["fallback_ratio"] = fallback_total / total

        raw_severities = raw_risk.get("by_severity")
        severities_summary: Dict[str, Any] = {}
        if isinstance(raw_severities, Mapping):
            for key, raw_stats in raw_severities.items():
                if not isinstance(raw_stats, Mapping):
                    continue
                count = _as_optional_int(raw_stats.get("count")) or 0
                entry: Dict[str, Any] = {"count": count}
                label = raw_stats.get("label")
                if isinstance(label, str) and label.strip():
                    entry["label"] = label.strip()
                fallback_count = _as_optional_int(raw_stats.get("fallback_count")) or 0
                if fallback_count:
                    entry["fallback_count"] = fallback_count
                if count:
                    entry["fallback_ratio"] = fallback_count / count
                categories_raw = raw_stats.get("categories")
                if isinstance(categories_raw, Mapping):
                    categories_counts: Dict[str, int] = {}
                    total_categories = 0
                    for cat_key, value in categories_raw.items():
                        numeric = _as_optional_int(value)
                        if numeric is None or numeric < 0:
                            continue
                        categories_counts[str(cat_key)] = numeric
                        total_categories += numeric
                    if categories_counts:
                        entry["categories"] = categories_counts
                        entry["category_ratios"] = _compute_ratio_map(
                            categories_counts, total_categories
                        )
                last_ts = _as_optional_float(raw_stats.get("last_ts"))
                if last_ts is not None:
                    entry["last_ts"] = last_ts
                last_category = raw_stats.get("last_category")
                if isinstance(last_category, str) and last_category.strip():
                    entry["last_category"] = last_category.strip()
                severities_summary[str(key)] = entry
        if severities_summary:
            summary["by_severity"] = severities_summary

        raw_categories = raw_risk.get("by_category")
        categories_summary: Dict[str, Any] = {}
        if isinstance(raw_categories, Mapping):
            for key, raw_stats in raw_categories.items():
                if not isinstance(raw_stats, Mapping):
                    continue
                count = _as_optional_int(raw_stats.get("count")) or 0
                entry: Dict[str, Any] = {"count": count}
                label = raw_stats.get("label")
                if isinstance(label, str) and label.strip():
                    entry["label"] = label.strip()
                fallback_count = _as_optional_int(raw_stats.get("fallback_count")) or 0
                if fallback_count:
                    entry["fallback_count"] = fallback_count
                if count:
                    entry["fallback_ratio"] = fallback_count / count
                severity_counts_raw = raw_stats.get("severity_counts")
                if isinstance(severity_counts_raw, Mapping):
                    severity_counts: Dict[str, int] = {}
                    for severity_name, value in severity_counts_raw.items():
                        numeric = _as_optional_int(value)
                        if numeric is None or numeric < 0:
                            continue
                        severity_counts[str(severity_name)] = numeric
                    if severity_counts:
                        entry["severity_counts"] = severity_counts
                        entry["severity_ratios"] = _compute_ratio_map(
                            severity_counts, count
                        )
                last_ts = _as_optional_float(raw_stats.get("last_ts"))
                if last_ts is not None:
                    entry["last_ts"] = last_ts
                last_detail = _clean_detail(raw_stats.get("last_detail"))
                if last_detail:
                    entry["last_detail"] = last_detail
                last_severity = raw_stats.get("last_severity")
                if isinstance(last_severity, str) and last_severity.strip():
                    entry["last_severity"] = last_severity.strip()
                last_fallback = raw_stats.get("last_fallback")
                if last_fallback is not None:
                    entry["last_fallback"] = bool(last_fallback)
                last_source = _clean_detail(raw_stats.get("last_source"))
                if last_source:
                    entry["last_source"] = last_source
                last_tags = raw_stats.get("last_tags")
                if isinstance(last_tags, Iterable) and not isinstance(
                    last_tags, (str, bytes, bytearray)
                ):
                    collected_tags = [
                        str(tag).strip()
                        for tag in last_tags
                        if str(tag).strip()
                    ]
                    if collected_tags:
                        entry["last_tags"] = collected_tags
                categories_summary[str(key)] = entry
        if categories_summary:
            summary["by_category"] = categories_summary

        latest = raw_risk.get("latest")
        normalized_latest = _normalize_risk_entry(latest)
        if normalized_latest:
            summary["latest"] = normalized_latest

        raw_latest_by_category = raw_risk.get("latest_by_category")
        if isinstance(raw_latest_by_category, Mapping):
            latest_by_category: Dict[str, Any] = {}
            for key, value in raw_latest_by_category.items():
                normalized_entry = _normalize_risk_entry(value)
                if normalized_entry:
                    latest_by_category[str(key)] = normalized_entry
            if latest_by_category:
                summary["latest_by_category"] = latest_by_category

        history_raw = raw_risk.get("history")
        history_entries: list[Dict[str, Any]] = []
        if isinstance(history_raw, deque):
            iterable_history = list(history_raw)
        elif isinstance(history_raw, Iterable) and not isinstance(
            history_raw, (str, bytes, bytearray)
        ):
            iterable_history = list(history_raw)
        else:
            iterable_history = []
        for entry in iterable_history:
            normalized_entry = _normalize_risk_entry(entry)
            if normalized_entry:
                history_entries.append(normalized_entry)
        if history_entries:
            summary["history"] = history_entries

        return summary

    def _summarize_macro(raw_macro: Any) -> Dict[str, Any]:
        if not isinstance(raw_macro, Mapping):
            return {}

        summary: Dict[str, Any] = {}

        latest = raw_macro.get("latest")
        if isinstance(latest, Mapping):
            summary["latest"] = dict(latest)

        raw_providers = raw_macro.get("providers")
        providers: Dict[str, Any] = {}
        overall_status_counts: Dict[str, int] = {}
        overall_buckets: Dict[str, int] = {}
        overall_total = 0
        overall_errors = 0
        overall_fallbacks = 0

        if isinstance(raw_providers, Mapping):
            for key, raw_stats in raw_providers.items():
                provider_name = str(key)
                if not isinstance(raw_stats, Mapping):
                    continue

                provider_summary: Dict[str, Any] = {}
                latest_entry = raw_stats.get("latest")
                if isinstance(latest_entry, Mapping):
                    provider_summary["latest"] = dict(latest_entry)

                total_count = _as_optional_int(raw_stats.get("total")) or 0
                provider_summary["count"] = total_count
                overall_total += total_count

                label = raw_stats.get("label")
                if isinstance(label, str) and label:
                    provider_summary["label"] = label
                else:
                    provider_summary["label"] = provider_name

                raw_status_counts = raw_stats.get("status_counts")
                status_counts: Dict[str, int] = {}
                if isinstance(raw_status_counts, Mapping):
                    for status_name, value in raw_status_counts.items():
                        count = _as_optional_int(value)
                        if count is None or count < 0:
                            continue
                        status_key = str(status_name)
                        status_counts[status_key] = count
                        overall_status_counts[status_key] = (
                            overall_status_counts.get(status_key, 0) + count
                        )
                if status_counts:
                    provider_summary["status_counts"] = status_counts
                    provider_summary["status_ratios"] = {
                        status: count / total_count
                        for status, count in status_counts.items()
                        if total_count
                    }

                fallback_count = _as_optional_int(raw_stats.get("fallback_count")) or 0
                provider_summary["fallback_count"] = fallback_count
                if total_count:
                    provider_summary["fallback_ratio"] = fallback_count / total_count
                overall_fallbacks += fallback_count

                error_count = _as_optional_int(raw_stats.get("error_count")) or 0
                provider_summary["error_count"] = error_count
                if total_count:
                    provider_summary["error_ratio"] = error_count / total_count
                overall_errors += error_count

                raw_history = raw_stats.get("history")
                if isinstance(raw_history, Iterable) and not isinstance(
                    raw_history, (str, bytes, bytearray)
                ):
                    history_entries: list[Dict[str, Any]] = []
                    for entry in raw_history:
                        if isinstance(entry, Mapping):
                            history_entries.append(dict(entry))
                    if history_entries:
                        provider_summary["history"] = history_entries

                raw_buckets = raw_stats.get("latency_buckets")
                bucket_counts: Dict[str, int] = {}
                bucket_total = 0
                if isinstance(raw_buckets, Mapping):
                    counts_section = raw_buckets.get("counts")
                    if isinstance(counts_section, Mapping):
                        source_counts: Mapping[str, Any] = counts_section
                    else:
                        source_counts = raw_buckets
                    for bucket in ("fast", "medium", "slow", "missing"):
                        count = _as_optional_int(source_counts.get(bucket))
                        if count is None or count < 0:
                            continue
                        bucket_counts[bucket] = count
                        bucket_total += count
                        overall_buckets[bucket] = overall_buckets.get(bucket, 0) + count
                if bucket_counts and bucket_total:
                    provider_summary["latency_buckets"] = {
                        "counts": bucket_counts,
                        "total": bucket_total,
                        "ratios": {
                            name: count / bucket_total
                            for name, count in bucket_counts.items()
                            if bucket_total
                        },
                    }

                providers[provider_name] = provider_summary

        if providers:
            summary["providers"] = providers

        if overall_total > 0:
            latency_total = sum(overall_buckets.values())
            latency_summary: Optional[Dict[str, Any]] = None
            if latency_total > 0:
                latency_summary = {
                    "counts": dict(overall_buckets),
                    "total": latency_total,
                    "ratios": {
                        name: count / latency_total
                        for name, count in overall_buckets.items()
                        if latency_total
                    },
                }

            summary["overall"] = {
                "count": overall_total,
                "status_counts": overall_status_counts,
                "status_ratios": {
                    name: count / overall_total
                    for name, count in overall_status_counts.items()
                    if overall_total
                },
                "fallback_count": overall_fallbacks,
                "fallback_ratio": overall_fallbacks / overall_total,
                "error_count": overall_errors,
                "error_ratio": overall_errors / overall_total,
            }
            if latency_summary:
                summary["overall"]["latency_buckets"] = latency_summary

        return summary

    now = time.time()
    diagnostics_data = _summarize_diagnostics(
        store.get(_DIAGNOSTICS_SNAPSHOT_KEY), now=now
    )
    session_monitoring_data = _summarize_session_monitoring(
        store.get(_SESSION_MONITORING_KEY), now=now
    )

    fx_api_data = _merge_entry(
        store.get("fx_api"), _summarize_fx_api_stats(store.get("fx_api_stats"))
    )
    fx_cache_data = _merge_entry(
        store.get("fx_cache"), _summarize_fx_cache_stats(store.get("fx_cache_stats"))
    )
    portfolio_data = _merge_entry(
        store.get("portfolio"), _summarize_portfolio_stats(store.get("portfolio_stats"))
    )
    quotes_data = _merge_entry(
        store.get("quotes"), _summarize_quote_stats(store.get("quotes_stats"))
    )

    return {
        "iol_refresh": store.get("iol_refresh"),
        "snapshot_event": _normalize_snapshot_event_entry(store.get(_SNAPSHOT_EVENT_KEY)),
<<<<<<< HEAD
        "diagnostics": diagnostics_data,
        "session_monitoring": session_monitoring_data,
=======
        "startup_diagnostics": _normalize_diagnostics_entry(
            store.get(_DIAGNOSTICS_SNAPSHOT_KEY)
        ),
>>>>>>> deab3095
        "yfinance": _serialize_provider_metrics(store.get("yfinance")),
        "market_data": list(store.get(_MARKET_DATA_INCIDENTS_KEY, [])),
        "risk_incidents": _summarize_risk(store.get(_RISK_INCIDENTS_KEY)),
        "fx_api": fx_api_data,
        "fx_cache": fx_cache_data,
        "macro_api": _summarize_macro(store.get("macro_api")),
        "portfolio": portfolio_data,
        "quotes": quotes_data,
        "quote_providers": _summarize_quote_providers(
            store.get("quote_providers"), store.get(_QUOTE_RATE_LIMIT_KEY)
        ),
        "opportunities": store.get("opportunities"),
        "opportunities_history": list(store.get(_OPPORTUNITIES_HISTORY_KEY, [])),
        "opportunities_stats": _summarize_stats(store.get(_OPPORTUNITIES_STATS_KEY)),
        "tab_latencies": _summarize_tab_latencies(store.get(_TAB_LATENCIES_KEY)),
        "adapter_fallbacks": _summarize_adapter_fallbacks(store.get(_ADAPTER_FALLBACK_KEY)),
    }


__all__ = [
    "get_health_metrics",
    "record_diagnostics_snapshot",
    "record_fx_api_response",
    "record_fx_cache_usage",
    "record_http_error",
    "record_iol_refresh",
    "record_login_to_render",
    "record_portfolio_load",
    "record_session_started",
    "record_tab_latency",
    "record_adapter_fallback",
    "record_quote_load",
    "record_quote_provider_usage",
    "record_quote_rate_limit_wait",
    "record_snapshot_event",
    "record_diagnostics_snapshot",
    "record_opportunities_report",
    "record_market_data_incident",
    "record_risk_incident",
    "record_yfinance_usage",
]<|MERGE_RESOLUTION|>--- conflicted
+++ resolved
@@ -160,7 +160,6 @@
     store[_SNAPSHOT_EVENT_KEY] = event
 
 
-<<<<<<< HEAD
 def record_session_started(
     session_id: str,
     *,
@@ -300,7 +299,6 @@
     source_text = str(source or "").strip()
     if source_text:
         entry["source"] = source_text
-=======
 def record_diagnostics_snapshot(result: Mapping[str, Any]) -> None:
     """Persist the latest startup diagnostics summary."""
 
@@ -358,20 +356,16 @@
                 checks.append(check_entry)
     if checks:
         entry["checks"] = checks
->>>>>>> deab3095
 
     store = _store()
     store[_DIAGNOSTICS_SNAPSHOT_KEY] = entry
 
-<<<<<<< HEAD
     _log_analysis_event(
         "diagnostics_snapshot",
         entry,
         {"field_count": len(normalized_snapshot)},
     )
 
-=======
->>>>>>> deab3095
 
 def record_iol_refresh(success: bool, *, detail: Optional[str] = None) -> None:
     """Persist the outcome of the last IOL login/refresh attempt."""
@@ -3416,14 +3410,11 @@
     return {
         "iol_refresh": store.get("iol_refresh"),
         "snapshot_event": _normalize_snapshot_event_entry(store.get(_SNAPSHOT_EVENT_KEY)),
-<<<<<<< HEAD
         "diagnostics": diagnostics_data,
         "session_monitoring": session_monitoring_data,
-=======
         "startup_diagnostics": _normalize_diagnostics_entry(
             store.get(_DIAGNOSTICS_SNAPSHOT_KEY)
         ),
->>>>>>> deab3095
         "yfinance": _serialize_provider_metrics(store.get("yfinance")),
         "market_data": list(store.get(_MARKET_DATA_INCIDENTS_KEY, [])),
         "risk_incidents": _summarize_risk(store.get(_RISK_INCIDENTS_KEY)),
