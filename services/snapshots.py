"""Snapshot storage helpers with pluggable backends.

This module centralises the logic required to persist and retrieve
snapshots of the different analytical views (portafolio, técnico,
riesgo).  Two storage implementations are available out-of-the-box:

* JSON files: simple append-only structure suited for local usage.
* SQLite: transactional backend suitable for concurrent readers.

The active backend can be selected through configuration or via
``configure_storage`` at runtime.  Public helpers expose a small API
used by controllers and services to persist snapshots, list historical
records and compute comparisons between arbitrary entries.
"""

from __future__ import annotations

from contextlib import contextmanager
from dataclasses import asdict, is_dataclass
import json
import logging
import os
from pathlib import Path
import sqlite3
import threading
import time
import uuid
from typing import Any, Dict, Iterable, List, Mapping, MutableMapping, Sequence

from services import health

logger = logging.getLogger(__name__)


SnapshotPayload = Mapping[str, Any]
SnapshotMetadata = Mapping[str, Any]


class SnapshotStorageError(RuntimeError):
    """Raised when the snapshot backend cannot fulfil an operation."""


class _BaseSnapshotStorage:
    """Common interface for snapshot storage backends."""

    def save_snapshot(
        self, kind: str, payload: SnapshotPayload, metadata: SnapshotMetadata | None = None
    ) -> Mapping[str, Any]:
        raise NotImplementedError

    def load_snapshot(self, snapshot_id: str) -> Mapping[str, Any] | None:
        raise NotImplementedError

    def list_snapshots(
        self, kind: str | None = None, *, limit: int | None = None, order: str = "desc"
    ) -> Sequence[Mapping[str, Any]]:
        raise NotImplementedError


class _NullSnapshotStorage(_BaseSnapshotStorage):
    """No-op backend used as safe fallback when configuration fails."""

    def save_snapshot(self, kind: str, payload: SnapshotPayload, metadata: SnapshotMetadata | None = None):
        logger.debug("NullSnapshotStorage.save_snapshot called for kind=%s", kind)
        now = time.time()
        return {
            "id": str(uuid.uuid4()),
            "kind": kind,
            "created_at": now,
            "payload": dict(payload or {}),
            "metadata": dict(metadata or {}),
        }

    def load_snapshot(self, snapshot_id: str):  # pragma: no cover - defensive default
        logger.debug("NullSnapshotStorage.load_snapshot called for id=%s", snapshot_id)
        return None

    def list_snapshots(self, kind: str | None = None, *, limit: int | None = None, order: str = "desc"):
        logger.debug("NullSnapshotStorage.list_snapshots called for kind=%s", kind)
        return []


class _JSONSnapshotStorage(_BaseSnapshotStorage):
    """Persist snapshots in a JSON document stored on disk."""

    def __init__(self, path: Path, *, retention: int | None = None) -> None:
        self.path = path
        self._lock = threading.RLock()
        self.path.parent.mkdir(parents=True, exist_ok=True)
        self._ensure_permissions()
        self._retention: int | None = None
        if retention is not None:
            try:
                retention_value = int(retention)
            except (TypeError, ValueError):
                logger.warning("Valor de retención inválido %s, se ignorará", retention)
            else:
                if retention_value > 0:
                    self._retention = retention_value
                elif retention_value != 0:
                    logger.warning(
                        "La retención de snapshots debe ser positiva, se ignorará: %s",
                        retention,
                    )

    def _ensure_permissions(self) -> None:
        parent = self.path.parent
        if not os.access(parent, os.W_OK | os.R_OK):
            raise SnapshotStorageError(f"Permisos insuficientes en {parent}")
        if self.path.exists() and not os.access(self.path, os.W_OK | os.R_OK):
            raise SnapshotStorageError(f"No se puede leer/escribir {self.path}")

    def _load(self) -> list[dict[str, Any]]:
        if not self.path.exists():
            return []
        try:
            with self.path.open("r", encoding="utf-8") as fh:
                raw = json.load(fh)
                if isinstance(raw, list):
                    return raw
                logger.warning("Formato inesperado en %s, se esperaba lista", self.path)
                return []
        except json.JSONDecodeError:
            logger.exception("JSON inválido en %s", self.path)
            raise SnapshotStorageError(f"Contenido inválido en {self.path}")
        except OSError as err:
            logger.exception("No se pudo leer %s: %s", self.path, err)
            raise SnapshotStorageError(str(err)) from err

    def _dump(self, rows: Sequence[Mapping[str, Any]]) -> None:
        tmp_path = self.path.with_suffix(".tmp")
        try:
            with tmp_path.open("w", encoding="utf-8") as fh:
                json.dump(list(rows), fh, ensure_ascii=False)
                fh.flush()
                os.fsync(fh.fileno())
            tmp_path.replace(self.path)
        except OSError as err:
            logger.exception("No se pudo escribir %s: %s", self.path, err)
            try:
                if tmp_path.exists():
                    tmp_path.unlink()
            except OSError as cleanup_err:  # pragma: no cover - best effort cleanup
                logger.warning(
                    "No se pudo eliminar archivo temporal %s tras fallo: %s",
                    tmp_path,
                    cleanup_err,
                )
            raise SnapshotStorageError(str(err)) from err

    def save_snapshot(self, kind: str, payload: SnapshotPayload, metadata: SnapshotMetadata | None = None):
        entry = {
            "id": str(uuid.uuid4()),
            "kind": str(kind or "").strip() or "generic",
            "created_at": time.time(),
            "payload": _to_plain_mapping(payload),
            "metadata": _to_plain_mapping(metadata),
        }
        with self._lock:
            rows = self._load()
            rows.append(entry)
            rows_to_persist: Sequence[Mapping[str, Any]] = rows
            if self._retention and len(rows) > self._retention:
                rows_to_persist = rows[-self._retention :]
            self._dump(rows_to_persist)
        return entry

    def load_snapshot(self, snapshot_id: str):
        if not snapshot_id:
            return None
        with self._lock:
            rows = self._load()
        for row in rows:
            if row.get("id") == snapshot_id:
                return row
        return None

    def list_snapshots(self, kind: str | None = None, *, limit: int | None = None, order: str = "desc"):
        with self._lock:
            rows = list(self._load())
        if kind:
            rows = [row for row in rows if row.get("kind") == kind]
        rows.sort(key=lambda row: row.get("created_at", 0.0), reverse=order.lower() != "asc")
        if limit is not None and limit >= 0:
            rows = rows[:limit]
        return rows


class _SQLiteSnapshotStorage(_BaseSnapshotStorage):
    """Persist snapshots using a SQLite database."""

    def __init__(self, path: Path) -> None:
        self.path = path
        self.path.parent.mkdir(parents=True, exist_ok=True)
        self._ensure_permissions()
        self._init_db()

    def _ensure_permissions(self) -> None:
        parent = self.path.parent
        if not os.access(parent, os.W_OK | os.R_OK):
            raise SnapshotStorageError(f"Permisos insuficientes en {parent}")
        if self.path.exists() and not os.access(self.path, os.W_OK | os.R_OK):
            raise SnapshotStorageError(f"No se puede leer/escribir {self.path}")

    def _init_db(self) -> None:
        try:
            with sqlite3.connect(self.path) as conn:
                conn.execute(
                    """
                    CREATE TABLE IF NOT EXISTS snapshots (
                        id TEXT PRIMARY KEY,
                        kind TEXT NOT NULL,
                        created_at REAL NOT NULL,
                        payload TEXT NOT NULL,
                        metadata TEXT
                    )
                    """
                )
                conn.execute(
                    "CREATE INDEX IF NOT EXISTS idx_snapshots_kind_created_at ON snapshots(kind, created_at)"
                )
        except sqlite3.Error as err:
            logger.exception("No se pudo inicializar SQLite en %s: %s", self.path, err)
            raise SnapshotStorageError(str(err)) from err

    def save_snapshot(self, kind: str, payload: SnapshotPayload, metadata: SnapshotMetadata | None = None):
        entry = {
            "id": str(uuid.uuid4()),
            "kind": str(kind or "").strip() or "generic",
            "created_at": time.time(),
            "payload": json.dumps(_to_plain_mapping(payload), ensure_ascii=False),
            "metadata": json.dumps(_to_plain_mapping(metadata), ensure_ascii=False),
        }
        try:
            with sqlite3.connect(self.path) as conn:
                conn.execute(
                    "INSERT INTO snapshots (id, kind, created_at, payload, metadata) VALUES (?, ?, ?, ?, ?)",
                    (
                        entry["id"],
                        entry["kind"],
                        entry["created_at"],
                        entry["payload"],
                        entry["metadata"],
                    ),
                )
        except sqlite3.Error as err:
            logger.exception("No se pudo guardar snapshot %s: %s", kind, err)
            raise SnapshotStorageError(str(err)) from err
        entry["payload"] = json.loads(entry["payload"])
        entry["metadata"] = json.loads(entry["metadata"]) if entry["metadata"] else {}
        return entry

    def load_snapshot(self, snapshot_id: str):
        if not snapshot_id:
            return None
        try:
            with sqlite3.connect(self.path) as conn:
                cur = conn.execute(
                    "SELECT id, kind, created_at, payload, metadata FROM snapshots WHERE id = ?",
                    (snapshot_id,),
                )
                row = cur.fetchone()
        except sqlite3.Error as err:
            logger.exception("No se pudo leer snapshot %s: %s", snapshot_id, err)
            raise SnapshotStorageError(str(err)) from err
        if not row:
            return None
        payload = json.loads(row[3]) if row[3] else {}
        metadata = json.loads(row[4]) if row[4] else {}
        return {
            "id": row[0],
            "kind": row[1],
            "created_at": row[2],
            "payload": payload,
            "metadata": metadata,
        }

    def list_snapshots(self, kind: str | None = None, *, limit: int | None = None, order: str = "desc"):
        params: list[Any] = []
        where = ""
        if kind:
            where = "WHERE kind = ?"
            params.append(kind)
        order_clause = "DESC" if order.lower() != "asc" else "ASC"
        limit_clause = ""
        if limit is not None and limit >= 0:
            limit_clause = "LIMIT ?"
            params.append(limit)
        sql = f"SELECT id, kind, created_at, payload, metadata FROM snapshots {where} ORDER BY created_at {order_clause} {limit_clause}"
        try:
            with sqlite3.connect(self.path) as conn:
                cur = conn.execute(sql, tuple(params))
                rows = cur.fetchall()
        except sqlite3.Error as err:
            logger.exception("No se pudo listar snapshots %s: %s", kind or "*", err)
            raise SnapshotStorageError(str(err)) from err
        records = []
        for row in rows:
            payload = json.loads(row[3]) if row[3] else {}
            metadata = json.loads(row[4]) if row[4] else {}
            records.append(
                {
                    "id": row[0],
                    "kind": row[1],
                    "created_at": row[2],
                    "payload": payload,
                    "metadata": metadata,
                }
            )
        return records


_STORAGE: _BaseSnapshotStorage = _NullSnapshotStorage()
_AUTO_CONFIGURED = False


<<<<<<< HEAD
def current_backend_name() -> str:
    """Return the identifier for the active snapshot backend."""

    if isinstance(_STORAGE, _JSONSnapshotStorage):
        return "json"
    if isinstance(_STORAGE, _SQLiteSnapshotStorage):
        return "sqlite"
    if isinstance(_STORAGE, _NullSnapshotStorage):
        return "null"
    return type(_STORAGE).__name__


def is_null_backend() -> bool:
    """Return whether the current backend disables snapshot persistence."""

    return isinstance(_STORAGE, _NullSnapshotStorage)


def configure_storage(*, backend: str | None = None, path: str | os.PathLike[str] | None = None) -> None:
=======
def configure_storage(
    *,
    backend: str | None = None,
    path: str | os.PathLike[str] | None = None,
    retention: int | None = None,
) -> None:
>>>>>>> 611aff36
    """Configure the snapshot backend based on the provided parameters."""

    backend = (backend or "json").strip().lower()
    storage_path = Path(path) if path else None
    retention_value: int | None = None
    if retention is not None:
        try:
            parsed_retention = int(retention)
        except (TypeError, ValueError):
            logger.warning("Valor inválido para retention=%s, se ignorará", retention)
        else:
            if parsed_retention > 0:
                retention_value = parsed_retention
            elif parsed_retention != 0:
                logger.warning(
                    "La retención de snapshots debe ser positiva, se ignorará: %s",
                    retention,
                )

    try:
        if backend == "json":
            storage = _JSONSnapshotStorage(
                storage_path or Path("data/snapshots.json"), retention=retention_value
            )
        elif backend in {"sqlite", "sqlite3"}:
            storage = _SQLiteSnapshotStorage(storage_path or Path("data/snapshots.db"))
        elif backend in {"null", "none", "disabled"}:
            storage = _NullSnapshotStorage()
        else:
            raise SnapshotStorageError(f"Backend no soportado: {backend}")
<<<<<<< HEAD
    except SnapshotStorageError as err:
        logger.exception("Fallo la configuración del backend de snapshots (%s)", backend)
        storage = _NullSnapshotStorage()

        detail_text = str(err).strip() or repr(err)
        metadata = {"backend": backend}
        if storage_path is not None:
            metadata["path"] = str(storage_path)

        try:
            health.record_risk_incident(
                category="snapshots.backend",
                severity="error",
                detail=f"No se pudo inicializar el backend '{backend}': {detail_text}",
                fallback=True,
                source="snapshots.configure_storage",
                tags=("snapshots", backend),
                metadata=metadata,
            )
        except Exception:  # pragma: no cover - defensive fallback
            logger.exception("No se pudo registrar la incidencia de snapshots")

    global _STORAGE
    _STORAGE = storage
=======
    except SnapshotStorageError:
        if raise_on_error:
            raise
        logger.exception(
            "Fallo la configuración del backend de snapshots (%s)", backend_name
        )
        return _NullSnapshotStorage()


def _ensure_configured() -> None:
    global _AUTO_CONFIGURED
    if not _AUTO_CONFIGURED:
        _auto_configure_from_settings()
        _AUTO_CONFIGURED = True


class SnapshotSession:
    """Facade that exposes the snapshot helpers for a specific storage backend."""

    def __init__(self, storage: _BaseSnapshotStorage) -> None:
        self._storage = storage

    @property
    def storage(self) -> _BaseSnapshotStorage:
        return self._storage

    def save_snapshot(
        self,
        kind: str,
        payload: SnapshotPayload,
        metadata: SnapshotMetadata | None = None,
    ) -> Mapping[str, Any]:
        payload = _to_plain_mapping(payload)
        metadata = _to_plain_mapping(metadata)
        try:
            return self._storage.save_snapshot(kind, payload, metadata)
        except SnapshotStorageError:
            logger.exception("Error al guardar snapshot %s", kind)
            raise

    def load_snapshot(self, snapshot_id: str) -> Mapping[str, Any] | None:
        try:
            return self._storage.load_snapshot(snapshot_id)
        except SnapshotStorageError:
            logger.exception("Error al cargar snapshot %s", snapshot_id)
            raise

    def list_snapshots(
        self,
        kind: str | None = None,
        *,
        limit: int | None = None,
        order: str = "desc",
    ) -> Sequence[Mapping[str, Any]]:
        try:
            return self._storage.list_snapshots(kind, limit=limit, order=order)
        except SnapshotStorageError:
            logger.exception("Error al listar snapshots kind=%s", kind)
            raise

    def compare_snapshots(self, id_a: str, id_b: str) -> Mapping[str, Any] | None:
        try:
            return _compare_snapshots_with_storage(self._storage, id_a, id_b)
        except SnapshotStorageError:
            logger.exception("Error al comparar snapshots %s vs %s", id_a, id_b)
            raise


def configure_storage(
    *, backend: str | None = None, path: str | os.PathLike[str] | None = None
) -> None:
    """Configure the snapshot backend based on the provided parameters."""

    global _STORAGE, _AUTO_CONFIGURED
    _STORAGE = _resolve_storage(backend=backend, path=path)
    _AUTO_CONFIGURED = True


def create_storage(
    *,
    backend: str | None = None,
    path: str | os.PathLike[str] | None = None,
    raise_on_error: bool = False,
) -> _BaseSnapshotStorage:
    """Instantiate a snapshot backend without mutating the global configuration."""

    return _resolve_storage(
        backend=backend, path=path, raise_on_error=raise_on_error
    )


@contextmanager
def temporary_snapshot_storage(
    *,
    backend: str | None = None,
    path: str | os.PathLike[str] | None = None,
    storage: _BaseSnapshotStorage | None = None,
    raise_on_error: bool = False,
):
    """Yield a :class:`SnapshotSession` without altering the module level storage."""

    storage_instance = storage or create_storage(
        backend=backend, path=path, raise_on_error=raise_on_error
    )
    session = SnapshotSession(storage_instance)
    try:
        yield session
    finally:
        closer = getattr(storage_instance, "close", None)
        if callable(closer):
            closer()
>>>>>>> 611aff36


def save_snapshot(kind: str, payload: SnapshotPayload, metadata: SnapshotMetadata | None = None) -> Mapping[str, Any]:
    """Persist a snapshot and return the stored record."""

    _ensure_configured()
    payload = _to_plain_mapping(payload)
    metadata = _to_plain_mapping(metadata)
    try:
        return _STORAGE.save_snapshot(kind, payload, metadata)
    except SnapshotStorageError:
        logger.exception("Error al guardar snapshot %s", kind)
        raise


def load_snapshot(snapshot_id: str) -> Mapping[str, Any] | None:
    """Load a snapshot by identifier."""

    _ensure_configured()
    try:
        return _STORAGE.load_snapshot(snapshot_id)
    except SnapshotStorageError:
        logger.exception("Error al cargar snapshot %s", snapshot_id)
        raise


def list_snapshots(
    kind: str | None = None, *, limit: int | None = None, order: str = "desc"
) -> Sequence[Mapping[str, Any]]:
    """Return historical snapshots for the requested kind."""

    _ensure_configured()
    try:
        return _STORAGE.list_snapshots(kind, limit=limit, order=order)
    except SnapshotStorageError:
        logger.exception("Error al listar snapshots kind=%s", kind)
        raise


def compare_snapshots(id_a: str, id_b: str) -> Mapping[str, Any] | None:
    """Compute deltas between two stored snapshots.

    The function returns a dictionary including the totals for both
    snapshots and the difference (``a - b``).  ``None`` is returned when
    either snapshot is missing.
    """

    if not id_a or not id_b:
        return None

    _ensure_configured()
    try:
        return _compare_snapshots_with_storage(_STORAGE, id_a, id_b)
    except SnapshotStorageError:
        logger.exception("Error al comparar snapshots %s vs %s", id_a, id_b)
        raise


def _compare_snapshots_with_storage(
    storage: _BaseSnapshotStorage, id_a: str, id_b: str
) -> Mapping[str, Any] | None:
    snap_a = storage.load_snapshot(id_a)
    snap_b = storage.load_snapshot(id_b)
    if not snap_a or not snap_b:
        return None

    totals_a = _extract_totals(snap_a.get("payload"))
    totals_b = _extract_totals(snap_b.get("payload"))
    delta = {
        key: (totals_a.get(key) or 0.0) - (totals_b.get(key) or 0.0)
        for key in sorted({*totals_a.keys(), *totals_b.keys()})
    }

    return {
        "id_a": id_a,
        "id_b": id_b,
        "created_at_a": snap_a.get("created_at"),
        "created_at_b": snap_b.get("created_at"),
        "metadata_a": snap_a.get("metadata") or {},
        "metadata_b": snap_b.get("metadata") or {},
        "totals_a": totals_a,
        "totals_b": totals_b,
        "delta": delta,
    }


def _extract_totals(payload: Mapping[str, Any] | None) -> Dict[str, float]:
    totals = {}
    if not isinstance(payload, Mapping):
        return totals
    raw = payload.get("totals")
    if isinstance(raw, Mapping):
        for key, value in raw.items():
            try:
                totals[key] = float(value)
            except (TypeError, ValueError):
                continue
    return totals


def _to_plain_mapping(data: Mapping[str, Any] | None) -> Dict[str, Any]:
    if not data:
        return {}
    if is_dataclass(data):
        return asdict(data)
    if isinstance(data, Mapping):
        plain: Dict[str, Any] = {}
        for key, value in data.items():
            if is_dataclass(value):
                plain[key] = asdict(value)
            elif isinstance(value, Mapping):
                plain[key] = _to_plain_mapping(value)
            elif isinstance(value, (list, tuple)):
                plain[key] = [_to_plain_mapping(v) if isinstance(v, Mapping) else v for v in value]
            else:
                plain[key] = value
        return plain
    return {"value": data}


def _auto_configure_from_settings() -> None:
    try:
        from shared.settings import settings as _settings

        backend = getattr(_settings, "snapshot_backend", "json")
        path = getattr(_settings, "snapshot_storage_path", None)
        retention = getattr(_settings, "snapshot_retention", None)
        configure_storage(backend=backend, path=path, retention=retention)
    except Exception:  # pragma: no cover - safeguards for early imports
        logger.exception("No se pudo inicializar el backend de snapshots, se usará NullStorage")
        configure_storage(backend="null")
<|MERGE_RESOLUTION|>--- conflicted
+++ resolved
@@ -314,7 +314,6 @@
 _AUTO_CONFIGURED = False
 
 
-<<<<<<< HEAD
 def current_backend_name() -> str:
     """Return the identifier for the active snapshot backend."""
 
@@ -334,14 +333,6 @@
 
 
 def configure_storage(*, backend: str | None = None, path: str | os.PathLike[str] | None = None) -> None:
-=======
-def configure_storage(
-    *,
-    backend: str | None = None,
-    path: str | os.PathLike[str] | None = None,
-    retention: int | None = None,
-) -> None:
->>>>>>> 611aff36
     """Configure the snapshot backend based on the provided parameters."""
 
     backend = (backend or "json").strip().lower()
@@ -372,7 +363,6 @@
             storage = _NullSnapshotStorage()
         else:
             raise SnapshotStorageError(f"Backend no soportado: {backend}")
-<<<<<<< HEAD
     except SnapshotStorageError as err:
         logger.exception("Fallo la configuración del backend de snapshots (%s)", backend)
         storage = _NullSnapshotStorage()
@@ -397,119 +387,6 @@
 
     global _STORAGE
     _STORAGE = storage
-=======
-    except SnapshotStorageError:
-        if raise_on_error:
-            raise
-        logger.exception(
-            "Fallo la configuración del backend de snapshots (%s)", backend_name
-        )
-        return _NullSnapshotStorage()
-
-
-def _ensure_configured() -> None:
-    global _AUTO_CONFIGURED
-    if not _AUTO_CONFIGURED:
-        _auto_configure_from_settings()
-        _AUTO_CONFIGURED = True
-
-
-class SnapshotSession:
-    """Facade that exposes the snapshot helpers for a specific storage backend."""
-
-    def __init__(self, storage: _BaseSnapshotStorage) -> None:
-        self._storage = storage
-
-    @property
-    def storage(self) -> _BaseSnapshotStorage:
-        return self._storage
-
-    def save_snapshot(
-        self,
-        kind: str,
-        payload: SnapshotPayload,
-        metadata: SnapshotMetadata | None = None,
-    ) -> Mapping[str, Any]:
-        payload = _to_plain_mapping(payload)
-        metadata = _to_plain_mapping(metadata)
-        try:
-            return self._storage.save_snapshot(kind, payload, metadata)
-        except SnapshotStorageError:
-            logger.exception("Error al guardar snapshot %s", kind)
-            raise
-
-    def load_snapshot(self, snapshot_id: str) -> Mapping[str, Any] | None:
-        try:
-            return self._storage.load_snapshot(snapshot_id)
-        except SnapshotStorageError:
-            logger.exception("Error al cargar snapshot %s", snapshot_id)
-            raise
-
-    def list_snapshots(
-        self,
-        kind: str | None = None,
-        *,
-        limit: int | None = None,
-        order: str = "desc",
-    ) -> Sequence[Mapping[str, Any]]:
-        try:
-            return self._storage.list_snapshots(kind, limit=limit, order=order)
-        except SnapshotStorageError:
-            logger.exception("Error al listar snapshots kind=%s", kind)
-            raise
-
-    def compare_snapshots(self, id_a: str, id_b: str) -> Mapping[str, Any] | None:
-        try:
-            return _compare_snapshots_with_storage(self._storage, id_a, id_b)
-        except SnapshotStorageError:
-            logger.exception("Error al comparar snapshots %s vs %s", id_a, id_b)
-            raise
-
-
-def configure_storage(
-    *, backend: str | None = None, path: str | os.PathLike[str] | None = None
-) -> None:
-    """Configure the snapshot backend based on the provided parameters."""
-
-    global _STORAGE, _AUTO_CONFIGURED
-    _STORAGE = _resolve_storage(backend=backend, path=path)
-    _AUTO_CONFIGURED = True
-
-
-def create_storage(
-    *,
-    backend: str | None = None,
-    path: str | os.PathLike[str] | None = None,
-    raise_on_error: bool = False,
-) -> _BaseSnapshotStorage:
-    """Instantiate a snapshot backend without mutating the global configuration."""
-
-    return _resolve_storage(
-        backend=backend, path=path, raise_on_error=raise_on_error
-    )
-
-
-@contextmanager
-def temporary_snapshot_storage(
-    *,
-    backend: str | None = None,
-    path: str | os.PathLike[str] | None = None,
-    storage: _BaseSnapshotStorage | None = None,
-    raise_on_error: bool = False,
-):
-    """Yield a :class:`SnapshotSession` without altering the module level storage."""
-
-    storage_instance = storage or create_storage(
-        backend=backend, path=path, raise_on_error=raise_on_error
-    )
-    session = SnapshotSession(storage_instance)
-    try:
-        yield session
-    finally:
-        closer = getattr(storage_instance, "close", None)
-        if callable(closer):
-            closer()
->>>>>>> 611aff36
 
 
 def save_snapshot(kind: str, payload: SnapshotPayload, metadata: SnapshotMetadata | None = None) -> Mapping[str, Any]:
