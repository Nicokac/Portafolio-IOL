--- conflicted
+++ resolved
@@ -312,7 +312,6 @@
 _AUTO_CONFIGURED = False
 
 
-<<<<<<< HEAD
 def configure_storage(
     *,
     backend: str | None = None,
@@ -322,15 +321,6 @@
     """Configure the snapshot backend based on the provided parameters."""
 
     backend = (backend or "json").strip().lower()
-=======
-def _resolve_storage(
-    *,
-    backend: str | None = None,
-    path: str | os.PathLike[str] | None = None,
-    raise_on_error: bool = False,
-) -> _BaseSnapshotStorage:
-    backend_name = (backend or "json").strip().lower()
->>>>>>> 9fb02530
     storage_path = Path(path) if path else None
     retention_value: int | None = None
     if retention is not None:
@@ -348,7 +338,6 @@
                 )
 
     try:
-<<<<<<< HEAD
         if backend == "json":
             storage = _JSONSnapshotStorage(
                 storage_path or Path("data/snapshots.json"), retention=retention_value
@@ -359,15 +348,6 @@
             storage = _NullSnapshotStorage()
         else:
             raise SnapshotStorageError(f"Backend no soportado: {backend}")
-=======
-        if backend_name == "json":
-            return _JSONSnapshotStorage(storage_path or Path("data/snapshots.json"))
-        if backend_name in {"sqlite", "sqlite3"}:
-            return _SQLiteSnapshotStorage(storage_path or Path("data/snapshots.db"))
-        if backend_name in {"null", "none", "disabled"}:
-            return _NullSnapshotStorage()
-        raise SnapshotStorageError(f"Backend no soportado: {backend_name}")
->>>>>>> 9fb02530
     except SnapshotStorageError:
         if raise_on_error:
             raise
