--- conflicted
+++ resolved
@@ -34,36 +34,31 @@
             def _session_key() -> Any:
                 return st.session_state.get("session_id")
 
-<<<<<<< HEAD
+            # <== De 'main': Función robusta para hashear argumentos complejos.
+            def make_hashable(value: Any) -> Any:
+                """Convert values into hashable, comparable representations."""
+                if isinstance(value, dict):
+                    return tuple(
+                        (k, make_hashable(v)) for k, v in sorted(value.items())
+                    )
+                if isinstance(value, (list, tuple)):
+                    return tuple(make_hashable(v) for v in value)
+                if isinstance(value, (set, frozenset)):
+                    return tuple(sorted((make_hashable(v) for v in value), key=repr))
+                if isinstance(value, PurePath):
+                    return str(value)
+                return value
+
+            # <== De 'main': Usa 'make_hashable' para crear una clave segura.
             def _arg_key(args: tuple, kwargs: dict) -> Any:
-                if args:
-                    return args[0]
-                return (args, tuple(sorted(kwargs.items())))
+                ordered_kwargs = tuple(sorted(kwargs.items()))
+                return make_hashable((args, ordered_kwargs))
 
             @wraps(func)
             def wrapper(*args, **kwargs):
+                # <== De tu rama: Un chequeo inicial para la nueva funcionalidad.
                 if maxsize is not None and maxsize <= 0:
                     return func(*args, **kwargs)
-=======
-        def make_hashable(value: Any) -> Any:
-            """Convert values into hashable, comparable representations."""
-
-            if isinstance(value, dict):
-                return tuple(
-                    (k, make_hashable(v)) for k, v in sorted(value.items())
-                )
-            if isinstance(value, (list, tuple)):
-                return tuple(make_hashable(v) for v in value)
-            if isinstance(value, (set, frozenset)):
-                return tuple(sorted((make_hashable(v) for v in value), key=repr))
-            if isinstance(value, PurePath):
-                return str(value)
-            return value
-
-        def _arg_key(args: tuple, kwargs: dict) -> Any:
-            ordered_kwargs = tuple(sorted(kwargs.items()))
-            return make_hashable((args, ordered_kwargs))
->>>>>>> 8ad7fd1a
 
                 key = (func, _session_key(), _arg_key(args, kwargs))
                 with lock:
@@ -72,37 +67,28 @@
 
                     result = func(*args, **kwargs)
                     resources[key] = result
+                    
+                    # <== De tu rama: Lógica para limitar el tamaño máximo de la caché.
                     if maxsize is not None:
                         while len(resources) > maxsize:
                             resources.popitem(last=False)
                     return result
 
-            def clear(key: Any | None = None) -> None:
+            # <== De 'main': La función 'clear' mejorada que acepta argumentos.
+            def clear(*call_args, key: Any | None = None, **call_kwargs) -> None:
                 sid = _session_key()
                 with lock:
-                    if key is None:
+                    if key is None and not call_args and not call_kwargs:
                         to_del = [k for k in resources if k[0] is func and k[1] == sid]
                         for k in to_del:
                             resources.pop(k, None)
                     else:
+                        if call_args or call_kwargs:
+                            key = _arg_key(call_args, call_kwargs)
                         resources.pop((func, sid, key), None)
-
-<<<<<<< HEAD
+            
             wrapper.clear = clear
             return wrapper
-=======
-        def clear(*call_args, key: Any | None = None, **call_kwargs) -> None:
-            sid = _session_key()
-            with lock:
-                if key is None and not call_args and not call_kwargs:
-                    to_del = [k for k in resources if k[0] is func and k[1] == sid]
-                    for k in to_del:
-                        resources.pop(k, None)
-                else:
-                    if call_args or call_kwargs:
-                        key = _arg_key(call_args, call_kwargs)
-                    resources.pop((func, sid, key), None)
->>>>>>> 8ad7fd1a
 
         if func is not None:
             return decorator(func)
