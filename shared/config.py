# shared/config.py
from __future__ import annotations
import os, json
from pathlib import Path
from typing import Any, Dict
from dotenv import load_dotenv
from functools import lru_cache
import logging
import sys
import streamlit as st

try:  # pragma: no cover - import may fail in tests
    from streamlit.runtime.secrets import StreamlitSecretNotFoundError
except Exception:  # pragma: no cover - streamlit may not expose runtime module
    class StreamlitSecretNotFoundError(Exception):
        """Fallback cuando streamlit no expone StreamlitSecretNotFoundError."""
        pass

logger = logging.getLogger(__name__)

# Raíz del proyecto (donde están app.py, .env, config.json, etc.)
BASE_DIR = Path(__file__).resolve().parents[1]

# Cargar variables del .env en la raíz (y fallback al cwd por si acaso)
load_dotenv(BASE_DIR / ".env")
load_dotenv()

def _load_cfg() -> Dict[str, Any]:
    """
    Carga (opcional) config.json desde la raíz del proyecto (o cwd). Si no existe, {}.
    """
    candidates = [BASE_DIR / "config.json", Path.cwd() / "config.json"]
    for p in candidates:
        try:
            if p.exists():
                return json.loads(p.read_text(encoding="utf-8"))
        except (OSError, json.JSONDecodeError) as e:
            logger.exception("No se pudo cargar configuración %s: %s", p, e)
    return {}

class Settings:
    def __init__(self) -> None:
        cfg = _load_cfg()

        # --- Identidad / headers ---
        self.USER_AGENT: str = os.getenv("USER_AGENT", cfg.get("USER_AGENT", "IOL-Portfolio/1.0 (+app)"))


        # --- Credenciales IOL ---
        self.IOL_USERNAME: str | None = self.secret_or_env("IOL_USERNAME", cfg.get("IOL_USERNAME"))
        self.IOL_PASSWORD: str | None = self.secret_or_env("IOL_PASSWORD", cfg.get("IOL_PASSWORD"))

        # --- Cache/TTLs usados en app.py ---
        self.cache_ttl_portfolio: int = int(os.getenv("CACHE_TTL_PORTFOLIO", cfg.get("CACHE_TTL_PORTFOLIO", 20)))
        self.cache_ttl_last_price: int = int(os.getenv("CACHE_TTL_LAST_PRICE", cfg.get("CACHE_TTL_LAST_PRICE", 10)))
        self.cache_ttl_fx: int = int(os.getenv("CACHE_TTL_FX", cfg.get("CACHE_TTL_FX", 60)))
        self.cache_ttl_quotes: int = int(os.getenv("CACHE_TTL_QUOTES", cfg.get("CACHE_TTL_QUOTES", 8)))
<<<<<<< HEAD
        self.cache_ttl_yf_indicators: int = int(
            os.getenv("CACHE_TTL_YF_INDICATORS", cfg.get("CACHE_TTL_YF_INDICATORS", 900))
        )
        self.cache_ttl_yf_history: int = int(
            os.getenv("CACHE_TTL_YF_HISTORY", cfg.get("CACHE_TTL_YF_HISTORY", 3600))
        )
        self.cache_ttl_yf_fundamentals: int = int(
            os.getenv("CACHE_TTL_YF_FUNDAMENTALS", cfg.get("CACHE_TTL_YF_FUNDAMENTALS", 21600))
        )
        self.cache_ttl_yf_portfolio_fundamentals: int = int(
            os.getenv(
                "CACHE_TTL_YF_PORTFOLIO_FUNDAMENTALS",
                cfg.get("CACHE_TTL_YF_PORTFOLIO_FUNDAMENTALS", 14400),
            )
=======
        self.yahoo_fundamentals_ttl: int = int(
            os.getenv("YAHOO_FUNDAMENTALS_TTL", cfg.get("YAHOO_FUNDAMENTALS_TTL", 86400))
        )
        self.yahoo_quotes_ttl: int = int(
            os.getenv("YAHOO_QUOTES_TTL", cfg.get("YAHOO_QUOTES_TTL", 1800))
>>>>>>> 2957722a
        )
        self.quotes_hist_maxlen: int = int(os.getenv("QUOTES_HIST_MAXLEN", cfg.get("QUOTES_HIST_MAXLEN", 500)))
        self.max_quote_workers: int = int(os.getenv("MAX_QUOTE_WORKERS", cfg.get("MAX_QUOTE_WORKERS", 12)))
        self.YAHOO_FUNDAMENTALS_TTL: int = int(
            os.getenv("YAHOO_FUNDAMENTALS_TTL", cfg.get("YAHOO_FUNDAMENTALS_TTL", 3600))
        )
        self.YAHOO_QUOTES_TTL: int = int(
            os.getenv("YAHOO_QUOTES_TTL", cfg.get("YAHOO_QUOTES_TTL", 900))
        )

        flag_value = os.getenv(
            "FEATURE_OPPORTUNITIES_TAB",
            cfg.get("FEATURE_OPPORTUNITIES_TAB", "true"),
        )
        if isinstance(flag_value, bool):
            self.FEATURE_OPPORTUNITIES_TAB = flag_value
        else:
            self.FEATURE_OPPORTUNITIES_TAB = str(flag_value).lower() in {"1", "true", "yes", "on"}

        # --- Archivo de tokens (IOLAuth) ---
        # Por defecto lo guardamos en la raíz junto a app.py (compat con tu tokens_iol.json existente)
        self.tokens_file: str = self.secret_or_env(
            "IOL_TOKENS_FILE", cfg.get("IOL_TOKENS_FILE", str(BASE_DIR / "tokens_iol.json"))
        )
        # Clave opcional para cifrar/descifrar el archivo de tokens (Fernet)
        self.tokens_key: str | None = self.secret_or_env("IOL_TOKENS_KEY", cfg.get("IOL_TOKENS_KEY"))
        # Permite (opcionalmente) guardar tokens sin cifrar si falta tokens_key
        self.allow_plain_tokens: bool = (
            os.getenv("IOL_ALLOW_PLAIN_TOKENS", str(cfg.get("IOL_ALLOW_PLAIN_TOKENS", ""))).lower()
            in ("1", "true", "yes")
        )
        # TTL máximo para reutilizar tokens guardados (en días)
        self.tokens_ttl_days: int = int(
            os.getenv("IOL_TOKENS_TTL_DAYS", cfg.get("IOL_TOKENS_TTL_DAYS", 30))
        )

        # --- Derivados de dólar (Ahorro/Tarjeta a partir del oficial) ---
        self.fx_ahorro_multiplier: float = float(os.getenv("FX_AHORRO_MULTIPLIER", cfg.get("FX_AHORRO_MULTIPLIER", 1.30)))
        self.fx_tarjeta_multiplier: float = float(os.getenv("FX_TARJETA_MULTIPLIER", cfg.get("FX_TARJETA_MULTIPLIER", 1.35)))

        # --- Logging ---
        self.LOG_LEVEL: str = os.getenv("LOG_LEVEL", cfg.get("LOG_LEVEL", "INFO")).upper()
        self.LOG_FORMAT: str = os.getenv("LOG_FORMAT", cfg.get("LOG_FORMAT", "plain")).lower()

    def secret_or_env(self, key: str, default: Any | None = None) -> Any | None:
        try:
            return st.secrets[key]
        except (KeyError, StreamlitSecretNotFoundError, AttributeError):
            return os.getenv(key, default)

settings = Settings()


def ensure_tokens_key() -> None:
    """Verifica que exista una clave para cifrar tokens.

    Si falta ``IOL_TOKENS_KEY`` y no se habilitó ``IOL_ALLOW_PLAIN_TOKENS``,
    se registra un error y se aborta la ejecución con ``sys.exit(1)``.
    """

    if not settings.tokens_key and not settings.allow_plain_tokens:
        logger.error(
            "IOL_TOKENS_KEY no está configurada y IOL_ALLOW_PLAIN_TOKENS no está habilitado."
        )
        sys.exit(1)


class JsonFormatter(logging.Formatter):
    """Formato JSON simple para registros de log."""

    def format(self, record: logging.LogRecord) -> str:
        log_record = {
            "time": self.formatTime(record, self.datefmt),
            "level": record.levelname,
            "name": record.name,
            "message": record.getMessage(),
        }
        user = os.getenv("LOG_USER")
        if user:
            log_record["user"] = user
        return json.dumps(log_record)


def configure_logging(level: str | None = None, json_format: bool | None = None) -> None:
    """Configura el logging global.

    Por defecto usa nivel ``INFO`` y formato ``"plain"``. Los valores
    configurados se normalizan y, si son inválidos, se revierte a estos
    predeterminados. Los parámetros permiten sobrescribir el nivel y el
    formato configurados mediante variables de entorno.
    """

    level_name = (level or getattr(settings, "LOG_LEVEL", "INFO")).upper()
    level_value = getattr(logging, level_name, None)
    if not isinstance(level_value, int):
        level_name = "INFO"
        level_value = logging.INFO

    if json_format is None:
        fmt = os.getenv("LOG_FORMAT", getattr(settings, "LOG_FORMAT", "plain"))
        fmt = str(fmt).lower()
        if fmt not in {"json", "plain"}:
            fmt = "plain"
        json_format = fmt == "json"

    if json_format:
        handler = logging.StreamHandler()
        handler.setFormatter(JsonFormatter(datefmt="%Y-%m-%d %H:%M:%S"))
        root = logging.getLogger()
        root.setLevel(level_value)
        root.handlers = [handler]
    else:
        logging.basicConfig(
            level=level_value,
            format="%(asctime)s - %(levelname)s - %(name)s - %(message)s",
            datefmt="%Y-%m-%d %H:%M:%S",
        )

@lru_cache(maxsize=1)
def get_config() -> dict:
    path = os.getenv("PORTFOLIO_CONFIG_PATH", "config.json")
    try:
        with open(path, "r", encoding="utf-8") as f:
            cfg = json.load(f) or {}
            if not isinstance(cfg.get("cedear_to_us", {}), dict):
                cfg["cedear_to_us"] = {}
            if not isinstance(cfg.get("etfs", []), list):
                cfg["etfs"] = []
            if not isinstance(cfg.get("acciones_ar", []), list):
                cfg["acciones_ar"] = []
            if not isinstance(cfg.get("fci_symbols", []), list):
                cfg["fci_symbols"] = []
            if not isinstance(cfg.get("scale_overrides", {}), dict):
                cfg["scale_overrides"] = {}
            if not isinstance(cfg.get("classification_patterns", {}), dict):
                cfg["classification_patterns"] = {}
            return cfg
    except FileNotFoundError:
        logger.warning("No se encontró archivo de configuración: %s", path)
        return {}
    except (OSError, json.JSONDecodeError) as e:
        logger.exception("Error cargando configuración %s: %s", path, e)
        return {}<|MERGE_RESOLUTION|>--- conflicted
+++ resolved
@@ -55,7 +55,6 @@
         self.cache_ttl_last_price: int = int(os.getenv("CACHE_TTL_LAST_PRICE", cfg.get("CACHE_TTL_LAST_PRICE", 10)))
         self.cache_ttl_fx: int = int(os.getenv("CACHE_TTL_FX", cfg.get("CACHE_TTL_FX", 60)))
         self.cache_ttl_quotes: int = int(os.getenv("CACHE_TTL_QUOTES", cfg.get("CACHE_TTL_QUOTES", 8)))
-<<<<<<< HEAD
         self.cache_ttl_yf_indicators: int = int(
             os.getenv("CACHE_TTL_YF_INDICATORS", cfg.get("CACHE_TTL_YF_INDICATORS", 900))
         )
@@ -70,13 +69,6 @@
                 "CACHE_TTL_YF_PORTFOLIO_FUNDAMENTALS",
                 cfg.get("CACHE_TTL_YF_PORTFOLIO_FUNDAMENTALS", 14400),
             )
-=======
-        self.yahoo_fundamentals_ttl: int = int(
-            os.getenv("YAHOO_FUNDAMENTALS_TTL", cfg.get("YAHOO_FUNDAMENTALS_TTL", 86400))
-        )
-        self.yahoo_quotes_ttl: int = int(
-            os.getenv("YAHOO_QUOTES_TTL", cfg.get("YAHOO_QUOTES_TTL", 1800))
->>>>>>> 2957722a
         )
         self.quotes_hist_maxlen: int = int(os.getenv("QUOTES_HIST_MAXLEN", cfg.get("QUOTES_HIST_MAXLEN", 500)))
         self.max_quote_workers: int = int(os.getenv("MAX_QUOTE_WORKERS", cfg.get("MAX_QUOTE_WORKERS", 12)))
