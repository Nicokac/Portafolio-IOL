--- conflicted
+++ resolved
@@ -858,18 +858,10 @@
                     charts_sheet.write(row, 0, "No se pudo exportar el gráfico (kaleido ausente)")
                     row += 18
                     continue
-<<<<<<< HEAD
-
-                if not img_bytes:
-                    logger.warning("⛔ Imagen omitida: %s", key)
+                if not img_bytes or len(img_bytes) < 8:
+                    logger.warning("⛔ Imagen omitida: %s (PNG vacío o inválido)", key)
                     charts_sheet.write(row, 0, "⛔ Imagen omitida")
                     row += 2
-                    continue
-                charts_sheet.insert_image(row, 0, f"{key}.png", {"image_data": BytesIO(img_bytes), "x_scale": 0.9, "y_scale": 0.9})
-=======
-                if not img_bytes or len(img_bytes) < 8:
-                    logger.warning("⛔ Imagen omitida: %s (PNG vacío o inválido)", key)
-                    row += 20
                     continue
                 charts_sheet.insert_image(
                     row,
@@ -877,7 +869,6 @@
                     f"{key}.png",
                     {"image_data": BytesIO(img_bytes), "x_scale": 0.9, "y_scale": 0.9},
                 )
->>>>>>> 2c6194ac
                 row += 20
 
     return buffer.getvalue()
