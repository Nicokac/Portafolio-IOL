--- conflicted
+++ resolved
@@ -111,12 +111,11 @@
         "pe_ratio": 18.0,
         "revenue_growth": 7.5,
         "country": "United States",
-<<<<<<< HEAD
         "trailing_eps": 5.2,
         "forward_eps": 5.9,
-=======
+
         "sector": "Technology",
->>>>>>> 443d3053
+
     }
 
     return {
@@ -194,12 +193,11 @@
         "pe_ratio": 30.0,
         "revenue_growth": -2.5,
         "country": "Canada",
-<<<<<<< HEAD
         "trailing_eps": -1.0,
         "forward_eps": -0.5,
-=======
+
         "sector": "Industrials",
->>>>>>> 443d3053
+
     }
 
     dividends_bad = pd.DataFrame(
@@ -265,12 +263,12 @@
         "pe_ratio": 15.0,
         "revenue_growth": 6.0,
         "country": "Brazil",
-<<<<<<< HEAD
+
         "trailing_eps": 3.4,
         "forward_eps": 3.6,
-=======
+
         "sector": "Financial Services",
->>>>>>> 443d3053
+
     }
     latam_dividends = comprehensive_data["ABC"]["dividends"].copy()
     latam_shares = comprehensive_data["ABC"]["shares"].copy()
@@ -283,12 +281,11 @@
         "pe_ratio": 35.0,
         "revenue_growth": 1.0,
         "country": "United States",
-<<<<<<< HEAD
         "trailing_eps": 1.2,
         "forward_eps": 1.1,
-=======
+
         "sector": "Technology",
->>>>>>> 443d3053
+
     }
     small_dividends = comprehensive_data["ABC"]["dividends"].copy()
     small_shares = comprehensive_data["ABC"]["shares"].copy()
@@ -341,7 +338,6 @@
     assert df_latam.iloc[0]["payout_ratio"] == 55.0
 
 
-<<<<<<< HEAD
 def test_run_screener_yahoo_filters_eps_and_buybacks(
     comprehensive_data: dict[str, dict[str, object]]
 ) -> None:
@@ -414,7 +410,6 @@
     assert pd.isna(results["FLT"]["payout_ratio"])
     assert pd.isna(results["NEG"]["payout_ratio"])
     assert pd.isna(results["BUY"]["payout_ratio"])
-=======
 def test_run_screener_yahoo_uses_market_listings(monkeypatch, comprehensive_data):
     listings = {"TEST": [{"ticker": "ABC", "market_cap": 1_200_000_000}]}
     client = FakeYahooClient(comprehensive_data, listings=listings)
@@ -430,7 +425,6 @@
     assert list(df["ticker"]) == ["ABC"]
     assert any("seleccionados automáticamente" in note for note in notes)
     assert any("TEST" in note for note in notes)
->>>>>>> 443d3053
 
 
 def test_run_opportunities_controller_calls_yahoo(monkeypatch, comprehensive_data):
