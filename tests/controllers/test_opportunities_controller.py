"""Tests for the opportunities controller contract with the UI."""
from __future__ import annotations

from pathlib import Path
from typing import Any, Dict, List, Tuple

import sys

import pandas as pd
import pytest

ROOT = Path(__file__).resolve().parents[2]
if str(ROOT) not in sys.path:
    sys.path.insert(0, str(ROOT))

from application.screener import opportunities as ops
from controllers import opportunities as sut
from shared.errors import AppError


_EXPECTED_COLUMNS = [
    "ticker",
    "sector",
    "payout_ratio",
    "dividend_streak",
    "cagr",
    "dividend_yield",
    "price",
    "score_compuesto",
]
_EXPECTED_WITH_TECHNICALS = _EXPECTED_COLUMNS + ["rsi", "sma_50", "sma_200"]


@pytest.fixture(autouse=True)
def restore_yahoo(monkeypatch: pytest.MonkeyPatch) -> None:
    """Ensure tests start with a callable Yahoo screener and isolated stub."""

    # Each test will set the behaviour explicitly; default to raising so
    # accidental usage is caught quickly.
    monkeypatch.setattr(
        sut,
        "run_screener_yahoo",
        lambda *args, **kwargs: (_ for _ in ()).throw(RuntimeError("not patched")),
    )
    monkeypatch.setattr(
        sut,
        "run_screener_stub",
        lambda *args, **kwargs: (_ for _ in ()).throw(RuntimeError("not patched")),
    )


def _make_sample_row(include_technicals: bool = False) -> Dict[str, Any]:
    row: Dict[str, Any] = {
        "ticker": "AAPL",
        "sector": "Technology",
        "payout_ratio": 25.0,
        "dividend_streak": 10,
        "cagr": 8.0,
        "dividend_yield": 0.8,
        "price": 170.0,
        "score_compuesto": 75.0,
    }
    if include_technicals:
        row.update({"rsi": 55.0, "sma_50": 160.0, "sma_200": 150.0})
    return row


def test_propagates_filters_and_uses_yahoo(monkeypatch: pytest.MonkeyPatch) -> None:
    captured_kwargs: Dict[str, Any] = {}

    def fake_yahoo(**kwargs: Any) -> Tuple[pd.DataFrame, List[str]]:
        captured_kwargs.clear()
        captured_kwargs.update(kwargs)
        base = _make_sample_row(include_technicals=True)
        extra = {**base, "ticker": "MSFT"}
        df = pd.DataFrame([base, extra])
        exclude = set(kwargs.get("exclude_tickers") or [])
        if exclude:
            df = df[~df["ticker"].isin(exclude)]
        return df, ["Yahoo note"]

    monkeypatch.setattr(sut, "run_screener_yahoo", fake_yahoo)
    monkeypatch.setattr(
        sut,
        "run_screener_stub",
        lambda **kwargs: (_ for _ in ()).throw(AssertionError("fallback used")),
    )

    df, notes, source = sut.run_opportunities_controller(
        manual_tickers=[" aapl", "MSFT", "msft"],
        exclude_tickers=[" msft"],
        max_payout=70.0,
        min_div_streak=5,
        min_cagr=3.5,
        sectors=["technology", "HEALTHCARE"],
        include_technicals=True,
        min_market_cap=1_500_000_000,
        max_pe=25,
        min_revenue_growth=7.5,
        include_latam=True,
        min_eps_growth=4.5,
        min_buyback=0.5,
<<<<<<< HEAD
        min_score_threshold=42.5,
        max_results=15,
=======
        min_score_threshold=55.5,
        max_results=10,
>>>>>>> 87406b39
    )

    assert captured_kwargs == {
        "manual_tickers": ["AAPL", "MSFT"],
        "include_technicals": True,
        "exclude_tickers": ["MSFT"],
        "max_payout": pytest.approx(70.0),
        "min_div_streak": 5,
        "min_cagr": pytest.approx(3.5),
        "min_market_cap": pytest.approx(1_500_000_000.0),
        "max_pe": pytest.approx(25.0),
        "min_revenue_growth": pytest.approx(7.5),
        "include_latam": True,
        "min_eps_growth": pytest.approx(4.5),
        "min_buyback": pytest.approx(0.5),
        "min_score_threshold": pytest.approx(42.5),
        "max_results": 15,
        "sectors": ["Technology", "Healthcare"],
        "min_score_threshold": pytest.approx(55.5),
        "max_results": 10,
    }
    assert list(df.columns) == _EXPECTED_WITH_TECHNICALS
    assert set(df["ticker"]) == {"AAPL"}
    assert notes == ["Yahoo note"]
    assert source == "yahoo"


def test_controller_propagates_yahoo_notes(monkeypatch: pytest.MonkeyPatch) -> None:
    payload = pd.DataFrame([_make_sample_row()])

    def fake_yahoo(**kwargs: Any) -> Tuple[pd.DataFrame, List[str]]:  # noqa: ARG001
        return payload, ["Nota desde Yahoo"]

    monkeypatch.setattr(sut, "run_screener_yahoo", fake_yahoo)
    monkeypatch.setattr(
        sut,
        "run_screener_stub",
        lambda **kwargs: (_ for _ in ()).throw(AssertionError("stub used")),
    )

    df, notes, source = sut.run_opportunities_controller(
        manual_tickers=["aapl"],
        include_technicals=False,
    )

    assert df.equals(payload[_EXPECTED_COLUMNS])
    assert notes == ["Nota desde Yahoo"]
    assert source == "yahoo"


def test_fallback_to_stub_preserves_filters(monkeypatch: pytest.MonkeyPatch) -> None:
    monkeypatch.setattr(
        sut,
        "run_screener_yahoo",
        lambda **kwargs: (_ for _ in ()).throw(AppError("boom")),
    )

    stub_result = pd.DataFrame([
        {"ticker": "AAPL"},
        {"ticker": "MSFT"},
    ])
    stub_calls: Dict[str, Any] = {}

<<<<<<< HEAD
    def fake_stub(**kwargs: Any) -> Tuple[pd.DataFrame, List[str]]:
=======
    def fake_stub(**kwargs: Any) -> pd.DataFrame | Tuple[pd.DataFrame, List[str]]:
>>>>>>> 87406b39
        stub_calls.clear()
        stub_calls.update(kwargs)
        exclude = set(kwargs.get("exclude_tickers") or [])
        if not exclude:
<<<<<<< HEAD
            return stub_result, ["Stub note"]
        filtered = stub_result[~stub_result["ticker"].isin(exclude)]
        return filtered, ["Stub note"]
=======
            filtered = stub_result
        else:
            filtered = stub_result[~stub_result["ticker"].isin(exclude)]
        return filtered, ["Nota generada por el stub"]
>>>>>>> 87406b39

    monkeypatch.setattr(sut, "run_screener_stub", fake_stub)

    df, notes, source = sut.run_opportunities_controller(
        manual_tickers=["aapl", None],
        exclude_tickers=["MSFT"],
        max_payout=60,
        min_div_streak=8,
        min_cagr=4.2,
        include_technicals=False,
        min_eps_growth=2.0,
        min_buyback=0.0,
<<<<<<< HEAD
        min_score_threshold=30.0,
        max_results=2,
=======
        min_score_threshold=60.0,
        max_results=1,
>>>>>>> 87406b39
    )

    assert stub_calls["manual_tickers"] == ["AAPL"]
    assert stub_calls["exclude_tickers"] == ["MSFT"]
    assert stub_calls["max_payout"] == 60
    assert stub_calls["min_div_streak"] == 8
    assert stub_calls["min_cagr"] == 4.2
    assert stub_calls["include_technicals"] is False
    assert stub_calls["min_eps_growth"] == 2.0
    assert stub_calls["min_buyback"] == 0.0
<<<<<<< HEAD
    assert stub_calls["min_score_threshold"] == 30.0
    assert stub_calls["max_results"] == 2
=======
    assert stub_calls["min_score_threshold"] == 60.0
    assert stub_calls["max_results"] == 1
>>>>>>> 87406b39
    assert "sector" in df.columns
    assert stub_calls["sectors"] is None
    assert list(df.columns) == _EXPECTED_COLUMNS
    assert "MSFT" not in set(df["ticker"])
    assert notes[0] == "⚠️ Datos simulados (Yahoo no disponible)"
<<<<<<< HEAD
    assert notes[1] == "Stub note"
=======
    assert "Nota generada por el stub" in notes[1]
>>>>>>> 87406b39
    assert "AAPL" in notes[2]
    assert source == "stub"


def test_excluded_tickers_are_removed_from_stub_results(monkeypatch: pytest.MonkeyPatch) -> None:
    monkeypatch.setattr(
        sut,
        "run_screener_yahoo",
        lambda **kwargs: (_ for _ in ()).throw(AppError("boom")),
    )
    monkeypatch.setattr(sut, "run_screener_stub", ops.run_screener_stub)

    df, notes, source = sut.run_opportunities_controller(
        manual_tickers=["AAPL", "MSFT"],
        exclude_tickers=["MSFT"],
        min_buyback=0.0,
    )

    assert "MSFT" not in set(df["ticker"])
    assert any(ticker == "AAPL" for ticker in df["ticker"])
    assert not any("MSFT" in note for note in notes)
    assert source == "stub"


def test_normalises_incomplete_yahoo_payload(monkeypatch: pytest.MonkeyPatch) -> None:
    payload = {
        "data": [
            {"ticker": "AAA", "price": 10.0},
            {"ticker": "CCC", "dividend_yield": 1.5},
        ],
        "notes": ["Partial data"],
    }

    monkeypatch.setattr(sut, "run_screener_yahoo", lambda **kwargs: payload)
    monkeypatch.setattr(
        sut,
        "run_screener_stub",
        lambda **kwargs: (_ for _ in ()).throw(AssertionError("fallback used")),
    )

    df, notes, source = sut.run_opportunities_controller(
        manual_tickers=["aaa", "bbb"],
        include_technicals=True,
    )

    assert list(df.columns) == _EXPECTED_WITH_TECHNICALS
    aaa_row = df[df["ticker"] == "AAA"].iloc[0]
    assert aaa_row["price"] == pytest.approx(10.0)
    assert pd.isna(aaa_row["payout_ratio"])
    assert pd.isna(aaa_row["dividend_streak"])
    assert pd.isna(aaa_row["sector"])
    assert pd.isna(aaa_row["rsi"])
    assert "Partial data" in notes
    assert any("BBB" in note for note in notes)
    assert source == "yahoo"


def test_generate_report_includes_source(monkeypatch: pytest.MonkeyPatch) -> None:
    df = pd.DataFrame([_make_sample_row()])

    def fake_controller(**kwargs: Any) -> Tuple[pd.DataFrame, List[str], str]:
        assert kwargs["manual_tickers"] == ["abc"]
        assert kwargs["include_technicals"] is True
        assert kwargs.get("sectors") is None
        assert kwargs.get("exclude_tickers") is None
        assert kwargs["min_score_threshold"] == pytest.approx(35.5)
        assert kwargs["max_results"] == 25
        return df, ["note"], "stub"

    monkeypatch.setattr(sut, "run_opportunities_controller", fake_controller)

    result = sut.generate_opportunities_report(
        {
            "manual_tickers": ["abc"],
            "include_technicals": True,
            "min_score_threshold": "35.5",
            "max_results": "25",
        }
    )

    assert result == {"table": df, "notes": ["note"], "source": "stub"}


def test_generate_report_parses_string_bool(monkeypatch: pytest.MonkeyPatch) -> None:
    df = pd.DataFrame([_make_sample_row()])

    captured: Dict[str, Any] = {}

    def fake_controller(**kwargs: Any) -> Tuple[pd.DataFrame, List[str], str]:
        captured.update(kwargs)
        return df, [], "yahoo"

    monkeypatch.setattr(sut, "run_opportunities_controller", fake_controller)

    sut.generate_opportunities_report({"include_technicals": "false"})

    assert captured["include_technicals"] is False
    assert "exclude_tickers" not in captured or captured["exclude_tickers"] is None<|MERGE_RESOLUTION|>--- conflicted
+++ resolved
@@ -100,13 +100,8 @@
         include_latam=True,
         min_eps_growth=4.5,
         min_buyback=0.5,
-<<<<<<< HEAD
         min_score_threshold=42.5,
         max_results=15,
-=======
-        min_score_threshold=55.5,
-        max_results=10,
->>>>>>> 87406b39
     )
 
     assert captured_kwargs == {
@@ -170,26 +165,14 @@
     ])
     stub_calls: Dict[str, Any] = {}
 
-<<<<<<< HEAD
     def fake_stub(**kwargs: Any) -> Tuple[pd.DataFrame, List[str]]:
-=======
-    def fake_stub(**kwargs: Any) -> pd.DataFrame | Tuple[pd.DataFrame, List[str]]:
->>>>>>> 87406b39
         stub_calls.clear()
         stub_calls.update(kwargs)
         exclude = set(kwargs.get("exclude_tickers") or [])
         if not exclude:
-<<<<<<< HEAD
             return stub_result, ["Stub note"]
         filtered = stub_result[~stub_result["ticker"].isin(exclude)]
         return filtered, ["Stub note"]
-=======
-            filtered = stub_result
-        else:
-            filtered = stub_result[~stub_result["ticker"].isin(exclude)]
-        return filtered, ["Nota generada por el stub"]
->>>>>>> 87406b39
-
     monkeypatch.setattr(sut, "run_screener_stub", fake_stub)
 
     df, notes, source = sut.run_opportunities_controller(
@@ -201,13 +184,8 @@
         include_technicals=False,
         min_eps_growth=2.0,
         min_buyback=0.0,
-<<<<<<< HEAD
         min_score_threshold=30.0,
         max_results=2,
-=======
-        min_score_threshold=60.0,
-        max_results=1,
->>>>>>> 87406b39
     )
 
     assert stub_calls["manual_tickers"] == ["AAPL"]
@@ -218,23 +196,14 @@
     assert stub_calls["include_technicals"] is False
     assert stub_calls["min_eps_growth"] == 2.0
     assert stub_calls["min_buyback"] == 0.0
-<<<<<<< HEAD
     assert stub_calls["min_score_threshold"] == 30.0
     assert stub_calls["max_results"] == 2
-=======
-    assert stub_calls["min_score_threshold"] == 60.0
-    assert stub_calls["max_results"] == 1
->>>>>>> 87406b39
     assert "sector" in df.columns
     assert stub_calls["sectors"] is None
     assert list(df.columns) == _EXPECTED_COLUMNS
     assert "MSFT" not in set(df["ticker"])
     assert notes[0] == "⚠️ Datos simulados (Yahoo no disponible)"
-<<<<<<< HEAD
     assert notes[1] == "Stub note"
-=======
-    assert "Nota generada por el stub" in notes[1]
->>>>>>> 87406b39
     assert "AAPL" in notes[2]
     assert source == "stub"
 
