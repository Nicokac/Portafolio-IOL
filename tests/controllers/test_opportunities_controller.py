"""Tests for the opportunities controller contract with the UI."""
from __future__ import annotations

from pathlib import Path
from typing import Any, Dict, List, Tuple

import sys

import pandas as pd
import pytest

ROOT = Path(__file__).resolve().parents[2]
if str(ROOT) not in sys.path:
    sys.path.insert(0, str(ROOT))

from controllers import opportunities as sut
from shared.errors import AppError


_EXPECTED_COLUMNS = [
    "ticker",
    "sector",
    "payout_ratio",
    "dividend_streak",
    "cagr",
    "dividend_yield",
    "price",
    "score_compuesto",
]
_EXPECTED_WITH_TECHNICALS = _EXPECTED_COLUMNS + ["rsi", "sma_50", "sma_200"]


@pytest.fixture(autouse=True)
def restore_yahoo(monkeypatch: pytest.MonkeyPatch) -> None:
    """Ensure tests start with a callable Yahoo screener and isolated stub."""

    # Each test will set the behaviour explicitly; default to raising so
    # accidental usage is caught quickly.
    monkeypatch.setattr(
        sut,
        "run_screener_yahoo",
        lambda *args, **kwargs: (_ for _ in ()).throw(RuntimeError("not patched")),
    )
    monkeypatch.setattr(
        sut,
        "run_screener_stub",
        lambda *args, **kwargs: (_ for _ in ()).throw(RuntimeError("not patched")),
    )


def _make_sample_row(include_technicals: bool = False) -> Dict[str, Any]:
    row: Dict[str, Any] = {
        "ticker": "AAPL",
        "sector": "Technology",
        "payout_ratio": 25.0,
        "dividend_streak": 10,
        "cagr": 8.0,
        "dividend_yield": 0.8,
        "price": 170.0,
        "score_compuesto": 75.0,
    }
    if include_technicals:
        row.update({"rsi": 55.0, "sma_50": 160.0, "sma_200": 150.0})
    return row


def test_propagates_filters_and_uses_yahoo(monkeypatch: pytest.MonkeyPatch) -> None:
    captured_kwargs: Dict[str, Any] = {}

    def fake_yahoo(**kwargs: Any) -> pd.DataFrame:
        captured_kwargs.clear()
        captured_kwargs.update(kwargs)
        base = _make_sample_row(include_technicals=True)
        extra = {**base, "ticker": "MSFT"}
        return pd.DataFrame([base, extra])

    monkeypatch.setattr(sut, "run_screener_yahoo", fake_yahoo)
    monkeypatch.setattr(
        sut,
        "run_screener_stub",
        lambda **kwargs: (_ for _ in ()).throw(AssertionError("fallback used")),
    )

    df, notes, source = sut.run_opportunities_controller(
        manual_tickers=[" aapl", "MSFT", "msft"],
        max_payout=70.0,
        min_div_streak=5,
        min_cagr=3.5,
        sectors=["technology", "HEALTHCARE"],
        include_technicals=True,
        min_market_cap=1_500_000_000,
        max_pe=25,
        min_revenue_growth=7.5,
        include_latam=True,
    )

    assert captured_kwargs == {
        "manual_tickers": ["AAPL", "MSFT"],
        "include_technicals": True,
        "max_payout": pytest.approx(70.0),
        "min_div_streak": 5,
        "min_cagr": pytest.approx(3.5),
        "min_market_cap": pytest.approx(1_500_000_000.0),
        "max_pe": pytest.approx(25.0),
        "min_revenue_growth": pytest.approx(7.5),
        "include_latam": True,
        "sectors": ["Technology", "Healthcare"],
    }
    assert list(df.columns) == _EXPECTED_WITH_TECHNICALS
    assert notes == []
    assert source == "yahoo"


def test_fallback_to_stub_preserves_filters(monkeypatch: pytest.MonkeyPatch) -> None:
    monkeypatch.setattr(
        sut,
        "run_screener_yahoo",
        lambda **kwargs: (_ for _ in ()).throw(AppError("boom")),
    )

    stub_result = pd.DataFrame([{"ticker": "AAPL"}])
    stub_calls: Dict[str, Any] = {}

    def fake_stub(**kwargs: Any) -> pd.DataFrame:
        stub_calls.clear()
        stub_calls.update(kwargs)
        return stub_result

    monkeypatch.setattr(sut, "run_screener_stub", fake_stub)

    df, notes, source = sut.run_opportunities_controller(
        manual_tickers=["aapl", None],
        max_payout=60,
        min_div_streak=8,
        min_cagr=4.2,
        include_technicals=False,
    )

    assert stub_calls["manual_tickers"] == ["AAPL"]
    assert stub_calls["max_payout"] == 60
    assert stub_calls["min_div_streak"] == 8
    assert stub_calls["min_cagr"] == 4.2
    assert stub_calls["include_technicals"] is False
    assert "sector" in df.columns
    assert stub_calls["sectors"] is None
    assert list(df.columns) == _EXPECTED_COLUMNS
    assert notes[0] == "⚠️ Datos simulados (Yahoo no disponible)"
    assert "AAPL" in notes[1]
    assert source == "stub"


def test_normalises_incomplete_yahoo_payload(monkeypatch: pytest.MonkeyPatch) -> None:
    payload = {
        "data": [
            {"ticker": "AAA", "price": 10.0},
            {"ticker": "CCC", "dividend_yield": 1.5},
        ],
        "notes": ["Partial data"],
    }

    monkeypatch.setattr(sut, "run_screener_yahoo", lambda **kwargs: payload)
    monkeypatch.setattr(
        sut,
        "run_screener_stub",
        lambda **kwargs: (_ for _ in ()).throw(AssertionError("fallback used")),
    )

    df, notes, source = sut.run_opportunities_controller(
        manual_tickers=["aaa", "bbb"],
        include_technicals=True,
    )

    assert list(df.columns) == _EXPECTED_WITH_TECHNICALS
    aaa_row = df[df["ticker"] == "AAA"].iloc[0]
    assert aaa_row["price"] == pytest.approx(10.0)
    assert pd.isna(aaa_row["payout_ratio"])
    assert pd.isna(aaa_row["dividend_streak"])
    assert pd.isna(aaa_row["sector"])
    assert pd.isna(aaa_row["rsi"])
    assert "Partial data" in notes
    assert any("BBB" in note for note in notes)
    assert source == "yahoo"


def test_generate_report_includes_source(monkeypatch: pytest.MonkeyPatch) -> None:
    df = pd.DataFrame([_make_sample_row()])

    def fake_controller(**kwargs: Any) -> Tuple[pd.DataFrame, List[str], str]:
        assert kwargs["manual_tickers"] == ["abc"]
<<<<<<< HEAD
        assert kwargs["include_technicals"] is True
=======
        assert kwargs.get("sectors") is None
>>>>>>> d13c5a9a
        return df, ["note"], "stub"

    monkeypatch.setattr(sut, "run_opportunities_controller", fake_controller)

    result = sut.generate_opportunities_report(
        {"manual_tickers": ["abc"], "include_technicals": True}
    )

    assert result == {"table": df, "notes": ["note"], "source": "stub"}


def test_generate_report_parses_string_bool(monkeypatch: pytest.MonkeyPatch) -> None:
    df = pd.DataFrame([_make_sample_row()])

    captured: Dict[str, Any] = {}

    def fake_controller(**kwargs: Any) -> Tuple[pd.DataFrame, List[str], str]:
        captured.update(kwargs)
        return df, [], "yahoo"

    monkeypatch.setattr(sut, "run_opportunities_controller", fake_controller)

    sut.generate_opportunities_report({"include_technicals": "false"})

    assert captured["include_technicals"] is False<|MERGE_RESOLUTION|>--- conflicted
+++ resolved
@@ -187,11 +187,8 @@
 
     def fake_controller(**kwargs: Any) -> Tuple[pd.DataFrame, List[str], str]:
         assert kwargs["manual_tickers"] == ["abc"]
-<<<<<<< HEAD
         assert kwargs["include_technicals"] is True
-=======
         assert kwargs.get("sectors") is None
->>>>>>> d13c5a9a
         return df, ["note"], "stub"
 
     monkeypatch.setattr(sut, "run_opportunities_controller", fake_controller)
