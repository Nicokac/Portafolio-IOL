--- conflicted
+++ resolved
@@ -79,7 +79,6 @@
             "YAHOO_FUNDAMENTALS_TTL": "42",
             "YAHOO_QUOTES_TTL": "99",
         },
-<<<<<<< HEAD
     )
 
     assert settings.YAHOO_FUNDAMENTALS_TTL == 42
@@ -116,8 +115,6 @@
     default_settings = _fresh_settings(monkeypatch)
     monkeypatch.setattr(config, "settings", default_settings)
     importlib.reload(shared_settings)
-=======
     ) as settings:
         assert settings.YAHOO_FUNDAMENTALS_TTL == 42
-        assert settings.YAHOO_QUOTES_TTL == 99
->>>>>>> 0436310f
+        assert settings.YAHOO_QUOTES_TTL == 99