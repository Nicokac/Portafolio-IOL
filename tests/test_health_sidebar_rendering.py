"""Tests for the health sidebar rendering without mocking Streamlit."""

from __future__ import annotations

from datetime import datetime, timedelta
from pathlib import Path
import sys
import textwrap
from typing import Any, Dict

import pytest
from zoneinfo import ZoneInfo

import streamlit as st
from streamlit.runtime.secrets import Secrets
from streamlit.testing.v1 import AppTest

<<<<<<< HEAD
from shared.time_provider import TimeSnapshot
=======
from shared.time_provider import TimeProvider
>>>>>>> 74f36477
from shared.version import __version__

_ORIGINAL_STREAMLIT = st
_PROJECT_ROOT = Path(__file__).resolve().parents[1]
_SCRIPT = textwrap.dedent(
    f"""
    import sys
    sys.path.insert(0, {repr(str(_PROJECT_ROOT))})
    from ui.health_sidebar import render_health_sidebar
    render_health_sidebar()
    """
)


def _ensure_real_streamlit_module() -> None:
    """Restore the actual Streamlit module if previous tests replaced it."""
    global st
    if sys.modules.get("streamlit") is not _ORIGINAL_STREAMLIT:
        sys.modules["streamlit"] = _ORIGINAL_STREAMLIT
    if st is not _ORIGINAL_STREAMLIT:
        st = _ORIGINAL_STREAMLIT  # pragma: no cover - simple assignment for tests


def _run_sidebar(metrics: Dict[str, Any]) -> AppTest:
    """Execute the sidebar renderer with the provided metrics."""
    _ensure_real_streamlit_module()
    if not hasattr(st, "secrets"):
        st.secrets = Secrets({})
    app = AppTest.from_string(_SCRIPT)
    app.session_state["health_metrics"] = metrics
    app.run()
    return app


def _collect(app: AppTest, element_type: str) -> list[str]:
    return [element.value for element in app.sidebar if element.type == element_type]


def test_sidebar_shows_empty_state_labels() -> None:
    app = _run_sidebar(
        {
            "iol_refresh": None,
            "yfinance": None,
            "fx_api": None,
            "fx_cache": None,
            "portfolio": None,
            "quotes": None,
        }
    )

    assert _collect(app, "header") == [
        f"🩺 Healthcheck (versión {__version__})"
    ]
    assert "Monitorea la procedencia y el rendimiento de los datos cargados." in _collect(
        app, "caption"
    )

    markdown = _collect(app, "markdown")
    for expected in [
        "#### 🔐 Conexión IOL",
        "_Sin actividad registrada._",
        "#### 📈 Yahoo Finance",
        "_Sin consultas registradas._",
        "#### 💱 FX",
        "_Sin llamadas a la API FX._",
        "_Sin uso de caché registrado._",
        "#### ⏱️ Latencias",
        "- Portafolio: sin registro",
        "- Cotizaciones: sin registro",
    ]:
        assert expected in markdown


def test_sidebar_formats_populated_metrics(monkeypatch) -> None:
    timezone = ZoneInfo("America/Argentina/Buenos_Aires")
    base = datetime(2024, 1, 2, 3, 4, 5, tzinfo=timezone)
    timestamps = [base.timestamp() + offset for offset in range(6)]

    class StubTimeProvider:
        def __init__(self) -> None:
            self.calls: list[float | None] = []

        def from_timestamp(self, ts):
            if not ts:
                self.calls.append(ts)
                return None
            ts_value = float(ts)
            self.calls.append(ts_value)
            moment = datetime.fromtimestamp(ts_value, tz=timezone)
            return TimeSnapshot(moment.strftime("%Y-%m-%d %H:%M:%S"), moment)

    provider_stub = StubTimeProvider()
    monkeypatch.setattr("ui.health_sidebar.TimeProvider", provider_stub)

    def fmt(offset: int) -> str:
        return (base + timedelta(seconds=offset)).strftime("%Y-%m-%d %H:%M:%S")

    app = _run_sidebar(
        {
            "iol_refresh": {
                "status": "success",
                "ts": timestamps[0],
                "detail": "OK",
            },
            "yfinance": {
                "source": "fallback",
                "detail": "respaldo",
                "ts": timestamps[1],
            },
            "fx_api": {
                "status": "error",
                "error": "boom",
                "elapsed_ms": 123.4,
                "ts": timestamps[2],
            },
            "fx_cache": {
                "mode": "hit",
                "age": 45.6,
                "ts": timestamps[3],
            },
            "portfolio": {
                "elapsed_ms": 456.7,
                "source": "api",
                "detail": "fresh",
                "ts": timestamps[4],
            },
            "quotes": {
                "elapsed_ms": 789.1,
                "source": "yfinance",
                "count": 12,
                "detail": "with gaps",
                "ts": timestamps[5],
            },
        }
    )

    markdown = _collect(app, "markdown")
    formatted = [TimeProvider.from_timestamp(ts) for ts in timestamps]
    expected_lines = {
        "#### 🔐 Conexión IOL",
<<<<<<< HEAD
        f"✅ Refresh correcto • {fmt(0)} — OK",
        "#### 📈 Yahoo Finance",
        f"♻️ Fallback local • {fmt(1)} — respaldo",
        "#### 💱 FX",
        f"⚠️ API FX con errores • {fmt(2)} (123 ms) — boom",
        f"♻️ Uso de caché • {fmt(3)} (edad 46s)",
        "#### ⏱️ Latencias",
        f"- Portafolio: 457 ms • fuente: api • fresh • {fmt(4)}",
        f"- Cotizaciones: 789 ms • fuente: yfinance • items: 12 • with gaps • {fmt(5)}",
=======
        f"✅ Refresh correcto • {formatted[0]} — OK",
        "#### 📈 Yahoo Finance",
        f"♻️ Fallback local • {formatted[1]} — respaldo",
        "#### 💱 FX",
        f"⚠️ API FX con errores • {formatted[2]} (123 ms) — boom",
        f"♻️ Uso de caché • {formatted[3]} (edad 46s)",
        "#### ⏱️ Latencias",
        f"- Portafolio: 457 ms • fuente: api • fresh • {formatted[4]}",
        f"- Cotizaciones: 789 ms • fuente: yfinance • items: 12 • with gaps • {formatted[5]}",
>>>>>>> 74f36477
    }

    missing = expected_lines.difference(markdown)
    assert not missing, f"Missing sidebar lines: {missing}"
    assert len(provider_stub.calls) == len(timestamps)
    for call, expected in zip(provider_stub.calls, timestamps):
        assert call == pytest.approx(expected)<|MERGE_RESOLUTION|>--- conflicted
+++ resolved
@@ -15,11 +15,10 @@
 from streamlit.runtime.secrets import Secrets
 from streamlit.testing.v1 import AppTest
 
-<<<<<<< HEAD
+# <== De 'main': Se importa TimeProvider para generar resultados esperados.
+from shared.time_provider import TimeProvider
+# <== De tu rama: Se importa TimeSnapshot para el stub.
 from shared.time_provider import TimeSnapshot
-=======
-from shared.time_provider import TimeProvider
->>>>>>> 74f36477
 from shared.version import __version__
 
 _ORIGINAL_STREAMLIT = st
@@ -98,6 +97,7 @@
     base = datetime(2024, 1, 2, 3, 4, 5, tzinfo=timezone)
     timestamps = [base.timestamp() + offset for offset in range(6)]
 
+    # <== De tu rama: El stub que simula TimeProvider para inyectarlo en el componente.
     class StubTimeProvider:
         def __init__(self) -> None:
             self.calls: list[float | None] = []
@@ -109,13 +109,11 @@
             ts_value = float(ts)
             self.calls.append(ts_value)
             moment = datetime.fromtimestamp(ts_value, tz=timezone)
-            return TimeSnapshot(moment.strftime("%Y-%m-%d %H:%M:%S"), moment)
+            # El stub debe devolver un TimeSnapshot, como el TimeProvider real.
+            return TimeSnapshot(moment, moment.strftime("%Y-%m-%d %H:%M:%S"))
 
     provider_stub = StubTimeProvider()
     monkeypatch.setattr("ui.health_sidebar.TimeProvider", provider_stub)
-
-    def fmt(offset: int) -> str:
-        return (base + timedelta(seconds=offset)).strftime("%Y-%m-%d %H:%M:%S")
 
     app = _run_sidebar(
         {
@@ -157,20 +155,12 @@
     )
 
     markdown = _collect(app, "markdown")
-    formatted = [TimeProvider.from_timestamp(ts) for ts in timestamps]
+    # <== De 'main': Generación de resultados esperados usando el TimeProvider real.
+    # Esto es robusto porque si cambia el formato en TimeProvider, el test se actualiza solo.
+    # Lo que hacemos es pedirle al objeto TimeSnapshot que nos dé su representación en texto.
+    formatted = [str(TimeProvider.from_timestamp(ts)) for ts in timestamps]
     expected_lines = {
         "#### 🔐 Conexión IOL",
-<<<<<<< HEAD
-        f"✅ Refresh correcto • {fmt(0)} — OK",
-        "#### 📈 Yahoo Finance",
-        f"♻️ Fallback local • {fmt(1)} — respaldo",
-        "#### 💱 FX",
-        f"⚠️ API FX con errores • {fmt(2)} (123 ms) — boom",
-        f"♻️ Uso de caché • {fmt(3)} (edad 46s)",
-        "#### ⏱️ Latencias",
-        f"- Portafolio: 457 ms • fuente: api • fresh • {fmt(4)}",
-        f"- Cotizaciones: 789 ms • fuente: yfinance • items: 12 • with gaps • {fmt(5)}",
-=======
         f"✅ Refresh correcto • {formatted[0]} — OK",
         "#### 📈 Yahoo Finance",
         f"♻️ Fallback local • {formatted[1]} — respaldo",
@@ -180,7 +170,6 @@
         "#### ⏱️ Latencias",
         f"- Portafolio: 457 ms • fuente: api • fresh • {formatted[4]}",
         f"- Cotizaciones: 789 ms • fuente: yfinance • items: 12 • with gaps • {formatted[5]}",
->>>>>>> 74f36477
     }
 
     missing = expected_lines.difference(markdown)
