--- conflicted
+++ resolved
@@ -16,11 +16,8 @@
 
 from controllers.portfolio.charts import render_basic_section
 from controllers.portfolio.portfolio import render_portfolio_section
-<<<<<<< HEAD
 import controllers.portfolio.charts as charts_mod
-=======
 from application.portfolio_service import PortfolioTotals
->>>>>>> d1e02fd0
 from domain.models import Controls
 from services.portfolio_view import (
     PortfolioContributionMetrics,
@@ -320,7 +317,6 @@
     basic.assert_not_called()
 
 
-<<<<<<< HEAD
 def test_render_advanced_analysis_controls_display(monkeypatch: pytest.MonkeyPatch) -> None:
     fake_st = FakeStreamlit(radio_sequence=[])
     fake_st.checkbox = lambda *a, **k: False  # type: ignore[attr-defined]
@@ -351,7 +347,6 @@
     assert "Período de métricas" in labels
     assert "Métrica de riesgo" in labels
     assert "Benchmark" in labels
-=======
 def test_render_basic_section_renders_timeline_and_heatmap(monkeypatch: pytest.MonkeyPatch) -> None:
     fake_st = FakeStreamlit(radio_sequence=[])
 
@@ -483,5 +478,4 @@
 
     info_messages = " ".join(fake_st.warnings)
     assert "históricos" in info_messages
-    assert "contribución" in info_messages
->>>>>>> d1e02fd0
+    assert "contribución" in info_messages