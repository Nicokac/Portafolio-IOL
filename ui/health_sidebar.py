--- conflicted
+++ resolved
@@ -15,17 +15,10 @@
 def _format_timestamp(ts: Optional[float]) -> str:
     if not ts:
         return "Sin registro"
-<<<<<<< HEAD
     snapshot = TimeProvider.from_timestamp(ts)
     if snapshot is None:
         return "Sin registro"
     return snapshot.text
-=======
-    try:
-        return TimeProvider.from_timestamp(ts)
-    except (TypeError, ValueError, OSError):
-        return "Sin registro"
->>>>>>> 74f36477
 
 
 def _format_iol_status(data: Optional[dict]) -> str:
