--- conflicted
+++ resolved
@@ -8,11 +8,7 @@
 
 from services.health import get_health_metrics
 from shared.time_provider import TimeProvider
-<<<<<<< HEAD
 from shared.ui import notes as shared_notes
-=======
-from shared.ui.notes import format_note
->>>>>>> 5afc9298
 from shared.version import __version__
 
 
