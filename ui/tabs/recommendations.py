from __future__ import annotations

import logging

import numpy as np
import pandas as pd
import plotly.express as px
import streamlit as st

from application.portfolio_service import PortfolioService
from application.recommendation_service import RecommendationService
from application.screener.opportunities import run_screener_stub
from application.ta_service import TAService
from services.portfolio_view import compute_symbol_risk_metrics


LOGGER = logging.getLogger(__name__)
_FORM_KEY = "recommendations_form"
_INSIGHT_MESSAGES = {
    "diversify": "La selección prioriza un equilibrio sectorial con un riesgo promedio.",
    "max_return": "La estrategia busca maximizar retorno aceptando una volatilidad más elevada.",
    "low_risk": "La propuesta favorece estabilidad y preservación del capital frente a grandes oscilaciones.",
}


def _get_stored_state() -> dict:
    state = getattr(st, "session_state", {})
    stored = state.get(_SESSION_STATE_KEY)
    return stored if isinstance(stored, dict) else {}


def _expected_return_map(opportunities: pd.DataFrame) -> dict[str, float]:
    if not isinstance(opportunities, pd.DataFrame) or opportunities.empty:
        return {}
    frame = opportunities.copy()
    if "symbol" not in frame.columns and "ticker" in frame.columns:
        frame = frame.rename(columns={"ticker": "symbol"})
    frame["symbol"] = frame.get("symbol", pd.Series(dtype=str)).astype("string").fillna("").str.upper()
    try:
        expected = frame.apply(RecommendationService._expected_return, axis=1)
    except Exception:  # pragma: no cover - defensive
        LOGGER.debug("Fallo al calcular rentabilidad esperada desde oportunidades", exc_info=True)
        return {}
    expected = pd.to_numeric(expected, errors="coerce")
    return {
        str(sym): float(value)
        for sym, value in zip(frame["symbol"], expected)
        if str(sym) and np.isfinite(value)
    }


def _beta_lookup(
    risk_metrics: pd.DataFrame,
    opportunities: pd.DataFrame,
) -> dict[str, float]:
    lookup: dict[str, float] = {}
    if isinstance(risk_metrics, pd.DataFrame) and not risk_metrics.empty:
        df = risk_metrics.copy()
        symbol_col = "simbolo" if "simbolo" in df.columns else "symbol"
        df[symbol_col] = df.get(symbol_col, pd.Series(dtype=str)).astype("string").fillna("").str.upper()
        betas = pd.to_numeric(df.get("beta"), errors="coerce")
        for sym, beta_val in zip(df[symbol_col], betas):
            if not sym or not np.isfinite(beta_val):
                continue
            lookup[str(sym)] = float(beta_val)

    if isinstance(opportunities, pd.DataFrame) and not opportunities.empty:
        frame = opportunities.copy()
        if "symbol" not in frame.columns and "ticker" in frame.columns:
            frame = frame.rename(columns={"ticker": "symbol"})
        frame["symbol"] = frame.get("symbol", pd.Series(dtype=str)).astype("string").fillna("").str.upper()
        sectors = frame.get("sector", pd.Series(dtype=str))
        for sym, sector in zip(frame["symbol"], sectors):
            symbol = str(sym)
            if not symbol or symbol in lookup:
                continue
            lookup[symbol] = RecommendationService._estimate_beta_from_sector(str(sector or ""))
    return lookup


def _mean_numeric(series: pd.Series | None) -> float:
    if series is None:
        return float("nan")
    numeric = pd.to_numeric(series, errors="coerce")
    numeric = numeric[np.isfinite(numeric)]
    if numeric.empty:
        return float("nan")
    return float(numeric.mean())


def _render_automatic_insight(
    recommendations: pd.DataFrame,
    *,
    mode_key: str,
    beta_lookup: dict[str, float] | None = None,
) -> None:
    if recommendations.empty:
        return

    expected_mean = _mean_numeric(recommendations.get("expected_return"))

    beta_series = None
    if "beta" in recommendations.columns:
        beta_series = recommendations["beta"]
    elif beta_lookup:
        symbols = recommendations.get("symbol", pd.Series(dtype=str)).astype("string")
        betas = [beta_lookup.get(str(symbol).upper()) for symbol in symbols]
        beta_series = pd.Series(betas)
    beta_mean = _mean_numeric(beta_series)

    mode_message = _INSIGHT_MESSAGES.get(mode_key, _INSIGHT_MESSAGES["diversify"])

    lines = ["**Insight automático**", mode_message]
    metrics_parts: list[str] = []
    if np.isfinite(expected_mean):
        metrics_parts.append(f"Rentabilidad esperada promedio: {_format_percent(expected_mean)}")
    if np.isfinite(beta_mean):
        metrics_parts.append(f"Beta promedio: {_format_float(beta_mean)}")
    if metrics_parts:
        lines.append(" | ".join(metrics_parts))

    st.info("\n\n".join(lines))


def _format_currency(value: float) -> str:
    if not np.isfinite(value):
        return "-"
    return f"${value:,.0f}".replace(",", ".")


def _format_percent(value: float) -> str:
    if not np.isfinite(value):
        return "-"
    return f"{value:.2f}%"


def _format_float(value: float) -> str:
    if not np.isfinite(value):
        return "-"
    return f"{value:.2f}"


def _format_currency_delta(value: float) -> str:
    if not np.isfinite(value) or abs(value) < 1e-6:
        return "-"
    sign = "+" if value > 0 else "-"
    return f"{sign}${abs(value):,.0f}".replace(",", ".")


def _format_percent_delta(value: float) -> str:
    if not np.isfinite(value) or abs(value) < 1e-6:
        return "-"
    sign = "+" if value > 0 else "-"
    return f"{sign}{abs(value):.2f}%"


def _format_float_delta(value: float) -> str:
    if not np.isfinite(value) or abs(value) < 1e-6:
        return "-"
    sign = "+" if value > 0 else "-"
    return f"{sign}{abs(value):.2f}"


def _render_simulation_results(result: dict[str, dict[str, float]]) -> None:
    if not isinstance(result, dict) or not result:
        return

    before = result.get("before") or {}
    after = result.get("after") or {}

    def _to_float(value: float | str | None, default: float) -> float:
        try:
            parsed = float(value)  # type: ignore[arg-type]
        except (TypeError, ValueError):
            return default
        return parsed

    before_value = _to_float(before.get("total_value"), 0.0)
    after_value = _to_float(after.get("total_value"), before_value)
    before_return = _to_float(before.get("projected_return"), 0.0)
    after_return = _to_float(after.get("projected_return"), before_return)
    before_beta = _to_float(before.get("beta"), np.nan)
    after_beta = _to_float(after.get("beta"), before_beta)
    additional = _to_float(after.get("additional_investment"), after_value - before_value)

    rows = [
        {
            "Métrica": "Valorizado total",
            "Antes": _format_currency(before_value),
            "Después": _format_currency(after_value),
            "Variación": _format_currency_delta(after_value - before_value),
        },
        {
            "Métrica": "Rentabilidad proyectada",
            "Antes": _format_percent(before_return),
            "Después": _format_percent(after_return),
            "Variación": _format_percent_delta(after_return - before_return),
        },
        {
            "Métrica": "Beta / Riesgo total",
            "Antes": _format_float(before_beta),
            "Después": _format_float(after_beta),
            "Variación": _format_float_delta(after_beta - before_beta),
        },
    ]

    st.markdown("#### Simulación de impacto (Antes vs. Después)")
    st.table(pd.DataFrame(rows))

    if np.isfinite(additional) and additional > 0:
        st.caption(
            "Se asignan "
            f"{_format_currency(additional)} adicionales siguiendo la distribución sugerida."
        )
_SESSION_STATE_KEY = "_recommendations_state"


def _get_stored_state() -> dict:
    state = getattr(st, "session_state", {})
    stored = state.get(_SESSION_STATE_KEY)
    return stored if isinstance(stored, dict) else {}


def _expected_return_map(opportunities: pd.DataFrame) -> dict[str, float]:
    if not isinstance(opportunities, pd.DataFrame) or opportunities.empty:
        return {}
    frame = opportunities.copy()
    if "symbol" not in frame.columns and "ticker" in frame.columns:
        frame = frame.rename(columns={"ticker": "symbol"})
    frame["symbol"] = frame.get("symbol", pd.Series(dtype=str)).astype("string").fillna("").str.upper()
    try:
        expected = frame.apply(RecommendationService._expected_return, axis=1)
    except Exception:  # pragma: no cover - defensive
        LOGGER.debug("Fallo al calcular rentabilidad esperada desde oportunidades", exc_info=True)
        return {}
    expected = pd.to_numeric(expected, errors="coerce")
    return {
        str(sym): float(value)
        for sym, value in zip(frame["symbol"], expected)
        if str(sym) and np.isfinite(value)
    }


def _beta_lookup(
    risk_metrics: pd.DataFrame,
    opportunities: pd.DataFrame,
) -> dict[str, float]:
    lookup: dict[str, float] = {}
    if isinstance(risk_metrics, pd.DataFrame) and not risk_metrics.empty:
        df = risk_metrics.copy()
        symbol_col = "simbolo" if "simbolo" in df.columns else "symbol"
        df[symbol_col] = df.get(symbol_col, pd.Series(dtype=str)).astype("string").fillna("").str.upper()
        betas = pd.to_numeric(df.get("beta"), errors="coerce")
        for sym, beta_val in zip(df[symbol_col], betas):
            if not sym or not np.isfinite(beta_val):
                continue
            lookup[str(sym)] = float(beta_val)

    if isinstance(opportunities, pd.DataFrame) and not opportunities.empty:
        frame = opportunities.copy()
        if "symbol" not in frame.columns and "ticker" in frame.columns:
            frame = frame.rename(columns={"ticker": "symbol"})
        frame["symbol"] = frame.get("symbol", pd.Series(dtype=str)).astype("string").fillna("").str.upper()
        sectors = frame.get("sector", pd.Series(dtype=str))
        for sym, sector in zip(frame["symbol"], sectors):
            symbol = str(sym)
            if not symbol or symbol in lookup:
                continue
            lookup[symbol] = RecommendationService._estimate_beta_from_sector(str(sector or ""))
    return lookup


def _format_currency(value: float) -> str:
    if not np.isfinite(value):
        return "-"
    return f"${value:,.0f}".replace(",", ".")


def _format_percent(value: float) -> str:
    if not np.isfinite(value):
        return "-"
    return f"{value:.2f}%"


def _format_float(value: float) -> str:
    if not np.isfinite(value):
        return "-"
    return f"{value:.2f}"


def _format_currency_delta(value: float) -> str:
    if not np.isfinite(value) or abs(value) < 1e-6:
        return "-"
    sign = "+" if value > 0 else "-"
    return f"{sign}${abs(value):,.0f}".replace(",", ".")


def _format_percent_delta(value: float) -> str:
    if not np.isfinite(value) or abs(value) < 1e-6:
        return "-"
    sign = "+" if value > 0 else "-"
    return f"{sign}{abs(value):.2f}%"


def _format_float_delta(value: float) -> str:
    if not np.isfinite(value) or abs(value) < 1e-6:
        return "-"
    sign = "+" if value > 0 else "-"
    return f"{sign}{abs(value):.2f}"


def _render_simulation_results(result: dict[str, dict[str, float]]) -> None:
    if not isinstance(result, dict) or not result:
        return

    before = result.get("before") or {}
    after = result.get("after") or {}

    def _to_float(value: float | str | None, default: float) -> float:
        try:
            parsed = float(value)  # type: ignore[arg-type]
        except (TypeError, ValueError):
            return default
        return parsed

    before_value = _to_float(before.get("total_value"), 0.0)
    after_value = _to_float(after.get("total_value"), before_value)
    before_return = _to_float(before.get("projected_return"), 0.0)
    after_return = _to_float(after.get("projected_return"), before_return)
    before_beta = _to_float(before.get("beta"), np.nan)
    after_beta = _to_float(after.get("beta"), before_beta)
    additional = _to_float(after.get("additional_investment"), after_value - before_value)

    rows = [
        {
            "Métrica": "Valorizado total",
            "Antes": _format_currency(before_value),
            "Después": _format_currency(after_value),
            "Variación": _format_currency_delta(after_value - before_value),
        },
        {
            "Métrica": "Rentabilidad proyectada",
            "Antes": _format_percent(before_return),
            "Después": _format_percent(after_return),
            "Variación": _format_percent_delta(after_return - before_return),
        },
        {
            "Métrica": "Beta / Riesgo total",
            "Antes": _format_float(before_beta),
            "Después": _format_float(after_beta),
            "Variación": _format_float_delta(after_beta - before_beta),
        },
    ]

    st.markdown("#### Simulación de impacto (Antes vs. Después)")
    st.table(pd.DataFrame(rows))

    if np.isfinite(additional) and additional > 0:
        st.caption(
            "Se asignan "
            f"{_format_currency(additional)} adicionales siguiendo la distribución sugerida."
        )
_SESSION_STATE_KEY = "_recommendations_state"


def _get_portfolio_positions() -> pd.DataFrame:
    session = getattr(st, "session_state", {})
    df = session.get("portfolio_last_positions")
    if isinstance(df, pd.DataFrame):
        return df.copy()
    viewmodel = session.get("portfolio_last_viewmodel")
    if getattr(viewmodel, "positions", None) is not None:
        positions = getattr(viewmodel, "positions")
        if isinstance(positions, pd.DataFrame):
            return positions.copy()
    return pd.DataFrame()


def _load_portfolio_fundamentals(symbols: list[str]) -> pd.DataFrame:
    if not symbols:
        return pd.DataFrame()
    tasvc = TAService()
    try:
        fundamentals = tasvc.portfolio_fundamentals(symbols)
    except Exception:
        LOGGER.exception("No se pudieron obtener fundamentals para recomendaciones")
        return pd.DataFrame()
    return fundamentals


def _load_risk_metrics(symbols: list[str]) -> pd.DataFrame:
    if not symbols:
        return pd.DataFrame()
    tasvc = TAService()
    try:
        return compute_symbol_risk_metrics(
            tasvc,
            symbols,
            benchmark="^GSPC",
            period="6mo",
        )
    except Exception:
        LOGGER.exception("No se pudieron obtener métricas de riesgo para recomendaciones")
        return pd.DataFrame()


def _render_analysis_summary(source: RecommendationService | dict[str, object]) -> None:
    if isinstance(source, RecommendationService):
        analysis = source.analyze_portfolio()
    elif isinstance(source, dict):
        analysis = source
    else:
        return
    cols = st.columns(3)
    with cols[0]:
        types = analysis.get("type_distribution")
        if isinstance(types, pd.Series) and not types.empty:
            st.metric(
                "Tipo dominante",
                f"{types.index[0]} ({types.iloc[0] * 100:.1f}%)",
            )
    with cols[1]:
        sectors = analysis.get("sector_distribution")
        if isinstance(sectors, pd.Series) and not sectors.empty:
            st.metric(
                "Sector principal",
                f"{sectors.index[0]} ({sectors.iloc[0] * 100:.1f}%)",
            )
    with cols[2]:
        currency = analysis.get("currency_distribution")
        if isinstance(currency, pd.Series) and not currency.empty:
            st.metric(
                "Moneda predominante",
                f"{currency.index[0]} ({currency.iloc[0] * 100:.1f}%)",
            )

    beta_dist = analysis.get("beta_distribution")
    if isinstance(beta_dist, pd.Series) and not beta_dist.empty:
        beta_summary = ", ".join(
            f"{bucket}: {share * 100:.1f}%" for bucket, share in beta_dist.items()
        )
        st.caption(f"Distribución de beta: {beta_summary}")


def _render_recommendations_table(result: pd.DataFrame) -> None:
    if result.empty:
        st.info("Ingresá un monto para calcular sugerencias personalizadas.")
        return

    formatted = result.copy()
    formatted["allocation_%"] = formatted["allocation_%"].map(lambda v: f"{v:.2f}%")
    formatted["allocation_amount"] = formatted["allocation_amount"].map(
        lambda v: f"${v:,.0f}".replace(",", ".")
    )
    st.dataframe(
        formatted,
        use_container_width=True,
        hide_index=True,
    )


def _render_recommendations_visuals(
    result: pd.DataFrame, *, mode_label: str, amount: float
) -> None:
    if result.empty:
        return

    amount_text = f"${amount:,.0f}".replace(",", ".")
    st.markdown(
        f"**Modo seleccionado:** {mode_label} &nbsp;|&nbsp; "
        f"**Monto a invertir:** {amount_text}"
    )

    pie_fig = px.pie(
        result,
        names="symbol",
        values="allocation_%",
        hole=0.35,
    )
    pie_fig.update_traces(textposition="inside", texttemplate="%{label}<br>%{value:.2f}%")
    pie_fig.update_layout(
        margin=dict(t=40, b=0, l=0, r=0),
        title="Distribución sugerida por activo",
    )

    bar_data = result.sort_values("allocation_amount", ascending=False)
    bar_fig = px.bar(
        bar_data,
        x="symbol",
        y="allocation_amount",
        text="allocation_amount",
    )
    bar_fig.update_traces(texttemplate="$%{y:,.0f}", textposition="outside", cliponaxis=False)
    bar_fig.update_layout(
        margin=dict(t=40, b=40, l=0, r=0),
        title="Montos asignados (ARS)",
        yaxis_title="Monto",
        xaxis_title="Símbolo",
    )

    charts = st.columns(2)
    with charts[0]:
        st.plotly_chart(pie_fig, use_container_width=True, config={"displayModeBar": False})
    with charts[1]:
        st.plotly_chart(bar_fig, use_container_width=True, config={"displayModeBar": False})


def render_recommendations_tab() -> None:
    """Render the recommendations tab inside the main dashboard."""

    positions = _get_portfolio_positions()
    st.header("🔮 Recomendaciones personalizadas")
    st.caption(
        "Proyectá cómo complementar tu cartera con nuevas ideas balanceadas según tu perfil."
    )

    if positions.empty:
        try:
            st.session_state.pop(_SESSION_STATE_KEY, None)
        except Exception:  # pragma: no cover - defensive safeguard
            LOGGER.debug("No se pudo limpiar el estado de recomendaciones", exc_info=True)
        st.info(
            "Necesitamos un portafolio cargado para sugerir ideas. Revisá la pestaña "
            "Portafolio y actualizá tus posiciones."
        )
        return

    stored_state = _get_stored_state()
    recommendations = pd.DataFrame()
    opportunities = pd.DataFrame()
    risk_metrics = pd.DataFrame()
    stored_amount: float | None = None
    stored_mode_label: str | None = None
<<<<<<< HEAD
    stored_mode_key: str | None = None
=======
>>>>>>> 1d15a9cc
    analysis_data: dict[str, object] | None = None

    if stored_state:
        rec_df = stored_state.get("recommendations")
        if isinstance(rec_df, pd.DataFrame):
            recommendations = rec_df.copy()
        opp_df = stored_state.get("opportunities")
        if isinstance(opp_df, pd.DataFrame):
            opportunities = opp_df.copy()
        risk_df = stored_state.get("risk_metrics")
        if isinstance(risk_df, pd.DataFrame):
            risk_metrics = risk_df.copy()
        try:
            stored_amount_val = stored_state.get("amount")
            if stored_amount_val is not None:
                stored_amount = float(stored_amount_val)
        except (TypeError, ValueError):
            stored_amount = None
        mode_candidate = stored_state.get("mode_label")
        if isinstance(mode_candidate, str) and mode_candidate:
            stored_mode_label = mode_candidate
<<<<<<< HEAD
        mode_key_candidate = stored_state.get("mode_key")
        if isinstance(mode_key_candidate, str) and mode_key_candidate:
            stored_mode_key = mode_key_candidate
=======
>>>>>>> 1d15a9cc
        analysis_candidate = stored_state.get("analysis")
        if isinstance(analysis_candidate, dict):
            analysis_data = analysis_candidate

    symbols = [str(sym) for sym in positions.get("simbolo", []) if sym]

    with st.form(_FORM_KEY):
        amount = st.number_input(
            "Monto disponible a invertir (ARS)",
            min_value=0.0,
            value=100_000.0,
            step=10_000.0,
            format="%0.0f",
        )
        mode = st.selectbox(
            "Modo de recomendación",
            options=[
                ("diversify", "Diversificar"),
                ("max_return", "Maximizar retorno"),
                ("low_risk", "Bajar riesgo"),
            ],
            format_func=lambda item: item[1],
            index=0,
        )
        submitted = st.form_submit_button("Calcular recomendaciones")

    if submitted:
        with st.spinner("Analizando portafolio y oportunidades..."):
            fundamentals = _load_portfolio_fundamentals(symbols)
            risk_metrics = _load_risk_metrics(symbols)
            if not isinstance(risk_metrics, pd.DataFrame):
                risk_metrics = pd.DataFrame()
            screener_result = run_screener_stub(include_technicals=False)
            if isinstance(screener_result, tuple):
                opportunities = screener_result[0]
            else:
                opportunities = screener_result
            if not isinstance(opportunities, pd.DataFrame):
                opportunities = pd.DataFrame()
            svc = RecommendationService(
                portfolio_df=positions,
                opportunities_df=opportunities,
                risk_metrics_df=risk_metrics,
                fundamentals_df=fundamentals,
            )
            recommendations = svc.recommend(amount, mode=mode[0])
            analysis_data = svc.analyze_portfolio()

            if recommendations.empty:
                st.session_state.pop(_SESSION_STATE_KEY, None)
            else:
                payload = {
                    "recommendations": recommendations.copy(),
                    "opportunities": opportunities.copy(),
                    "risk_metrics": risk_metrics.copy(),
                    "amount": amount,
                    "mode_label": mode[1],
<<<<<<< HEAD
                    "mode_key": mode[0],
=======
>>>>>>> 1d15a9cc
                    "analysis": analysis_data,
                }
                try:
                    st.session_state[_SESSION_STATE_KEY] = payload
                except Exception:  # pragma: no cover - defensive safeguard
                    LOGGER.debug(
                        "No se pudo guardar el estado de recomendaciones", exc_info=True
                    )
            stored_amount = amount
            stored_mode_label = mode[1]
<<<<<<< HEAD

    if isinstance(analysis_data, dict):
        _render_analysis_summary(analysis_data)
    elif isinstance(stored_state.get("analysis"), dict):
        _render_analysis_summary(stored_state["analysis"])

=======

    if isinstance(analysis_data, dict):
        _render_analysis_summary(analysis_data)
    elif isinstance(stored_state.get("analysis"), dict):
        _render_analysis_summary(stored_state["analysis"])

>>>>>>> 1d15a9cc
    amount_to_display = amount
    if stored_amount is not None and np.isfinite(stored_amount):
        amount_to_display = stored_amount
    mode_label_to_display = stored_mode_label or mode[1]
<<<<<<< HEAD
    mode_key_to_display = stored_mode_key or mode[0]

    expected_map = _expected_return_map(opportunities)
    beta_lookup = _beta_lookup(risk_metrics, opportunities)
=======
>>>>>>> 1d15a9cc

    if not recommendations.empty:
        _render_recommendations_visuals(
            recommendations,
            mode_label=mode_label_to_display,
            amount=amount_to_display,
        )
    _render_recommendations_table(recommendations)
    _render_automatic_insight(
        recommendations,
        mode_key=mode_key_to_display,
        beta_lookup=beta_lookup,
    )

    simulate_clicked = st.button(
        "Simular impacto",
        disabled=recommendations.empty,
    )

    if simulate_clicked:
        session = getattr(st, "session_state", {})
        totals = session.get("portfolio_last_totals")
        portfolio_service = PortfolioService()
        try:
            result = portfolio_service.simulate_allocation(
                portfolio_positions=positions,
                totals=totals,
                recommendations=recommendations,
                expected_returns=expected_map,
                betas=beta_lookup,
            )
        except Exception:
            LOGGER.exception("No se pudo simular el impacto de las recomendaciones")
            st.error("No se pudo simular el impacto. Intentá nuevamente más tarde.")
        else:
            _render_simulation_results(result)

    simulate_clicked = st.button(
        "Simular impacto",
        disabled=recommendations.empty,
    )

    if simulate_clicked:
        session = getattr(st, "session_state", {})
        totals = session.get("portfolio_last_totals")
        expected_map = _expected_return_map(opportunities)
        beta_map = _beta_lookup(risk_metrics, opportunities)
        portfolio_service = PortfolioService()
        try:
            result = portfolio_service.simulate_allocation(
                portfolio_positions=positions,
                totals=totals,
                recommendations=recommendations,
                expected_returns=expected_map,
                betas=beta_map,
            )
        except Exception:
            LOGGER.exception("No se pudo simular el impacto de las recomendaciones")
            st.error("No se pudo simular el impacto. Intentá nuevamente más tarde.")
        else:
            _render_simulation_results(result)


__all__ = ["render_recommendations_tab"]
<|MERGE_RESOLUTION|>--- conflicted
+++ resolved
@@ -531,10 +531,7 @@
     risk_metrics = pd.DataFrame()
     stored_amount: float | None = None
     stored_mode_label: str | None = None
-<<<<<<< HEAD
     stored_mode_key: str | None = None
-=======
->>>>>>> 1d15a9cc
     analysis_data: dict[str, object] | None = None
 
     if stored_state:
@@ -556,12 +553,9 @@
         mode_candidate = stored_state.get("mode_label")
         if isinstance(mode_candidate, str) and mode_candidate:
             stored_mode_label = mode_candidate
-<<<<<<< HEAD
         mode_key_candidate = stored_state.get("mode_key")
         if isinstance(mode_key_candidate, str) and mode_key_candidate:
             stored_mode_key = mode_key_candidate
-=======
->>>>>>> 1d15a9cc
         analysis_candidate = stored_state.get("analysis")
         if isinstance(analysis_candidate, dict):
             analysis_data = analysis_candidate
@@ -619,10 +613,7 @@
                     "risk_metrics": risk_metrics.copy(),
                     "amount": amount,
                     "mode_label": mode[1],
-<<<<<<< HEAD
                     "mode_key": mode[0],
-=======
->>>>>>> 1d15a9cc
                     "analysis": analysis_data,
                 }
                 try:
@@ -633,32 +624,20 @@
                     )
             stored_amount = amount
             stored_mode_label = mode[1]
-<<<<<<< HEAD
 
     if isinstance(analysis_data, dict):
         _render_analysis_summary(analysis_data)
     elif isinstance(stored_state.get("analysis"), dict):
         _render_analysis_summary(stored_state["analysis"])
 
-=======
-
-    if isinstance(analysis_data, dict):
-        _render_analysis_summary(analysis_data)
-    elif isinstance(stored_state.get("analysis"), dict):
-        _render_analysis_summary(stored_state["analysis"])
-
->>>>>>> 1d15a9cc
     amount_to_display = amount
     if stored_amount is not None and np.isfinite(stored_amount):
         amount_to_display = stored_amount
     mode_label_to_display = stored_mode_label or mode[1]
-<<<<<<< HEAD
     mode_key_to_display = stored_mode_key or mode[0]
 
     expected_map = _expected_return_map(opportunities)
     beta_lookup = _beta_lookup(risk_metrics, opportunities)
-=======
->>>>>>> 1d15a9cc
 
     if not recommendations.empty:
         _render_recommendations_visuals(
